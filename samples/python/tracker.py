--- conflicted
+++ resolved
@@ -13,17 +13,13 @@
 For VitTrack:
     vitTracker: https://github.com/opencv/opencv_zoo/raw/fef72f8fa7c52eaf116d3df358d24e6e959ada0e/models/object_tracking_vittrack/object_tracking_vittrack_2023sep.onnx
 USAGE:
-<<<<<<< HEAD
-    tracker.py [-h] [--input INPUT] [--tracker_algo TRACKER_ALGO]
-=======
     tracker.py [-h] [--input INPUT_VIDEO]
-                    [--tracker_algo TRACKER_ALGO (mil, goturn, dasiamrpn, nanotrack, vittrack)]
-                    [--goturn GOTURN_PROTOTXT]
-                    [--goturn_model GOTURN_MODEL]
->>>>>>> 766bad00
+                    [--tracker_algo TRACKER_ALGO mil, dasiamrpn, nanotrack, vittrack]
                     [--dasiamrpn_net DASIAMRPN_NET]
                     [--dasiamrpn_kernel_r1 DASIAMRPN_KERNEL_R1]
                     [--dasiamrpn_kernel_cls1 DASIAMRPN_KERNEL_CLS1]
+                    [--dasiamrpn_backend DASIAMRPN_BACKEND]
+                    [--dasiamrpn_target DASIAMRPN_TARGET]
                     [--nanotrack_backbone NANOTRACK_BACKBONE]
                     [--nanotrack_headneck NANOTRACK_TARGET]
                     [--vittrack_net VITTRACK_MODEL]
