#include "opencv2/imgproc/imgproc.hpp"
#include "opencv2/highgui/highgui.hpp"
#include "opencv2/video/background_segm.hpp"
#include <stdio.h>
#include <string>

using namespace std;
using namespace cv;

static void help()
{
    printf("\n"
            "This program demonstrated a simple method of connected components clean up of background subtraction\n"
            "When the program starts, it begins learning the background.\n"
            "You can toggle background learning on and off by hitting the space bar.\n"
            "Call\n"
            "./segment_objects [video file, else it reads camera 0]\n\n");
}

static void refineSegments(const Mat& img, Mat& mask, Mat& dst)
{
    int niters = 3;

    vector<vector<Point> > contours;
    vector<Vec4i> hierarchy;

    Mat temp;

    dilate(mask, temp, Mat(), Point(-1,-1), niters);
    erode(temp, temp, Mat(), Point(-1,-1), niters*2);
    dilate(temp, temp, Mat(), Point(-1,-1), niters);

    findContours( temp, contours, hierarchy, RETR_CCOMP, CHAIN_APPROX_SIMPLE );

    dst = Mat::zeros(img.size(), CV_8UC3);

    if( contours.size() == 0 )
        return;

    // iterate through all the top-level contours,
    // draw each connected component with its own random color
    int idx = 0, largestComp = 0;
    double maxArea = 0;

    for( ; idx >= 0; idx = hierarchy[idx][0] )
    {
        const vector<Point>& c = contours[idx];
        double area = fabs(contourArea(Mat(c)));
        if( area > maxArea )
        {
            maxArea = area;
            largestComp = idx;
        }
    }
    Scalar color( 0, 0, 255 );
    drawContours( dst, contours, largestComp, color, FILLED, LINE_8, hierarchy );
}


int main(int argc, char** argv)
{
    VideoCapture cap;
    bool update_bg_model = true;

    help();

    if( argc < 2 )
        cap.open(0);
    else
        cap.open(std::string(argv[1]));

    if( !cap.isOpened() )
    {
        printf("\nCan not open camera or video file\n");
        return -1;
    }

    Mat tmp_frame, bgmask, out_frame;

    cap >> tmp_frame;
    if(!tmp_frame.data)
    {
        printf("can not read data from the video source\n");
        return -1;
    }

    namedWindow("video", 1);
    namedWindow("segmented", 1);

    Ptr<BackgroundSubtractorMOG> bgsubtractor=createBackgroundSubtractorMOG();
    bgsubtractor->setNoiseSigma(10);

    for(;;)
    {
        cap >> tmp_frame;
        if( !tmp_frame.data )
            break;
<<<<<<< HEAD
        bgsubtractor->apply(tmp_frame, bgmask, update_bg_model ? -1 : 0);
        //CvMat _bgmask = bgmask;
        //cvSegmentFGMask(&_bgmask);
=======
        bgsubtractor(tmp_frame, bgmask, update_bg_model ? -1 : 0);
>>>>>>> 7703b63c
        refineSegments(tmp_frame, bgmask, out_frame);
        imshow("video", tmp_frame);
        imshow("segmented", out_frame);
        int keycode = waitKey(30);
        if( keycode == 27 )
            break;
        if( keycode == ' ' )
        {
            update_bg_model = !update_bg_model;
            printf("Learn background is in state = %d\n",update_bg_model);
        }
    }

    return 0;
}<|MERGE_RESOLUTION|>--- conflicted
+++ resolved
@@ -95,13 +95,7 @@
         cap >> tmp_frame;
         if( !tmp_frame.data )
             break;
-<<<<<<< HEAD
         bgsubtractor->apply(tmp_frame, bgmask, update_bg_model ? -1 : 0);
-        //CvMat _bgmask = bgmask;
-        //cvSegmentFGMask(&_bgmask);
-=======
-        bgsubtractor(tmp_frame, bgmask, update_bg_model ? -1 : 0);
->>>>>>> 7703b63c
         refineSegments(tmp_frame, bgmask, out_frame);
         imshow("video", tmp_frame);
         imshow("segmented", out_frame);
