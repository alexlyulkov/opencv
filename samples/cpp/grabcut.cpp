#include "opencv2/highgui/highgui.hpp"
#include "opencv2/imgproc/imgproc.hpp"

#include <iostream>

using namespace std;
using namespace cv;

static void help()
{
    cout << "\nThis program demonstrates GrabCut segmentation -- select an object in a region\n"
            "and then grabcut will attempt to segment it out.\n"
            "Call:\n"
            "./grabcut <image_name>\n"
        "\nSelect a rectangular area around the object you want to segment\n" <<
        "\nHot keys: \n"
        "\tESC - quit the program\n"
        "\tr - restore the original image\n"
        "\tn - next iteration\n"
        "\n"
        "\tleft mouse button - set rectangle\n"
        "\n"
        "\tCTRL+left mouse button - set GC_BGD pixels\n"
        "\tSHIFT+left mouse button - set CG_FGD pixels\n"
        "\n"
        "\tCTRL+right mouse button - set GC_PR_BGD pixels\n"
        "\tSHIFT+right mouse button - set CG_PR_FGD pixels\n" << endl;
}

const Scalar RED = Scalar(0,0,255);
const Scalar PINK = Scalar(230,130,255);
const Scalar BLUE = Scalar(255,0,0);
const Scalar LIGHTBLUE = Scalar(255,255,160);
const Scalar GREEN = Scalar(0,255,0);

const int BGD_KEY = EVENT_FLAG_CTRLKEY;
const int FGD_KEY = EVENT_FLAG_SHIFTKEY;

static void getBinMask( const Mat& comMask, Mat& binMask )
{
    if( comMask.empty() || comMask.type()!=CV_8UC1 )
        CV_Error( Error::StsBadArg, "comMask is empty or has incorrect type (not CV_8UC1)" );
    if( binMask.empty() || binMask.rows!=comMask.rows || binMask.cols!=comMask.cols )
        binMask.create( comMask.size(), CV_8UC1 );
    binMask = comMask & 1;
}

class GCApplication
{
public:
    enum{ NOT_SET = 0, IN_PROCESS = 1, SET = 2 };
    static const int radius = 2;
    static const int thickness = -1;

    void reset();
    void setImageAndWinName( const Mat& _image, const string& _winName );
    void showImage() const;
    void mouseClick( int event, int x, int y, int flags, void* param );
    int nextIter();
    int getIterCount() const { return iterCount; }
private:
    void setRectInMask();
    void setLblsInMask( int flags, Point p, bool isPr );

    const string* winName;
    const Mat* image;
    Mat mask;
    Mat bgdModel, fgdModel;

    uchar rectState, lblsState, prLblsState;
    bool isInitialized;

    Rect rect;
    vector<Point> fgdPxls, bgdPxls, prFgdPxls, prBgdPxls;
    int iterCount;
};

void GCApplication::reset()
{
    if( !mask.empty() )
        mask.setTo(Scalar::all(GC_BGD));
    bgdPxls.clear(); fgdPxls.clear();
    prBgdPxls.clear();  prFgdPxls.clear();

    isInitialized = false;
    rectState = NOT_SET;
    lblsState = NOT_SET;
    prLblsState = NOT_SET;
    iterCount = 0;
}

void GCApplication::setImageAndWinName( const Mat& _image, const string& _winName  )
{
    if( _image.empty() || _winName.empty() )
        return;
    image = &_image;
    winName = &_winName;
    mask.create( image->size(), CV_8UC1);
    reset();
}

void GCApplication::showImage() const
{
    if( image->empty() || winName->empty() )
        return;

    Mat res;
    Mat binMask;
    if( !isInitialized )
        image->copyTo( res );
    else
    {
        getBinMask( mask, binMask );
        image->copyTo( res, binMask );
    }

    vector<Point>::const_iterator it;
    for( it = bgdPxls.begin(); it != bgdPxls.end(); ++it )
        circle( res, *it, radius, BLUE, thickness );
    for( it = fgdPxls.begin(); it != fgdPxls.end(); ++it )
        circle( res, *it, radius, RED, thickness );
    for( it = prBgdPxls.begin(); it != prBgdPxls.end(); ++it )
        circle( res, *it, radius, LIGHTBLUE, thickness );
    for( it = prFgdPxls.begin(); it != prFgdPxls.end(); ++it )
        circle( res, *it, radius, PINK, thickness );

    if( rectState == IN_PROCESS || rectState == SET )
        rectangle( res, Point( rect.x, rect.y ), Point(rect.x + rect.width, rect.y + rect.height ), GREEN, 2);

    imshow( *winName, res );
}

void GCApplication::setRectInMask()
{
    CV_Assert( !mask.empty() );
    mask.setTo( GC_BGD );
    rect.x = max(0, rect.x);
    rect.y = max(0, rect.y);
    rect.width = min(rect.width, image->cols-rect.x);
    rect.height = min(rect.height, image->rows-rect.y);
    (mask(rect)).setTo( Scalar(GC_PR_FGD) );
}

void GCApplication::setLblsInMask( int flags, Point p, bool isPr )
{
    vector<Point> *bpxls, *fpxls;
    uchar bvalue, fvalue;
    if( !isPr )
    {
        bpxls = &bgdPxls;
        fpxls = &fgdPxls;
        bvalue = GC_BGD;
        fvalue = GC_FGD;
    }
    else
    {
        bpxls = &prBgdPxls;
        fpxls = &prFgdPxls;
        bvalue = GC_PR_BGD;
        fvalue = GC_PR_FGD;
    }
    if( flags & BGD_KEY )
    {
        bpxls->push_back(p);
        circle( mask, p, radius, bvalue, thickness );
    }
    if( flags & FGD_KEY )
    {
        fpxls->push_back(p);
        circle( mask, p, radius, fvalue, thickness );
    }
}

void GCApplication::mouseClick( int event, int x, int y, int flags, void* )
{
    // TODO add bad args check
    switch( event )
    {
    case EVENT_LBUTTONDOWN: // set rect or GC_BGD(GC_FGD) labels
        {
            bool isb = (flags & BGD_KEY) != 0,
                 isf = (flags & FGD_KEY) != 0;
            if( rectState == NOT_SET && !isb && !isf )
            {
                rectState = IN_PROCESS;
                rect = Rect( x, y, 1, 1 );
            }
            if ( (isb || isf) && rectState == SET )
                lblsState = IN_PROCESS;
        }
        break;
    case EVENT_RBUTTONDOWN: // set GC_PR_BGD(GC_PR_FGD) labels
        {
            bool isb = (flags & BGD_KEY) != 0,
                 isf = (flags & FGD_KEY) != 0;
            if ( (isb || isf) && rectState == SET )
                prLblsState = IN_PROCESS;
        }
        break;
    case EVENT_LBUTTONUP:
        if( rectState == IN_PROCESS )
        {
            rect = Rect( Point(rect.x, rect.y), Point(x,y) );
            rectState = SET;
            setRectInMask();
            CV_Assert( bgdPxls.empty() && fgdPxls.empty() && prBgdPxls.empty() && prFgdPxls.empty() );
            showImage();
        }
        if( lblsState == IN_PROCESS )
        {
            setLblsInMask(flags, Point(x,y), false);
            lblsState = SET;
            showImage();
        }
        break;
    case EVENT_RBUTTONUP:
        if( prLblsState == IN_PROCESS )
        {
            setLblsInMask(flags, Point(x,y), true);
            prLblsState = SET;
            showImage();
        }
        break;
    case EVENT_MOUSEMOVE:
        if( rectState == IN_PROCESS )
        {
            rect = Rect( Point(rect.x, rect.y), Point(x,y) );
            CV_Assert( bgdPxls.empty() && fgdPxls.empty() && prBgdPxls.empty() && prFgdPxls.empty() );
            showImage();
        }
        else if( lblsState == IN_PROCESS )
        {
            setLblsInMask(flags, Point(x,y), false);
            showImage();
        }
        else if( prLblsState == IN_PROCESS )
        {
            setLblsInMask(flags, Point(x,y), true);
            showImage();
        }
        break;
    }
}

int GCApplication::nextIter()
{
    if( isInitialized )
        grabCut( *image, mask, rect, bgdModel, fgdModel, 1 );
    else
    {
        if( rectState != SET )
            return iterCount;

        if( lblsState == SET || prLblsState == SET )
            grabCut( *image, mask, rect, bgdModel, fgdModel, 1, GC_INIT_WITH_MASK );
        else
            grabCut( *image, mask, rect, bgdModel, fgdModel, 1, GC_INIT_WITH_RECT );

        isInitialized = true;
    }
    iterCount++;

    bgdPxls.clear(); fgdPxls.clear();
    prBgdPxls.clear(); prFgdPxls.clear();

    return iterCount;
}

GCApplication gcapp;

static void on_mouse( int event, int x, int y, int flags, void* param )
{
    gcapp.mouseClick( event, x, y, flags, param );
}

int main( int argc, char** argv )
{
    if( argc!=2 )
    {
        help();
        return 1;
    }
    string filename = argv[1];
    if( filename.empty() )
    {
        cout << "\nDurn, couldn't read in " << argv[1] << endl;
        return 1;
    }
    Mat image = imread( filename, 1 );
    if( image.empty() )
    {
        cout << "\n Durn, couldn't read image filename " << filename << endl;
        return 1;
    }

    help();

    const string winName = "image";
<<<<<<< HEAD
    namedWindow( winName.c_str(), WINDOW_AUTOSIZE );
    setMouseCallback( winName.c_str(), on_mouse, 0 );
=======
    namedWindow( winName, WINDOW_AUTOSIZE );
    setMouseCallback( winName, on_mouse, 0 );
>>>>>>> 7703b63c

    gcapp.setImageAndWinName( image, winName );
    gcapp.showImage();

    for(;;)
    {
<<<<<<< HEAD
        int c = waitKey();
=======
        int c = waitKey(0);
>>>>>>> 7703b63c
        switch( (char) c )
        {
        case '\x1b':
            cout << "Exiting ..." << endl;
            goto exit_main;
        case 'r':
            cout << endl;
            gcapp.reset();
            gcapp.showImage();
            break;
        case 'n':
            int iterCount = gcapp.getIterCount();
            cout << "<" << iterCount << "... ";
            int newIterCount = gcapp.nextIter();
            if( newIterCount > iterCount )
            {
                gcapp.showImage();
                cout << iterCount << ">" << endl;
            }
            else
                cout << "rect must be determined>" << endl;
            break;
        }
    }

exit_main:
<<<<<<< HEAD
    destroyWindow( winName.c_str() );
=======
    destroyWindow( winName );
>>>>>>> 7703b63c
    return 0;
}<|MERGE_RESOLUTION|>--- conflicted
+++ resolved
@@ -296,24 +296,15 @@
     help();
 
     const string winName = "image";
-<<<<<<< HEAD
-    namedWindow( winName.c_str(), WINDOW_AUTOSIZE );
-    setMouseCallback( winName.c_str(), on_mouse, 0 );
-=======
     namedWindow( winName, WINDOW_AUTOSIZE );
     setMouseCallback( winName, on_mouse, 0 );
->>>>>>> 7703b63c
 
     gcapp.setImageAndWinName( image, winName );
     gcapp.showImage();
 
     for(;;)
     {
-<<<<<<< HEAD
-        int c = waitKey();
-=======
         int c = waitKey(0);
->>>>>>> 7703b63c
         switch( (char) c )
         {
         case '\x1b':
@@ -340,10 +331,6 @@
     }
 
 exit_main:
-<<<<<<< HEAD
-    destroyWindow( winName.c_str() );
-=======
     destroyWindow( winName );
->>>>>>> 7703b63c
     return 0;
 }