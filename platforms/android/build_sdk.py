--- conflicted
+++ resolved
@@ -50,15 +50,6 @@
 
 def check_executable(cmd):
     try:
-<<<<<<< HEAD
-        FNULL = open(os.devnull, 'w')
-        retcode = subprocess.call(cmd, stdout=FNULL, stderr=subprocess.STDOUT)
-        if retcode < 0:
-            return False
-        return True
-    except:
-        return False
-=======
         log.debug("Executing: %s" % cmd)
         result = subprocess.check_output(cmd, stderr=subprocess.STDOUT)
         log.debug("Result: %s" % (result+'\n').split('\n')[0])
@@ -66,11 +57,6 @@
     except Exception as e:
         log.debug('Failed: %s' % e)
         return False
-
-def determine_engine_version(manifest_path):
-    with open(manifest_path, "rt") as f:
-        return re.search(r'android:versionName="(\d+\.\d+)"', f.read(), re.MULTILINE).group(1)
->>>>>>> d2f70f61
 
 def determine_opencv_version(version_hpp_path):
     # version in 2.4 - CV_VERSION_EPOCH.CV_VERSION_MAJOR.CV_VERSION_MINOR.CV_VERSION_REVISION
@@ -187,36 +173,6 @@
                 return ninja_from_sdk
         raise Fail("Can't find ninja")
 
-    def get_cmake(self):
-        if check_executable(['cmake', '--version']):
-            log.info("Using cmake from PATH")
-            return 'cmake'
-        # look to see if Android SDK's cmake is installed
-        android_cmake = os.path.join(os.environ['ANDROID_SDK'], 'cmake')
-        if os.path.exists(android_cmake):
-            cmake_subdirs = [f for f in os.listdir(android_cmake) if check_executable([os.path.join(android_cmake, f, 'bin', 'cmake'), '--version'])]
-            if len(cmake_subdirs) > 0:
-                # there could be more than one - just take the first one
-                cmake_from_sdk = os.path.join(android_cmake, cmake_subdirs[0], 'bin', 'cmake')
-                log.info("Using cmake from Android SDK: %s", cmake_from_sdk)
-                return cmake_from_sdk
-        raise Fail("Can't find cmake")
-
-    def get_ninja(self):
-        if check_executable(['ninja', '--version']):
-            log.info("Using ninja from PATH")
-            return 'ninja'
-        # Android SDK's cmake includes a copy of ninja - look to see if its there
-        android_cmake = os.path.join(os.environ['ANDROID_SDK'], 'cmake')
-        if os.path.exists(android_cmake):
-            cmake_subdirs = [f for f in os.listdir(android_cmake) if check_executable([os.path.join(android_cmake, f, 'bin', 'ninja'), '--version'])]
-            if len(cmake_subdirs) > 0:
-                # there could be more than one - just take the first one
-                ninja_from_sdk = os.path.join(android_cmake, cmake_subdirs[0], 'bin', 'ninja')
-                log.info("Using ninja from Android SDK: %s", ninja_from_sdk)
-                return ninja_from_sdk
-        raise Fail("Can't find ninja")
-
     def get_toolchain_file(self):
         if not self.config.force_opencv_toolchain:
             toolchain = os.path.join(os.environ['ANDROID_NDK'], 'build', 'cmake', 'android.toolchain.cmake')
@@ -241,11 +197,7 @@
             rm_one(d)
 
     def build_library(self, abi, do_install):
-<<<<<<< HEAD
-        cmd = [self.get_cmake(), "-GNinja"]
-=======
         cmd = [self.cmake_path, "-GNinja"]
->>>>>>> d2f70f61
         cmake_vars = dict(
             CMAKE_TOOLCHAIN_FILE=self.get_toolchain_file(),
             INSTALL_CREATE_DISTRIB="ON",
@@ -258,7 +210,6 @@
             BUILD_DOCS="OFF",
             BUILD_ANDROID_EXAMPLES="ON",
             INSTALL_ANDROID_EXAMPLES="ON",
-            CMAKE_MAKE_PROGRAM=self.get_ninja(),
         )
         if self.ninja_path != 'ninja':
             cmake_vars['CMAKE_MAKE_PROGRAM'] = self.ninja_path
@@ -275,57 +226,7 @@
         cmd += [ "-D%s='%s'" % (k, v) for (k, v) in cmake_vars.items() if v is not None]
         cmd.append(self.opencvdir)
         execute(cmd)
-<<<<<<< HEAD
-        execute([self.get_ninja(), "install/strip"])
-=======
-        if do_install:
-            execute([self.ninja_path])
-            for c in ["libs", "dev", "java", "samples"]:
-                execute([self.cmake_path, "-DCOMPONENT=%s" % c, "-P", "cmake_install.cmake"])
-        else:
-            execute([self.ninja_path, "install/strip"])
-
-    def build_engine(self, abi, engdest):
-        cmd = [self.cmake_path, "-GNinja"]
-        cmake_vars = dict(
-            CMAKE_TOOLCHAIN_FILE=self.get_toolchain_file(),
-            WITH_OPENCL="OFF",
-            WITH_IPP="OFF",
-            BUILD_ANDROID_SERVICE = 'ON'
-        )
-        if self.ninja_path != 'ninja':
-            cmake_vars['CMAKE_MAKE_PROGRAM'] = self.ninja_path
-        cmake_vars.update(abi.cmake_vars)
-        cmd += [ "-D%s='%s'" % (k, v) for (k, v) in cmake_vars.items() if v is not None]
-        cmd.append(self.opencvdir)
-        execute(cmd)
-        apkdest = self.get_engine_apk_dest(engdest)
-        assert os.path.exists(apkdest), apkdest
-        # Add extra data
-        apkxmldest = check_dir(os.path.join(apkdest, "res", "xml"), create=True)
-        apklibdest = check_dir(os.path.join(apkdest, "libs", abi.name), create=True)
-        for ver, d in self.extra_packs + [("3.4.5", os.path.join(self.libdest, "lib"))]:
-            r = ET.Element("library", attrib={"version": ver})
-            log.info("Adding libraries from %s", d)
-
-            for f in glob.glob(os.path.join(d, abi.name, "*.so")):
-                log.info("Copy file: %s", f)
-                shutil.copy2(f, apklibdest)
-                if "libnative_camera" in f:
-                    continue
-                log.info("Register file: %s", os.path.basename(f))
-                n = ET.SubElement(r, "file", attrib={"name": os.path.basename(f)})
-
-            if len(list(r)) > 0:
-                xmlname = os.path.join(apkxmldest, "config%s.xml" % ver.replace(".", ""))
-                log.info("Generating XML config: %s", xmlname)
-                ET.ElementTree(r).write(xmlname, encoding="utf-8")
-
-        execute([self.ninja_path, "opencv_engine"])
-        execute(["ant", "-f", os.path.join(apkdest, "build.xml"), "debug"],
-            shell=(sys.platform == 'win32'))
-        # TODO: Sign apk
->>>>>>> d2f70f61
+        execute([self.ninja_path, "install/strip"])
 
     def build_javadoc(self):
         classpaths = []
@@ -406,11 +307,7 @@
         raise Fail("NDK location not set. Either pass --ndk_path or set ANDROID_NDK environment variable")
 
     if not check_executable(['ccache', '--version']):
-<<<<<<< HEAD
-        log.info("ccache not found - disabling ccache supprt")
-=======
         log.info("ccache not found - disabling ccache support")
->>>>>>> d2f70f61
         args.no_ccache = True
 
     if os.path.realpath(args.work_dir) == os.path.realpath(SCRIPT_DIR):
