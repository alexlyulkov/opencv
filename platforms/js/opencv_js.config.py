--- conflicted
+++ resolved
@@ -13,18 +13,86 @@
     'Algorithm': [],
 }
 
-imgproc = {'': ['Canny', 'GaussianBlur', 'Laplacian', 'HoughLines', 'HoughLinesP', 'HoughCircles', 'Scharr','Sobel', \
-                'adaptiveThreshold','approxPolyDP','arcLength','bilateralFilter','blur','boundingRect','boxFilter',\
-                'calcBackProject','calcHist','circle','compareHist','connectedComponents','connectedComponentsWithStats', \
-                'contourArea', 'convexHull', 'convexityDefects', 'cornerHarris','cornerMinEigenVal','createCLAHE', \
-                'createLineSegmentDetector','cvtColor','demosaicing','dilate', 'distanceTransform','distanceTransformWithLabels', \
-                'drawContours','ellipse','ellipse2Poly','equalizeHist','erode', 'filter2D', 'findContours','fitEllipse', \
-                'fitLine', 'floodFill','getAffineTransform', 'getPerspectiveTransform', 'getRotationMatrix2D', 'getStructuringElement', \
-                'goodFeaturesToTrack','grabCut','initUndistortRectifyMap', 'integral','integral2', 'isContourConvex', 'line', \
-                'matchShapes', 'matchTemplate','medianBlur', 'minAreaRect', 'minEnclosingCircle', 'moments', 'morphologyEx', \
-                'pointPolygonTest', 'putText','pyrDown','pyrUp','rectangle','remap', 'resize','sepFilter2D','threshold', \
-                'undistort','warpAffine','warpPerspective','warpPolar','watershed', \
-                'fillPoly', 'fillConvexPoly', 'polylines',
+imgproc = {
+    '': [
+        'Canny',
+        'GaussianBlur',
+        'Laplacian',
+        'HoughLines',
+        'HoughLinesP',
+        'HoughCircles',
+        'Scharr',
+        'Sobel',
+        'adaptiveThreshold',
+        'approxPolyDP',
+        'arcLength',
+        'bilateralFilter',
+        'blur',
+        'boundingRect',
+        'boxFilter',
+        'calcBackProject',
+        'calcHist',
+        'circle',
+        'compareHist',
+        'connectedComponents',
+        'connectedComponentsWithStats',
+        'contourArea',
+        'convexHull',
+        'convexityDefects',
+        'cornerHarris',
+        'cornerMinEigenVal',
+        'createCLAHE',
+        'createLineSegmentDetector',
+        'cvtColor',
+        'demosaicing',
+        'dilate',
+        'distanceTransform',
+        'distanceTransformWithLabels',
+        'drawContours',
+        'ellipse',
+        'ellipse2Poly',
+        'equalizeHist',
+        'erode',
+        'filter2D',
+        'findContours',
+        'fitEllipse',
+        'fitLine',
+        'floodFill',
+        'getAffineTransform',
+        'getPerspectiveTransform',
+        'getRotationMatrix2D',
+        'getStructuringElement',
+        'goodFeaturesToTrack',
+        'grabCut',
+        #'initUndistortRectifyMap',  # 4.x: moved to calib3d
+        'integral',
+        'integral2',
+        'isContourConvex',
+        'line',
+        'matchShapes',
+        'matchTemplate',
+        'medianBlur',
+        'minAreaRect',
+        'minEnclosingCircle',
+        'moments',
+        'morphologyEx',
+        'pointPolygonTest',
+        'putText',
+        'pyrDown',
+        'pyrUp',
+        'rectangle',
+        'remap',
+        'resize',
+        'sepFilter2D',
+        'threshold',
+        #'undistort',  # 4.x: moved to calib3d
+        'warpAffine',
+        'warpPerspective',
+        'warpPolar',
+        'watershed',
+        'fillPoly',
+        'fillConvexPoly',
+        'polylines',
     ],
     'CLAHE': ['apply', 'collectGarbage', 'getClipLimit', 'getTilesGridSize', 'setClipLimit', 'setTilesGridSize'],
     'segmentation_IntelligentScissorsMB': [
@@ -68,7 +136,6 @@
               'BFMatcher': ['isMaskSupported', 'create'],
               '': ['drawKeypoints', 'drawMatches', 'drawMatchesKnn']}
 
-<<<<<<< HEAD
 photo = {'': ['createAlignMTB', 'createCalibrateDebevec', 'createCalibrateRobertson', \
               'createMergeDebevec', 'createMergeMertens', 'createMergeRobertson', \
               'createTonemapDrago', 'createTonemapMantiuk', 'createTonemapReinhard', 'inpaint'],
@@ -98,13 +165,6 @@
         'aruco_DetectorParameters': ['create']
         }
 
-calib3d = {'': ['findHomography', 'calibrateCameraExtended', 'drawFrameAxes', 'estimateAffine2D', \
-                'getDefaultNewCameraMatrix', 'initUndistortRectifyMap', 'Rodrigues', \
-                'solvePnP', 'solvePnPRansac', 'solvePnPRefineLM']}
-
-
-white_list = makeWhiteList([core, imgproc, objdetect, video, dnn, features2d, photo, aruco, calib3d])
-=======
 calib3d = {
     '': [
         'findHomography',
@@ -118,6 +178,7 @@
         'solvePnPRansac',
         'solvePnPRefineLM',
         'projectPoints',
+        'undistort',
 
         # cv::fisheye namespace
         'fisheye_initUndistortRectifyMap',
@@ -125,7 +186,7 @@
     ],
 }
 
-white_list = makeWhiteList([core, imgproc, objdetect, video, dnn, features2d, calib3d])
+white_list = makeWhiteList([core, imgproc, objdetect, video, dnn, features2d, photo, aruco, calib3d])
 
 # namespace_prefix_override['dnn'] = ''  # compatibility stuff (enabled by default)
->>>>>>> b1a772d1
+# namespace_prefix_override['aruco'] = ''  # compatibility stuff (enabled by default)