--- conflicted
+++ resolved
@@ -25,31 +25,6 @@
 
 .. code-block:: cpp
 
-<<<<<<< HEAD
-   #include <stdio.h>
-   #include <opencv2/opencv.hpp>
-
-   using namespace cv;
-
-   int main( int argc, char** argv )
-   {
-     Mat image;
-     image = imread( argv[1], 1 );
-
-     if( argc != 2 || !image.data )
-       {
-         printf( "No image data \n" );
-         return -1;
-       }
-
-     namedWindow( "Display Image", WINDOW_AUTOSIZE );
-     imshow( "Display Image", image );
-
-     waitKey(0);
-
-     return 0;
-   }
-=======
   #include <stdio.h>
   #include <opencv2/opencv.hpp>
 
@@ -71,14 +46,13 @@
           printf("No image data \n");
           return -1;
       }
-      namedWindow("Display Image", CV_WINDOW_AUTOSIZE );
+      namedWindow("Display Image", WINDOW_AUTOSIZE );
       imshow("Display Image", image);
 
       waitKey(0);
 
       return 0;
   }
->>>>>>> 2b0c3eb1
 
 Create a CMake file
 ---------------------
