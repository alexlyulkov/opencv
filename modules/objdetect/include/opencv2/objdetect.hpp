--- conflicted
+++ resolved
@@ -90,12 +90,7 @@
 compensate for the differences in the size of areas. The sums of pixel values over a rectangular
 regions are calculated rapidly using integral images (see below and the integral description).
 
-<<<<<<< HEAD
-To see the object detector at work, have a look at the facedetect demo:
-<https://github.com/opencv/opencv/tree/5.x/samples/cpp/dbt_face_detection.cpp>
-=======
 Check @ref tutorial_cascade_classifier "the corresponding tutorial" for more details.
->>>>>>> 92312fbc
 
 The following reference is for the detection part only. There is a separate application called
 opencv_traincascade that can train a cascade of boosted classifiers from a set of samples.
