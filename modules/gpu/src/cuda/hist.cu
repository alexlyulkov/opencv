--- conflicted
+++ resolved
@@ -1,228 +1,224 @@
-/*M///////////////////////////////////////////////////////////////////////////////////////
-//
-//  IMPORTANT: READ BEFORE DOWNLOADING, COPYING, INSTALLING OR USING.
-//
-//  By downloading, copying, installing or using the software you agree to this license.
-//  If you do not agree to this license, do not download, install,
-//  copy or use the software.
-//
-//
-//                           License Agreement
-//                For Open Source Computer Vision Library
-//
-// Copyright (C) 2000-2008, Intel Corporation, all rights reserved.
-// Copyright (C) 2009, Willow Garage Inc., all rights reserved.
-// Copyright (C) 1993-2011, NVIDIA Corporation, all rights reserved.
-// Third party copyrights are property of their respective owners.
-//
-// Redistribution and use in source and binary forms, with or without modification,
-// are permitted provided that the following conditions are met:
-//
-//   * Redistribution's of source code must retain the above copyright notice,
-//     this list of conditions and the following disclaimer.
-//
-//   * Redistribution's in binary form must reproduce the above copyright notice,
-//     this list of conditions and the following disclaimer in the documentation
-//     and/or other materials provided with the distribution.
-//
-//   * The name of the copyright holders may not be used to endorse or promote products
-//     derived from this software without specific prior written permission.
-//
-// This software is provided by the copyright holders and contributors "as is" and
-// any express or bpied warranties, including, but not limited to, the bpied
-// warranties of merchantability and fitness for a particular purpose are disclaimed.
-// In no event shall the Intel Corporation or contributors be liable for any direct,
-// indirect, incidental, special, exemplary, or consequential damages
-// (including, but not limited to, procurement of substitute goods or services;
-// loss of use, data, or profits; or business interruption) however caused
-// and on any theory of liability, whether in contract, strict liability,
-// or tort (including negligence or otherwise) arising in any way out of
-// the use of this software, even if advised of the possibility of such damage.
-//
-//M*/
-
-#if !defined CUDA_DISABLER
-
-#include "internal_shared.hpp"
-#include "opencv2/gpu/device/utility.hpp"
-#include "opencv2/gpu/device/saturate_cast.hpp"
-
-namespace cv { namespace gpu { namespace device
-{
-    #define UINT_BITS 32U
-
-    //Warps == subhistograms per threadblock
-    #define WARP_COUNT 6
-
-    //Threadblock size
-    #define HISTOGRAM256_THREADBLOCK_SIZE (WARP_COUNT * OPENCV_GPU_WARP_SIZE)
-    #define HISTOGRAM256_BIN_COUNT 256
-
-    //Shared memory per threadblock
-    #define HISTOGRAM256_THREADBLOCK_MEMORY (WARP_COUNT * HISTOGRAM256_BIN_COUNT)
-
-    #define PARTIAL_HISTOGRAM256_COUNT 240
-
-    #define MERGE_THREADBLOCK_SIZE 256
-
-    #define USE_SMEM_ATOMICS (defined (__CUDA_ARCH__) && (__CUDA_ARCH__ >= 120))
-
-    namespace hist
-    {
-        #if (!USE_SMEM_ATOMICS)
-
-            #define TAG_MASK ( (1U << (UINT_BITS - OPENCV_GPU_LOG_WARP_SIZE)) - 1U )
-
-            __forceinline__ __device__ void addByte(volatile uint* s_WarpHist, uint data, uint threadTag)
-            {
-                uint count;
-                do
-                {
-                    count = s_WarpHist[data] & TAG_MASK;
-                    count = threadTag | (count + 1);
-                    s_WarpHist[data] = count;
-                } while (s_WarpHist[data] != count);
-            }
-
-        #else
-
-            #define TAG_MASK 0xFFFFFFFFU
-
-            __forceinline__ __device__ void addByte(uint* s_WarpHist, uint data, uint threadTag)
-            {
-                atomicAdd(s_WarpHist + data, 1);
-            }
-
-        #endif
-
-        __forceinline__ __device__ void addWord(uint* s_WarpHist, uint data, uint tag, uint pos_x, uint cols)
-        {
-            uint x = pos_x << 2;
-
-            if (x + 0 < cols) addByte(s_WarpHist, (data >>  0) & 0xFFU, tag);
-            if (x + 1 < cols) addByte(s_WarpHist, (data >>  8) & 0xFFU, tag);
-            if (x + 2 < cols) addByte(s_WarpHist, (data >> 16) & 0xFFU, tag);
-            if (x + 3 < cols) addByte(s_WarpHist, (data >> 24) & 0xFFU, tag);
-        }
-
-        __global__ void histogram256(const PtrStep<uint> d_Data, uint* d_PartialHistograms, uint dataCount, uint cols)
-        {
-            //Per-warp subhistogram storage
-            __shared__ uint s_Hist[HISTOGRAM256_THREADBLOCK_MEMORY];
-            uint* s_WarpHist= s_Hist + (threadIdx.x >> OPENCV_GPU_LOG_WARP_SIZE) * HISTOGRAM256_BIN_COUNT;
-
-            //Clear shared memory storage for current threadblock before processing
-            #pragma unroll
-            for (uint i = 0; i < (HISTOGRAM256_THREADBLOCK_MEMORY / HISTOGRAM256_THREADBLOCK_SIZE); i++)
-               s_Hist[threadIdx.x + i * HISTOGRAM256_THREADBLOCK_SIZE] = 0;
-
-            //Cycle through the entire data set, update subhistograms for each warp
-            const uint tag = threadIdx.x << (UINT_BITS - OPENCV_GPU_LOG_WARP_SIZE);
-
-            __syncthreads();
-            const uint colsui = d_Data.step / sizeof(uint);
-            for(uint pos = blockIdx.x * blockDim.x + threadIdx.x; pos < dataCount; pos += blockDim.x * gridDim.x)
-            {
-                uint pos_y = pos / colsui;
-                uint pos_x = pos % colsui;
-                uint data = d_Data.ptr(pos_y)[pos_x];
-                addWord(s_WarpHist, data, tag, pos_x, cols);
-            }
-
-            //Merge per-warp histograms into per-block and write to global memory
-            __syncthreads();
-            for(uint bin = threadIdx.x; bin < HISTOGRAM256_BIN_COUNT; bin += HISTOGRAM256_THREADBLOCK_SIZE)
-            {
-                uint sum = 0;
-
-                for (uint i = 0; i < WARP_COUNT; i++)
-                    sum += s_Hist[bin + i * HISTOGRAM256_BIN_COUNT] & TAG_MASK;
-
-                d_PartialHistograms[blockIdx.x * HISTOGRAM256_BIN_COUNT + bin] = sum;
-            }
-        }
-
-        ////////////////////////////////////////////////////////////////////////////////
-        // Merge histogram256() output
-        // Run one threadblock per bin; each threadblock adds up the same bin counter
-        // from every partial histogram. Reads are uncoalesced, but mergeHistogram256
-        // takes only a fraction of total processing time
-        ////////////////////////////////////////////////////////////////////////////////
-
-        __global__ void mergeHistogram256(const uint* d_PartialHistograms, int* d_Histogram)
-        {
-            uint sum = 0;
-
-            #pragma unroll
-            for (uint i = threadIdx.x; i < PARTIAL_HISTOGRAM256_COUNT; i += MERGE_THREADBLOCK_SIZE)
-                sum += d_PartialHistograms[blockIdx.x + i * HISTOGRAM256_BIN_COUNT];
-
-            __shared__ uint data[MERGE_THREADBLOCK_SIZE];
-            data[threadIdx.x] = sum;
-
-            for (uint stride = MERGE_THREADBLOCK_SIZE / 2; stride > 0; stride >>= 1)
-            {
-                __syncthreads();
-                if(threadIdx.x < stride)
-                    data[threadIdx.x] += data[threadIdx.x + stride];
-            }
-
-            if(threadIdx.x == 0)
-                d_Histogram[blockIdx.x] = saturate_cast<int>(data[0]);
-        }
-
-        void histogram256_gpu(PtrStepSzb src, int* hist, uint* buf, cudaStream_t stream)
-        {
-            histogram256<<<PARTIAL_HISTOGRAM256_COUNT, HISTOGRAM256_THREADBLOCK_SIZE, 0, stream>>>(
-<<<<<<< HEAD
-                DevMem2D_<uint>(src),
-=======
-                PtrStepSz<uint>(src),
->>>>>>> f4e33ea0
-                buf,
-                static_cast<uint>(src.rows * src.step / sizeof(uint)),
-                src.cols);
-
-            cudaSafeCall( cudaGetLastError() );
-
-            mergeHistogram256<<<HISTOGRAM256_BIN_COUNT, MERGE_THREADBLOCK_SIZE, 0, stream>>>(buf, hist);
-
-            cudaSafeCall( cudaGetLastError() );
-
-            if (stream == 0)
-                cudaSafeCall( cudaDeviceSynchronize() );
-        }
-
-        __constant__ int c_lut[256];
-
-        __global__ void equalizeHist(const PtrStepSzb src, PtrStepb dst)
-        {
-            const int x = blockIdx.x * blockDim.x + threadIdx.x;
-            const int y = blockIdx.y * blockDim.y + threadIdx.y;
-
-            if (x < src.cols && y < src.rows)
-            {
-                const uchar val = src.ptr(y)[x];
-                const int lut = c_lut[val];
-                dst.ptr(y)[x] = __float2int_rn(255.0f / (src.cols * src.rows) * lut);
-            }
-        }
-
-        void equalizeHist_gpu(PtrStepSzb src, PtrStepSzb dst, const int* lut, cudaStream_t stream)
-        {
-            dim3 block(16, 16);
-            dim3 grid(divUp(src.cols, block.x), divUp(src.rows, block.y));
-
-            cudaSafeCall( cudaMemcpyToSymbol(c_lut, lut, 256 * sizeof(int), 0, cudaMemcpyDeviceToDevice) );
-
-            equalizeHist<<<grid, block, 0, stream>>>(src, dst);
-            cudaSafeCall( cudaGetLastError() );
-
-            if (stream == 0)
-                cudaSafeCall( cudaDeviceSynchronize() );
-        }
-    } // namespace hist
-}}} // namespace cv { namespace gpu { namespace device
-
-
+/*M///////////////////////////////////////////////////////////////////////////////////////
+//
+//  IMPORTANT: READ BEFORE DOWNLOADING, COPYING, INSTALLING OR USING.
+//
+//  By downloading, copying, installing or using the software you agree to this license.
+//  If you do not agree to this license, do not download, install,
+//  copy or use the software.
+//
+//
+//                           License Agreement
+//                For Open Source Computer Vision Library
+//
+// Copyright (C) 2000-2008, Intel Corporation, all rights reserved.
+// Copyright (C) 2009, Willow Garage Inc., all rights reserved.
+// Copyright (C) 1993-2011, NVIDIA Corporation, all rights reserved.
+// Third party copyrights are property of their respective owners.
+//
+// Redistribution and use in source and binary forms, with or without modification,
+// are permitted provided that the following conditions are met:
+//
+//   * Redistribution's of source code must retain the above copyright notice,
+//     this list of conditions and the following disclaimer.
+//
+//   * Redistribution's in binary form must reproduce the above copyright notice,
+//     this list of conditions and the following disclaimer in the documentation
+//     and/or other materials provided with the distribution.
+//
+//   * The name of the copyright holders may not be used to endorse or promote products
+//     derived from this software without specific prior written permission.
+//
+// This software is provided by the copyright holders and contributors "as is" and
+// any express or bpied warranties, including, but not limited to, the bpied
+// warranties of merchantability and fitness for a particular purpose are disclaimed.
+// In no event shall the Intel Corporation or contributors be liable for any direct,
+// indirect, incidental, special, exemplary, or consequential damages
+// (including, but not limited to, procurement of substitute goods or services;
+// loss of use, data, or profits; or business interruption) however caused
+// and on any theory of liability, whether in contract, strict liability,
+// or tort (including negligence or otherwise) arising in any way out of
+// the use of this software, even if advised of the possibility of such damage.
+//
+//M*/
+
+#if !defined CUDA_DISABLER
+
+#include "internal_shared.hpp"
+#include "opencv2/gpu/device/utility.hpp"
+#include "opencv2/gpu/device/saturate_cast.hpp"
+
+namespace cv { namespace gpu { namespace device
+{
+    #define UINT_BITS 32U
+
+    //Warps == subhistograms per threadblock
+    #define WARP_COUNT 6
+
+    //Threadblock size
+    #define HISTOGRAM256_THREADBLOCK_SIZE (WARP_COUNT * OPENCV_GPU_WARP_SIZE)
+    #define HISTOGRAM256_BIN_COUNT 256
+
+    //Shared memory per threadblock
+    #define HISTOGRAM256_THREADBLOCK_MEMORY (WARP_COUNT * HISTOGRAM256_BIN_COUNT)
+
+    #define PARTIAL_HISTOGRAM256_COUNT 240
+
+    #define MERGE_THREADBLOCK_SIZE 256
+
+    #define USE_SMEM_ATOMICS (defined (__CUDA_ARCH__) && (__CUDA_ARCH__ >= 120))
+
+    namespace hist
+    {
+        #if (!USE_SMEM_ATOMICS)
+
+            #define TAG_MASK ( (1U << (UINT_BITS - OPENCV_GPU_LOG_WARP_SIZE)) - 1U )
+
+            __forceinline__ __device__ void addByte(volatile uint* s_WarpHist, uint data, uint threadTag)
+            {
+                uint count;
+                do
+                {
+                    count = s_WarpHist[data] & TAG_MASK;
+                    count = threadTag | (count + 1);
+                    s_WarpHist[data] = count;
+                } while (s_WarpHist[data] != count);
+            }
+
+        #else
+
+            #define TAG_MASK 0xFFFFFFFFU
+
+            __forceinline__ __device__ void addByte(uint* s_WarpHist, uint data, uint threadTag)
+            {
+                atomicAdd(s_WarpHist + data, 1);
+            }
+
+        #endif
+
+        __forceinline__ __device__ void addWord(uint* s_WarpHist, uint data, uint tag, uint pos_x, uint cols)
+        {
+            uint x = pos_x << 2;
+
+            if (x + 0 < cols) addByte(s_WarpHist, (data >>  0) & 0xFFU, tag);
+            if (x + 1 < cols) addByte(s_WarpHist, (data >>  8) & 0xFFU, tag);
+            if (x + 2 < cols) addByte(s_WarpHist, (data >> 16) & 0xFFU, tag);
+            if (x + 3 < cols) addByte(s_WarpHist, (data >> 24) & 0xFFU, tag);
+        }
+
+        __global__ void histogram256(const PtrStep<uint> d_Data, uint* d_PartialHistograms, uint dataCount, uint cols)
+        {
+            //Per-warp subhistogram storage
+            __shared__ uint s_Hist[HISTOGRAM256_THREADBLOCK_MEMORY];
+            uint* s_WarpHist= s_Hist + (threadIdx.x >> OPENCV_GPU_LOG_WARP_SIZE) * HISTOGRAM256_BIN_COUNT;
+
+            //Clear shared memory storage for current threadblock before processing
+            #pragma unroll
+            for (uint i = 0; i < (HISTOGRAM256_THREADBLOCK_MEMORY / HISTOGRAM256_THREADBLOCK_SIZE); i++)
+               s_Hist[threadIdx.x + i * HISTOGRAM256_THREADBLOCK_SIZE] = 0;
+
+            //Cycle through the entire data set, update subhistograms for each warp
+            const uint tag = threadIdx.x << (UINT_BITS - OPENCV_GPU_LOG_WARP_SIZE);
+
+            __syncthreads();
+            const uint colsui = d_Data.step / sizeof(uint);
+            for(uint pos = blockIdx.x * blockDim.x + threadIdx.x; pos < dataCount; pos += blockDim.x * gridDim.x)
+            {
+                uint pos_y = pos / colsui;
+                uint pos_x = pos % colsui;
+                uint data = d_Data.ptr(pos_y)[pos_x];
+                addWord(s_WarpHist, data, tag, pos_x, cols);
+            }
+
+            //Merge per-warp histograms into per-block and write to global memory
+            __syncthreads();
+            for(uint bin = threadIdx.x; bin < HISTOGRAM256_BIN_COUNT; bin += HISTOGRAM256_THREADBLOCK_SIZE)
+            {
+                uint sum = 0;
+
+                for (uint i = 0; i < WARP_COUNT; i++)
+                    sum += s_Hist[bin + i * HISTOGRAM256_BIN_COUNT] & TAG_MASK;
+
+                d_PartialHistograms[blockIdx.x * HISTOGRAM256_BIN_COUNT + bin] = sum;
+            }
+        }
+
+        ////////////////////////////////////////////////////////////////////////////////
+        // Merge histogram256() output
+        // Run one threadblock per bin; each threadblock adds up the same bin counter
+        // from every partial histogram. Reads are uncoalesced, but mergeHistogram256
+        // takes only a fraction of total processing time
+        ////////////////////////////////////////////////////////////////////////////////
+
+        __global__ void mergeHistogram256(const uint* d_PartialHistograms, int* d_Histogram)
+        {
+            uint sum = 0;
+
+            #pragma unroll
+            for (uint i = threadIdx.x; i < PARTIAL_HISTOGRAM256_COUNT; i += MERGE_THREADBLOCK_SIZE)
+                sum += d_PartialHistograms[blockIdx.x + i * HISTOGRAM256_BIN_COUNT];
+
+            __shared__ uint data[MERGE_THREADBLOCK_SIZE];
+            data[threadIdx.x] = sum;
+
+            for (uint stride = MERGE_THREADBLOCK_SIZE / 2; stride > 0; stride >>= 1)
+            {
+                __syncthreads();
+                if(threadIdx.x < stride)
+                    data[threadIdx.x] += data[threadIdx.x + stride];
+            }
+
+            if(threadIdx.x == 0)
+                d_Histogram[blockIdx.x] = saturate_cast<int>(data[0]);
+        }
+
+        void histogram256_gpu(PtrStepSzb src, int* hist, uint* buf, cudaStream_t stream)
+        {
+            histogram256<<<PARTIAL_HISTOGRAM256_COUNT, HISTOGRAM256_THREADBLOCK_SIZE, 0, stream>>>(
+                PtrStepSz<uint>(src),
+                buf,
+                static_cast<uint>(src.rows * src.step / sizeof(uint)),
+                src.cols);
+
+            cudaSafeCall( cudaGetLastError() );
+
+            mergeHistogram256<<<HISTOGRAM256_BIN_COUNT, MERGE_THREADBLOCK_SIZE, 0, stream>>>(buf, hist);
+
+            cudaSafeCall( cudaGetLastError() );
+
+            if (stream == 0)
+                cudaSafeCall( cudaDeviceSynchronize() );
+        }
+
+        __constant__ int c_lut[256];
+
+        __global__ void equalizeHist(const PtrStepSzb src, PtrStepb dst)
+        {
+            const int x = blockIdx.x * blockDim.x + threadIdx.x;
+            const int y = blockIdx.y * blockDim.y + threadIdx.y;
+
+            if (x < src.cols && y < src.rows)
+            {
+                const uchar val = src.ptr(y)[x];
+                const int lut = c_lut[val];
+                dst.ptr(y)[x] = __float2int_rn(255.0f / (src.cols * src.rows) * lut);
+            }
+        }
+
+        void equalizeHist_gpu(PtrStepSzb src, PtrStepSzb dst, const int* lut, cudaStream_t stream)
+        {
+            dim3 block(16, 16);
+            dim3 grid(divUp(src.cols, block.x), divUp(src.rows, block.y));
+
+            cudaSafeCall( cudaMemcpyToSymbol(c_lut, lut, 256 * sizeof(int), 0, cudaMemcpyDeviceToDevice) );
+
+            equalizeHist<<<grid, block, 0, stream>>>(src, dst);
+            cudaSafeCall( cudaGetLastError() );
+
+            if (stream == 0)
+                cudaSafeCall( cudaDeviceSynchronize() );
+        }
+    } // namespace hist
+}}} // namespace cv { namespace gpu { namespace device
+
+
 #endif /* CUDA_DISABLER */