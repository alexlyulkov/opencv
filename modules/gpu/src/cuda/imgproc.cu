--- conflicted
+++ resolved
@@ -1,1015 +1,1007 @@
-/*M///////////////////////////////////////////////////////////////////////////////////////
-//
-//  IMPORTANT: READ BEFORE DOWNLOADING, COPYING, INSTALLING OR USING.
-//
-//  By downloading, copying, installing or using the software you agree to this license.
-//  If you do not agree to this license, do not download, install,
-//  copy or use the software.
-//
-//
-//                           License Agreement
-//                For Open Source Computer Vision Library
-//
-// Copyright (C) 2000-2008, Intel Corporation, all rights reserved.
-// Copyright (C) 2009, Willow Garage Inc., all rights reserved.
-// Third party copyrights are property of their respective owners.
-//
-// Redistribution and use in source and binary forms, with or without modification,
-// are permitted provided that the following conditions are met:
-//
-//   * Redistribution's of source code must retain the above copyright notice,
-//     this list of conditions and the following disclaimer.
-//
-//   * Redistribution's in binary form must reproduce the above copyright notice,
-//     this list of conditions and the following disclaimer in the documentation
-//     and/or other materials provided with the distribution.
-//
-//   * The name of the copyright holders may not be used to endorse or promote products
-//     derived from this software without specific prior written permission.
-//
-// This software is provided by the copyright holders and contributors "as is" and
-// any express or implied warranties, including, but not limited to, the implied
-// warranties of merchantability and fitness for a particular purpose are disclaimed.
-// In no event shall the Intel Corporation or contributors be liable for any direct,
-// indirect, incidental, special, exemplary, or consequential damages
-// (including, but not limited to, procurement of substitute goods or services;
-// loss of use, data, or profits; or business interruption) however caused
-// and on any theory of liability, whether in contract, strict liability,
-// or tort (including negligence or otherwise) arising in any way out of
-// the use of this software, even if advised of the possibility of such damage.
-//
-//M*/
-
-#if !defined CUDA_DISABLER
-
-#include "internal_shared.hpp"
-#include "opencv2/gpu/device/vec_traits.hpp"
-#include "opencv2/gpu/device/vec_math.hpp"
-#include "opencv2/gpu/device/saturate_cast.hpp"
-#include "opencv2/gpu/device/border_interpolate.hpp"
-
-namespace cv { namespace gpu { namespace device
-{
-    namespace imgproc
-    {
-        /////////////////////////////////// MeanShiftfiltering ///////////////////////////////////////////////
-
-        texture<uchar4, 2> tex_meanshift;
-
-        __device__ short2 do_mean_shift(int x0, int y0, unsigned char* out,
-                                        size_t out_step, int cols, int rows,
-                                        int sp, int sr, int maxIter, float eps)
-        {
-            int isr2 = sr*sr;
-            uchar4 c = tex2D(tex_meanshift, x0, y0 );
-
-            // iterate meanshift procedure
-            for( int iter = 0; iter < maxIter; iter++ )
-            {
-                int count = 0;
-                int s0 = 0, s1 = 0, s2 = 0, sx = 0, sy = 0;
-                float icount;
-
-                //mean shift: process pixels in window (p-sigmaSp)x(p+sigmaSp)
-                int minx = x0-sp;
-                int miny = y0-sp;
-                int maxx = x0+sp;
-                int maxy = y0+sp;
-
-                for( int y = miny; y <= maxy; y++)
-                {
-                    int rowCount = 0;
-                    for( int x = minx; x <= maxx; x++ )
-                    {
-                        uchar4 t = tex2D( tex_meanshift, x, y );
-
-                        int norm2 = (t.x - c.x) * (t.x - c.x) + (t.y - c.y) * (t.y - c.y) + (t.z - c.z) * (t.z - c.z);
-                        if( norm2 <= isr2 )
-                        {
-                            s0 += t.x; s1 += t.y; s2 += t.z;
-                            sx += x; rowCount++;
-                        }
-                    }
-                    count += rowCount;
-                    sy += y*rowCount;
-                }
-
-                if( count == 0 )
-                    break;
-
-                icount = 1.f/count;
-                int x1 = __float2int_rz(sx*icount);
-                int y1 = __float2int_rz(sy*icount);
-                s0 = __float2int_rz(s0*icount);
-                s1 = __float2int_rz(s1*icount);
-                s2 = __float2int_rz(s2*icount);
-
-                int norm2 = (s0 - c.x) * (s0 - c.x) + (s1 - c.y) * (s1 - c.y) + (s2 - c.z) * (s2 - c.z);
-
-                bool stopFlag = (x0 == x1 && y0 == y1) || (::abs(x1-x0) + ::abs(y1-y0) + norm2 <= eps);
-
-                x0 = x1; y0 = y1;
-                c.x = s0; c.y = s1; c.z = s2;
-
-                if( stopFlag )
-                    break;
-            }
-
-            int base = (blockIdx.y * blockDim.y + threadIdx.y) * out_step + (blockIdx.x * blockDim.x + threadIdx.x) * 4 * sizeof(uchar);
-            *(uchar4*)(out + base) = c;
-
-            return make_short2((short)x0, (short)y0);
-        }
-
-        __global__ void meanshift_kernel(unsigned char* out, size_t out_step, int cols, int rows, int sp, int sr, int maxIter, float eps )
-        {
-            int x0 = blockIdx.x * blockDim.x + threadIdx.x;
-            int y0 = blockIdx.y * blockDim.y + threadIdx.y;
-
-            if( x0 < cols && y0 < rows )
-                do_mean_shift(x0, y0, out, out_step, cols, rows, sp, sr, maxIter, eps);
-        }
-
-        __global__ void meanshiftproc_kernel(unsigned char* outr, size_t outrstep,
-                                             unsigned char* outsp, size_t outspstep,
-                                             int cols, int rows,
-                                             int sp, int sr, int maxIter, float eps)
-        {
-            int x0 = blockIdx.x * blockDim.x + threadIdx.x;
-            int y0 = blockIdx.y * blockDim.y + threadIdx.y;
-
-            if( x0 < cols && y0 < rows )
-            {
-                int basesp = (blockIdx.y * blockDim.y + threadIdx.y) * outspstep + (blockIdx.x * blockDim.x + threadIdx.x) * 2 * sizeof(short);
-                *(short2*)(outsp + basesp) = do_mean_shift(x0, y0, outr, outrstep, cols, rows, sp, sr, maxIter, eps);
-            }
-        }
-
-        void meanShiftFiltering_gpu(const PtrStepSzb& src, PtrStepSzb dst, int sp, int sr, int maxIter, float eps, cudaStream_t stream)
-        {
-            dim3 grid(1, 1, 1);
-            dim3 threads(32, 8, 1);
-            grid.x = divUp(src.cols, threads.x);
-            grid.y = divUp(src.rows, threads.y);
-
-            cudaChannelFormatDesc desc = cudaCreateChannelDesc<uchar4>();
-            cudaSafeCall( cudaBindTexture2D( 0, tex_meanshift, src.data, desc, src.cols, src.rows, src.step ) );
-
-            meanshift_kernel<<< grid, threads, 0, stream >>>( dst.data, dst.step, dst.cols, dst.rows, sp, sr, maxIter, eps );
-            cudaSafeCall( cudaGetLastError() );
-
-            if (stream == 0)
-                cudaSafeCall( cudaDeviceSynchronize() );
-
-            //cudaSafeCall( cudaUnbindTexture( tex_meanshift ) );
-        }
-
-        void meanShiftProc_gpu(const PtrStepSzb& src, PtrStepSzb dstr, PtrStepSzb dstsp, int sp, int sr, int maxIter, float eps, cudaStream_t stream)
-        {
-            dim3 grid(1, 1, 1);
-            dim3 threads(32, 8, 1);
-            grid.x = divUp(src.cols, threads.x);
-            grid.y = divUp(src.rows, threads.y);
-
-            cudaChannelFormatDesc desc = cudaCreateChannelDesc<uchar4>();
-            cudaSafeCall( cudaBindTexture2D( 0, tex_meanshift, src.data, desc, src.cols, src.rows, src.step ) );
-
-            meanshiftproc_kernel<<< grid, threads, 0, stream >>>( dstr.data, dstr.step, dstsp.data, dstsp.step, dstr.cols, dstr.rows, sp, sr, maxIter, eps );
-            cudaSafeCall( cudaGetLastError() );
-
-            if (stream == 0)
-                cudaSafeCall( cudaDeviceSynchronize() );
-
-            //cudaSafeCall( cudaUnbindTexture( tex_meanshift ) );
-        }
-
-        /////////////////////////////////// drawColorDisp ///////////////////////////////////////////////
-
-        template <typename T>
-        __device__ unsigned int cvtPixel(T d, int ndisp, float S = 1, float V = 1)
-        {
-            unsigned int H = ((ndisp-d) * 240)/ndisp;
-
-            unsigned int hi = (H/60) % 6;
-            float f = H/60.f - H/60;
-            float p = V * (1 - S);
-            float q = V * (1 - f * S);
-            float t = V * (1 - (1 - f) * S);
-
-            float3 res;
-
-            if (hi == 0) //R = V,	G = t,	B = p
-            {
-                res.x = p;
-                res.y = t;
-                res.z = V;
-            }
-
-            if (hi == 1) // R = q,	G = V,	B = p
-            {
-                res.x = p;
-                res.y = V;
-                res.z = q;
-            }
-
-            if (hi == 2) // R = p,	G = V,	B = t
-            {
-                res.x = t;
-                res.y = V;
-                res.z = p;
-            }
-
-            if (hi == 3) // R = p,	G = q,	B = V
-            {
-                res.x = V;
-                res.y = q;
-                res.z = p;
-            }
-
-            if (hi == 4) // R = t,	G = p,	B = V
-            {
-                res.x = V;
-                res.y = p;
-                res.z = t;
-            }
-
-            if (hi == 5) // R = V,	G = p,	B = q
-            {
-                res.x = q;
-                res.y = p;
-                res.z = V;
-            }
-            const unsigned int b = (unsigned int)(::max(0.f, ::min(res.x, 1.f)) * 255.f);
-            const unsigned int g = (unsigned int)(::max(0.f, ::min(res.y, 1.f)) * 255.f);
-            const unsigned int r = (unsigned int)(::max(0.f, ::min(res.z, 1.f)) * 255.f);
-            const unsigned int a = 255U;
-
-            return (a << 24) + (r << 16) + (g << 8) + b;
-        }
-
-        __global__ void drawColorDisp(uchar* disp, size_t disp_step, uchar* out_image, size_t out_step, int width, int height, int ndisp)
-        {
-            const int x = (blockIdx.x * blockDim.x + threadIdx.x) << 2;
-            const int y = blockIdx.y * blockDim.y + threadIdx.y;
-
-            if(x < width && y < height)
-            {
-                uchar4 d4 = *(uchar4*)(disp + y * disp_step + x);
-
-                uint4 res;
-                res.x = cvtPixel(d4.x, ndisp);
-                res.y = cvtPixel(d4.y, ndisp);
-                res.z = cvtPixel(d4.z, ndisp);
-                res.w = cvtPixel(d4.w, ndisp);
-
-                uint4* line = (uint4*)(out_image + y * out_step);
-                line[x >> 2] = res;
-            }
-        }
-
-        __global__ void drawColorDisp(short* disp, size_t disp_step, uchar* out_image, size_t out_step, int width, int height, int ndisp)
-        {
-            const int x = (blockIdx.x * blockDim.x + threadIdx.x) << 1;
-            const int y = blockIdx.y * blockDim.y + threadIdx.y;
-
-            if(x < width && y < height)
-            {
-                short2 d2 = *(short2*)(disp + y * disp_step + x);
-
-                uint2 res;
-                res.x = cvtPixel(d2.x, ndisp);
-                res.y = cvtPixel(d2.y, ndisp);
-
-                uint2* line = (uint2*)(out_image + y * out_step);
-                line[x >> 1] = res;
-            }
-        }
-
-
-        void drawColorDisp_gpu(const PtrStepSzb& src, const PtrStepSzb& dst, int ndisp, const cudaStream_t& stream)
-        {
-            dim3 threads(16, 16, 1);
-            dim3 grid(1, 1, 1);
-            grid.x = divUp(src.cols, threads.x << 2);
-            grid.y = divUp(src.rows, threads.y);
-
-            drawColorDisp<<<grid, threads, 0, stream>>>(src.data, src.step, dst.data, dst.step, src.cols, src.rows, ndisp);
-            cudaSafeCall( cudaGetLastError() );
-
-            if (stream == 0)
-                cudaSafeCall( cudaDeviceSynchronize() );
-        }
-
-        void drawColorDisp_gpu(const PtrStepSz<short>& src, const PtrStepSzb& dst, int ndisp, const cudaStream_t& stream)
-        {
-            dim3 threads(32, 8, 1);
-            dim3 grid(1, 1, 1);
-            grid.x = divUp(src.cols, threads.x << 1);
-            grid.y = divUp(src.rows, threads.y);
-
-            drawColorDisp<<<grid, threads, 0, stream>>>(src.data, src.step / sizeof(short), dst.data, dst.step, src.cols, src.rows, ndisp);
-            cudaSafeCall( cudaGetLastError() );
-
-            if (stream == 0)
-                cudaSafeCall( cudaDeviceSynchronize() );
-        }
-
-        /////////////////////////////////// reprojectImageTo3D ///////////////////////////////////////////////
-
-        __constant__ float cq[16];
-
-        template <typename T, typename D>
-        __global__ void reprojectImageTo3D(const PtrStepSz<T> disp, PtrStep<D> xyz)
-        {
-            const int x = blockIdx.x * blockDim.x + threadIdx.x;
-            const int y = blockIdx.y * blockDim.y + threadIdx.y;
-
-            if (y >= disp.rows || x >= disp.cols)
-                return;
-
-            const float qx = x * cq[ 0] + y * cq[ 1] + cq[ 3];
-            const float qy = x * cq[ 4] + y * cq[ 5] + cq[ 7];
-            const float qz = x * cq[ 8] + y * cq[ 9] + cq[11];
-            const float qw = x * cq[12] + y * cq[13] + cq[15];
-
-            const T d = disp(y, x);
-
-            const float iW = 1.f / (qw + cq[14] * d);
-
-            D v = VecTraits<D>::all(1.0f);
-            v.x = (qx + cq[2] * d) * iW;
-            v.y = (qy + cq[6] * d) * iW;
-            v.z = (qz + cq[10] * d) * iW;
-
-            xyz(y, x) = v;
-        }
-
-        template <typename T, typename D>
-        void reprojectImageTo3D_gpu(const PtrStepSzb disp, PtrStepSzb xyz, const float* q, cudaStream_t stream)
-        {
-            dim3 block(32, 8);
-            dim3 grid(divUp(disp.cols, block.x), divUp(disp.rows, block.y));
-
-            cudaSafeCall( cudaMemcpyToSymbol(cq, q, 16 * sizeof(float)) );
-
-            reprojectImageTo3D<T, D><<<grid, block, 0, stream>>>((PtrStepSz<T>)disp, (PtrStepSz<D>)xyz);
-            cudaSafeCall( cudaGetLastError() );
-
-            if (stream == 0)
-                cudaSafeCall( cudaDeviceSynchronize() );
-        }
-
-        template void reprojectImageTo3D_gpu<uchar, float3>(const PtrStepSzb disp, PtrStepSzb xyz, const float* q, cudaStream_t stream);
-        template void reprojectImageTo3D_gpu<uchar, float4>(const PtrStepSzb disp, PtrStepSzb xyz, const float* q, cudaStream_t stream);
-        template void reprojectImageTo3D_gpu<short, float3>(const PtrStepSzb disp, PtrStepSzb xyz, const float* q, cudaStream_t stream);
-        template void reprojectImageTo3D_gpu<short, float4>(const PtrStepSzb disp, PtrStepSzb xyz, const float* q, cudaStream_t stream);
-
-        /////////////////////////////////////////// Corner Harris /////////////////////////////////////////////////
-
-        texture<float, cudaTextureType2D, cudaReadModeElementType> harrisDxTex(0, cudaFilterModePoint, cudaAddressModeClamp);
-        texture<float, cudaTextureType2D, cudaReadModeElementType> harrisDyTex(0, cudaFilterModePoint, cudaAddressModeClamp);
-
-        __global__ void cornerHarris_kernel(const int block_size, const float k, PtrStepSzf dst)
-        {
-            const int x = blockIdx.x * blockDim.x + threadIdx.x;
-            const int y = blockIdx.y * blockDim.y + threadIdx.y;
-
-            if (x < dst.cols && y < dst.rows)
-            {
-                float a = 0.f;
-                float b = 0.f;
-                float c = 0.f;
-
-                const int ibegin = y - (block_size / 2);
-                const int jbegin = x - (block_size / 2);
-                const int iend = ibegin + block_size;
-                const int jend = jbegin + block_size;
-
-                for (int i = ibegin; i < iend; ++i)
-                {
-                    for (int j = jbegin; j < jend; ++j)
-                    {
-                        float dx = tex2D(harrisDxTex, j, i);
-                        float dy = tex2D(harrisDyTex, j, i);
-
-                        a += dx * dx;
-                        b += dx * dy;
-                        c += dy * dy;
-                    }
-                }
-
-                dst(y, x) = a * c - b * b - k * (a + c) * (a + c);
-            }
-        }
-
-        template <typename BR, typename BC>
-        __global__ void cornerHarris_kernel(const int block_size, const float k, PtrStepSzf dst, const BR border_row, const BC border_col)
-        {
-            const int x = blockIdx.x * blockDim.x + threadIdx.x;
-            const int y = blockIdx.y * blockDim.y + threadIdx.y;
-
-            if (x < dst.cols && y < dst.rows)
-            {
-                float a = 0.f;
-                float b = 0.f;
-                float c = 0.f;
-
-                const int ibegin = y - (block_size / 2);
-                const int jbegin = x - (block_size / 2);
-                const int iend = ibegin + block_size;
-                const int jend = jbegin + block_size;
-
-                for (int i = ibegin; i < iend; ++i)
-                {
-                    const int y = border_col.idx_row(i);
-
-                    for (int j = jbegin; j < jend; ++j)
-                    {
-                        const int x = border_row.idx_col(j);
-
-                        float dx = tex2D(harrisDxTex, x, y);
-                        float dy = tex2D(harrisDyTex, x, y);
-
-                        a += dx * dx;
-                        b += dx * dy;
-                        c += dy * dy;
-                    }
-                }
-
-                dst(y, x) = a * c - b * b - k * (a + c) * (a + c);
-            }
-        }
-
-        void cornerHarris_gpu(int block_size, float k, PtrStepSzf Dx, PtrStepSzf Dy, PtrStepSzf dst, int border_type, cudaStream_t stream)
-        {
-            dim3 block(32, 8);
-            dim3 grid(divUp(Dx.cols, block.x), divUp(Dx.rows, block.y));
-
-            bindTexture(&harrisDxTex, Dx);
-            bindTexture(&harrisDyTex, Dy);
-
-            switch (border_type)
-            {
-            case BORDER_REFLECT101_GPU:
-                cornerHarris_kernel<<<grid, block, 0, stream>>>(block_size, k, dst, BrdRowReflect101<void>(Dx.cols), BrdColReflect101<void>(Dx.rows));
-                break;
-
-            case BORDER_REFLECT_GPU:
-                cornerHarris_kernel<<<grid, block, 0, stream>>>(block_size, k, dst, BrdRowReflect<void>(Dx.cols), BrdColReflect<void>(Dx.rows));
-                break;
-
-            case BORDER_REPLICATE_GPU:
-                cornerHarris_kernel<<<grid, block, 0, stream>>>(block_size, k, dst);
-                break;
-            }
-
-            cudaSafeCall( cudaGetLastError() );
-
-            if (stream == 0)
-                cudaSafeCall( cudaDeviceSynchronize() );
-        }
-
-        /////////////////////////////////////////// Corner Min Eigen Val /////////////////////////////////////////////////
-
-        texture<float, cudaTextureType2D, cudaReadModeElementType> minEigenValDxTex(0, cudaFilterModePoint, cudaAddressModeClamp);
-        texture<float, cudaTextureType2D, cudaReadModeElementType> minEigenValDyTex(0, cudaFilterModePoint, cudaAddressModeClamp);
-
-        __global__ void cornerMinEigenVal_kernel(const int block_size, PtrStepSzf dst)
-        {
-            const int x = blockIdx.x * blockDim.x + threadIdx.x;
-            const int y = blockIdx.y * blockDim.y + threadIdx.y;
-
-            if (x < dst.cols && y < dst.rows)
-            {
-                float a = 0.f;
-                float b = 0.f;
-                float c = 0.f;
-
-                const int ibegin = y - (block_size / 2);
-                const int jbegin = x - (block_size / 2);
-                const int iend = ibegin + block_size;
-                const int jend = jbegin + block_size;
-
-                for (int i = ibegin; i < iend; ++i)
-                {
-                    for (int j = jbegin; j < jend; ++j)
-                    {
-                        float dx = tex2D(minEigenValDxTex, j, i);
-                        float dy = tex2D(minEigenValDyTex, j, i);
-
-                        a += dx * dx;
-                        b += dx * dy;
-                        c += dy * dy;
-                    }
-                }
-
-                a *= 0.5f;
-                c *= 0.5f;
-
-                dst(y, x) = (a + c) - sqrtf((a - c) * (a - c) + b * b);
-            }
-        }
-
-
-        template <typename BR, typename BC>
-        __global__ void cornerMinEigenVal_kernel(const int block_size, PtrStepSzf dst, const BR border_row, const BC border_col)
-        {
-            const int x = blockIdx.x * blockDim.x + threadIdx.x;
-            const int y = blockIdx.y * blockDim.y + threadIdx.y;
-
-            if (x < dst.cols && y < dst.rows)
-            {
-                float a = 0.f;
-                float b = 0.f;
-                float c = 0.f;
-
-                const int ibegin = y - (block_size / 2);
-                const int jbegin = x - (block_size / 2);
-                const int iend = ibegin + block_size;
-                const int jend = jbegin + block_size;
-
-                for (int i = ibegin; i < iend; ++i)
-                {
-                    int y = border_col.idx_row(i);
-
-                    for (int j = jbegin; j < jend; ++j)
-                    {
-                        int x = border_row.idx_col(j);
-
-                        float dx = tex2D(minEigenValDxTex, x, y);
-                        float dy = tex2D(minEigenValDyTex, x, y);
-
-                        a += dx * dx;
-                        b += dx * dy;
-                        c += dy * dy;
-                    }
-                }
-
-                a *= 0.5f;
-                c *= 0.5f;
-
-                dst(y, x) = (a + c) - sqrtf((a - c) * (a - c) + b * b);
-            }
-        }
-
-        void cornerMinEigenVal_gpu(int block_size, PtrStepSzf Dx, PtrStepSzf Dy, PtrStepSzf dst, int border_type, cudaStream_t stream)
-        {
-            dim3 block(32, 8);
-            dim3 grid(divUp(Dx.cols, block.x), divUp(Dx.rows, block.y));
-
-            bindTexture(&minEigenValDxTex, Dx);
-            bindTexture(&minEigenValDyTex, Dy);
-
-            switch (border_type)
-            {
-            case BORDER_REFLECT101_GPU:
-                cornerMinEigenVal_kernel<<<grid, block, 0, stream>>>(block_size, dst, BrdRowReflect101<void>(Dx.cols), BrdColReflect101<void>(Dx.rows));
-                break;
-
-            case BORDER_REFLECT_GPU:
-                cornerMinEigenVal_kernel<<<grid, block, 0, stream>>>(block_size, dst, BrdRowReflect<void>(Dx.cols), BrdColReflect<void>(Dx.rows));
-                break;
-
-            case BORDER_REPLICATE_GPU:
-                cornerMinEigenVal_kernel<<<grid, block, 0, stream>>>(block_size, dst);
-                break;
-            }
-
-            cudaSafeCall( cudaGetLastError() );
-
-            if (stream == 0)
-                cudaSafeCall(cudaDeviceSynchronize());
-        }
-
-        ////////////////////////////// Column Sum //////////////////////////////////////
-
-        __global__ void column_sumKernel_32F(int cols, int rows, const PtrStepb src, const PtrStepb dst)
-        {
-            int x = blockIdx.x * blockDim.x + threadIdx.x;
-
-            if (x < cols)
-            {
-                const unsigned char* src_data = src.data + x * sizeof(float);
-                unsigned char* dst_data = dst.data + x * sizeof(float);
-
-                float sum = 0.f;
-                for (int y = 0; y < rows; ++y)
-                {
-                    sum += *(const float*)src_data;
-                    *(float*)dst_data = sum;
-                    src_data += src.step;
-                    dst_data += dst.step;
-                }
-            }
-        }
-
-
-        void columnSum_32F(const PtrStepSzb src, const PtrStepSzb dst)
-        {
-            dim3 threads(256);
-            dim3 grid(divUp(src.cols, threads.x));
-
-            column_sumKernel_32F<<<grid, threads>>>(src.cols, src.rows, src, dst);
-            cudaSafeCall( cudaGetLastError() );
-
-            cudaSafeCall( cudaDeviceSynchronize() );
-        }
-
-
-        //////////////////////////////////////////////////////////////////////////
-        // mulSpectrums
-
-        __global__ void mulSpectrumsKernel(const PtrStep<cufftComplex> a, const PtrStep<cufftComplex> b, PtrStepSz<cufftComplex> c)
-        {
-            const int x = blockIdx.x * blockDim.x + threadIdx.x;
-            const int y = blockIdx.y * blockDim.y + threadIdx.y;
-
-            if (x < c.cols && y < c.rows)
-            {
-                c.ptr(y)[x] = cuCmulf(a.ptr(y)[x], b.ptr(y)[x]);
-            }
-        }
-
-
-        void mulSpectrums(const PtrStep<cufftComplex> a, const PtrStep<cufftComplex> b, PtrStepSz<cufftComplex> c, cudaStream_t stream)
-        {
-            dim3 threads(256);
-            dim3 grid(divUp(c.cols, threads.x), divUp(c.rows, threads.y));
-
-            mulSpectrumsKernel<<<grid, threads, 0, stream>>>(a, b, c);
-            cudaSafeCall( cudaGetLastError() );
-
-            if (stream == 0)
-                cudaSafeCall( cudaDeviceSynchronize() );
-        }
-
-
-        //////////////////////////////////////////////////////////////////////////
-        // mulSpectrums_CONJ
-
-        __global__ void mulSpectrumsKernel_CONJ(const PtrStep<cufftComplex> a, const PtrStep<cufftComplex> b, PtrStepSz<cufftComplex> c)
-        {
-            const int x = blockIdx.x * blockDim.x + threadIdx.x;
-            const int y = blockIdx.y * blockDim.y + threadIdx.y;
-
-            if (x < c.cols && y < c.rows)
-            {
-                c.ptr(y)[x] = cuCmulf(a.ptr(y)[x], cuConjf(b.ptr(y)[x]));
-            }
-        }
-
-
-        void mulSpectrums_CONJ(const PtrStep<cufftComplex> a, const PtrStep<cufftComplex> b, PtrStepSz<cufftComplex> c, cudaStream_t stream)
-        {
-            dim3 threads(256);
-            dim3 grid(divUp(c.cols, threads.x), divUp(c.rows, threads.y));
-
-            mulSpectrumsKernel_CONJ<<<grid, threads, 0, stream>>>(a, b, c);
-            cudaSafeCall( cudaGetLastError() );
-
-            if (stream == 0)
-                cudaSafeCall( cudaDeviceSynchronize() );
-        }
-
-
-        //////////////////////////////////////////////////////////////////////////
-        // mulAndScaleSpectrums
-
-        __global__ void mulAndScaleSpectrumsKernel(const PtrStep<cufftComplex> a, const PtrStep<cufftComplex> b, float scale, PtrStepSz<cufftComplex> c)
-        {
-            const int x = blockIdx.x * blockDim.x + threadIdx.x;
-            const int y = blockIdx.y * blockDim.y + threadIdx.y;
-
-            if (x < c.cols && y < c.rows)
-            {
-                cufftComplex v = cuCmulf(a.ptr(y)[x], b.ptr(y)[x]);
-                c.ptr(y)[x] = make_cuFloatComplex(cuCrealf(v) * scale, cuCimagf(v) * scale);
-            }
-        }
-
-
-        void mulAndScaleSpectrums(const PtrStep<cufftComplex> a, const PtrStep<cufftComplex> b, float scale, PtrStepSz<cufftComplex> c, cudaStream_t stream)
-        {
-            dim3 threads(256);
-            dim3 grid(divUp(c.cols, threads.x), divUp(c.rows, threads.y));
-
-            mulAndScaleSpectrumsKernel<<<grid, threads, 0, stream>>>(a, b, scale, c);
-            cudaSafeCall( cudaGetLastError() );
-
-            if (stream)
-                cudaSafeCall( cudaDeviceSynchronize() );
-        }
-
-
-        //////////////////////////////////////////////////////////////////////////
-        // mulAndScaleSpectrums_CONJ
-
-        __global__ void mulAndScaleSpectrumsKernel_CONJ(const PtrStep<cufftComplex> a, const PtrStep<cufftComplex> b, float scale, PtrStepSz<cufftComplex> c)
-        {
-            const int x = blockIdx.x * blockDim.x + threadIdx.x;
-            const int y = blockIdx.y * blockDim.y + threadIdx.y;
-
-            if (x < c.cols && y < c.rows)
-            {
-                cufftComplex v = cuCmulf(a.ptr(y)[x], cuConjf(b.ptr(y)[x]));
-                c.ptr(y)[x] = make_cuFloatComplex(cuCrealf(v) * scale, cuCimagf(v) * scale);
-            }
-        }
-
-
-        void mulAndScaleSpectrums_CONJ(const PtrStep<cufftComplex> a, const PtrStep<cufftComplex> b, float scale, PtrStepSz<cufftComplex> c, cudaStream_t stream)
-        {
-            dim3 threads(256);
-            dim3 grid(divUp(c.cols, threads.x), divUp(c.rows, threads.y));
-
-            mulAndScaleSpectrumsKernel_CONJ<<<grid, threads, 0, stream>>>(a, b, scale, c);
-            cudaSafeCall( cudaGetLastError() );
-
-            if (stream == 0)
-                cudaSafeCall( cudaDeviceSynchronize() );
-        }
-
-        //////////////////////////////////////////////////////////////////////////
-        // buildWarpMaps
-
-        // TODO use intrinsics like __sinf and so on
-
-        namespace build_warp_maps
-        {
-
-            __constant__ float ck_rinv[9];
-            __constant__ float cr_kinv[9];
-            __constant__ float ct[3];
-            __constant__ float cscale;
-        }
-
-
-        class PlaneMapper
-        {
-        public:
-            static __device__ __forceinline__ void mapBackward(float u, float v, float &x, float &y)
-            {
-                using namespace build_warp_maps;
-
-                float x_ = u / cscale - ct[0];
-                float y_ = v / cscale - ct[1];
-
-                float z;
-                x = ck_rinv[0] * x_ + ck_rinv[1] * y_ + ck_rinv[2] * (1 - ct[2]);
-                y = ck_rinv[3] * x_ + ck_rinv[4] * y_ + ck_rinv[5] * (1 - ct[2]);
-                z = ck_rinv[6] * x_ + ck_rinv[7] * y_ + ck_rinv[8] * (1 - ct[2]);
-
-                x /= z;
-                y /= z;
-            }
-        };
-
-
-        class CylindricalMapper
-        {
-        public:
-            static __device__ __forceinline__ void mapBackward(float u, float v, float &x, float &y)
-            {
-                using namespace build_warp_maps;
-
-                u /= cscale;
-                float x_ = ::sinf(u);
-                float y_ = v / cscale;
-                float z_ = ::cosf(u);
-
-                float z;
-                x = ck_rinv[0] * x_ + ck_rinv[1] * y_ + ck_rinv[2] * z_;
-                y = ck_rinv[3] * x_ + ck_rinv[4] * y_ + ck_rinv[5] * z_;
-                z = ck_rinv[6] * x_ + ck_rinv[7] * y_ + ck_rinv[8] * z_;
-
-                if (z > 0) { x /= z; y /= z; }
-                else x = y = -1;
-            }
-        };
-
-
-        class SphericalMapper
-        {
-        public:
-            static __device__ __forceinline__ void mapBackward(float u, float v, float &x, float &y)
-            {
-                using namespace build_warp_maps;
-
-                v /= cscale;
-                u /= cscale;
-
-                float sinv = ::sinf(v);
-                float x_ = sinv * ::sinf(u);
-                float y_ = -::cosf(v);
-                float z_ = sinv * ::cosf(u);
-
-                float z;
-                x = ck_rinv[0] * x_ + ck_rinv[1] * y_ + ck_rinv[2] * z_;
-                y = ck_rinv[3] * x_ + ck_rinv[4] * y_ + ck_rinv[5] * z_;
-                z = ck_rinv[6] * x_ + ck_rinv[7] * y_ + ck_rinv[8] * z_;
-
-                if (z > 0) { x /= z; y /= z; }
-                else x = y = -1;
-            }
-        };
-
-
-        template <typename Mapper>
-        __global__ void buildWarpMapsKernel(int tl_u, int tl_v, int cols, int rows,
-                                            PtrStepf map_x, PtrStepf map_y)
-        {
-            int du = blockIdx.x * blockDim.x + threadIdx.x;
-            int dv = blockIdx.y * blockDim.y + threadIdx.y;
-            if (du < cols && dv < rows)
-            {
-                float u = tl_u + du;
-                float v = tl_v + dv;
-                float x, y;
-                Mapper::mapBackward(u, v, x, y);
-                map_x.ptr(dv)[du] = x;
-                map_y.ptr(dv)[du] = y;
-            }
-        }
-
-
-        void buildWarpPlaneMaps(int tl_u, int tl_v, PtrStepSzf map_x, PtrStepSzf map_y,
-                                const float k_rinv[9], const float r_kinv[9], const float t[3],
-                                float scale, cudaStream_t stream)
-        {
-            cudaSafeCall(cudaMemcpyToSymbol(build_warp_maps::ck_rinv, k_rinv, 9*sizeof(float)));
-            cudaSafeCall(cudaMemcpyToSymbol(build_warp_maps::cr_kinv, r_kinv, 9*sizeof(float)));
-            cudaSafeCall(cudaMemcpyToSymbol(build_warp_maps::ct, t, 3*sizeof(float)));
-            cudaSafeCall(cudaMemcpyToSymbol(build_warp_maps::cscale, &scale, sizeof(float)));
-
-            int cols = map_x.cols;
-            int rows = map_x.rows;
-
-            dim3 threads(32, 8);
-            dim3 grid(divUp(cols, threads.x), divUp(rows, threads.y));
-
-            buildWarpMapsKernel<PlaneMapper><<<grid,threads>>>(tl_u, tl_v, cols, rows, map_x, map_y);
-            cudaSafeCall(cudaGetLastError());
-            if (stream == 0)
-                cudaSafeCall(cudaDeviceSynchronize());
-        }
-
-
-        void buildWarpCylindricalMaps(int tl_u, int tl_v, PtrStepSzf map_x, PtrStepSzf map_y,
-                                      const float k_rinv[9], const float r_kinv[9], float scale,
-                                      cudaStream_t stream)
-        {
-            cudaSafeCall(cudaMemcpyToSymbol(build_warp_maps::ck_rinv, k_rinv, 9*sizeof(float)));
-            cudaSafeCall(cudaMemcpyToSymbol(build_warp_maps::cr_kinv, r_kinv, 9*sizeof(float)));
-            cudaSafeCall(cudaMemcpyToSymbol(build_warp_maps::cscale, &scale, sizeof(float)));
-
-            int cols = map_x.cols;
-            int rows = map_x.rows;
-
-            dim3 threads(32, 8);
-            dim3 grid(divUp(cols, threads.x), divUp(rows, threads.y));
-
-            buildWarpMapsKernel<CylindricalMapper><<<grid,threads>>>(tl_u, tl_v, cols, rows, map_x, map_y);
-            cudaSafeCall(cudaGetLastError());
-            if (stream == 0)
-                cudaSafeCall(cudaDeviceSynchronize());
-        }
-
-
-        void buildWarpSphericalMaps(int tl_u, int tl_v, PtrStepSzf map_x, PtrStepSzf map_y,
-                                    const float k_rinv[9], const float r_kinv[9], float scale,
-                                    cudaStream_t stream)
-        {
-            cudaSafeCall(cudaMemcpyToSymbol(build_warp_maps::ck_rinv, k_rinv, 9*sizeof(float)));
-            cudaSafeCall(cudaMemcpyToSymbol(build_warp_maps::cr_kinv, r_kinv, 9*sizeof(float)));
-            cudaSafeCall(cudaMemcpyToSymbol(build_warp_maps::cscale, &scale, sizeof(float)));
-
-            int cols = map_x.cols;
-            int rows = map_x.rows;
-
-            dim3 threads(32, 8);
-            dim3 grid(divUp(cols, threads.x), divUp(rows, threads.y));
-
-            buildWarpMapsKernel<SphericalMapper><<<grid,threads>>>(tl_u, tl_v, cols, rows, map_x, map_y);
-            cudaSafeCall(cudaGetLastError());
-            if (stream == 0)
-                cudaSafeCall(cudaDeviceSynchronize());
-        }
-
-        //////////////////////////////////////////////////////////////////////////
-        // filter2D
-
-        #define FILTER2D_MAX_KERNEL_SIZE 16
-
-        __constant__ float c_filter2DKernel[FILTER2D_MAX_KERNEL_SIZE * FILTER2D_MAX_KERNEL_SIZE];
-
-        template <class SrcT, typename D>
-        __global__ void filter2D(const SrcT src, PtrStepSz<D> dst, const int kWidth, const int kHeight, const int anchorX, const int anchorY)
-        {
-            typedef typename TypeVec<float, VecTraits<D>::cn>::vec_type sum_t;
-
-            const int x = blockIdx.x * blockDim.x + threadIdx.x;
-            const int y = blockIdx.y * blockDim.y + threadIdx.y;
-
-            if (x >= dst.cols || y >= dst.rows)
-                return;
-
-            sum_t res = VecTraits<sum_t>::all(0);
-            int kInd = 0;
-
-            for (int i = 0; i < kHeight; ++i)
-            {
-                for (int j = 0; j < kWidth; ++j)
-                    res = res + src(y - anchorY + i, x - anchorX + j) * c_filter2DKernel[kInd++];
-            }
-
-            dst(y, x) = saturate_cast<D>(res);
-        }
-
-        template <typename T, typename D, template <typename> class Brd> struct Filter2DCaller;
-
-        #define IMPLEMENT_FILTER2D_TEX_READER(type) \
-            texture< type , cudaTextureType2D, cudaReadModeElementType> tex_filter2D_ ## type (0, cudaFilterModePoint, cudaAddressModeClamp); \
-            struct tex_filter2D_ ## type ## _reader \
-            { \
-                typedef type elem_type; \
-                typedef int index_type; \
-                const int xoff; \
-                const int yoff; \
-                tex_filter2D_ ## type ## _reader (int xoff_, int yoff_) : xoff(xoff_), yoff(yoff_) {} \
-                __device__ __forceinline__ elem_type operator ()(index_type y, index_type x) const \
-                { \
-                    return tex2D(tex_filter2D_ ## type , x + xoff, y + yoff); \
-                } \
-            }; \
-            template <typename D, template <typename> class Brd> struct Filter2DCaller< type , D, Brd> \
-            { \
-                static void call(const PtrStepSz< type > srcWhole, int xoff, int yoff, PtrStepSz<D> dst, \
-                    int kWidth, int kHeight, int anchorX, int anchorY, const float* borderValue, cudaStream_t stream) \
-                { \
-                    typedef typename TypeVec<float, VecTraits< type >::cn>::vec_type work_type; \
-                    dim3 block(16, 16); \
-                    dim3 grid(divUp(dst.cols, block.x), divUp(dst.rows, block.y)); \
-                    bindTexture(&tex_filter2D_ ## type , srcWhole); \
-                    tex_filter2D_ ## type ##_reader texSrc(xoff, yoff); \
-                    Brd<work_type> brd(dst.rows, dst.cols, VecTraits<work_type>::make(borderValue)); \
-                    BorderReader< tex_filter2D_ ## type ##_reader, Brd<work_type> > brdSrc(texSrc, brd); \
-                    filter2D<<<grid, block, 0, stream>>>(brdSrc, dst, kWidth, kHeight, anchorX, anchorY); \
-                    cudaSafeCall( cudaGetLastError() ); \
-                    if (stream == 0) \
-                        cudaSafeCall( cudaDeviceSynchronize() ); \
-                } \
-            };
-
-        IMPLEMENT_FILTER2D_TEX_READER(uchar);
-        IMPLEMENT_FILTER2D_TEX_READER(uchar4);
-
-        IMPLEMENT_FILTER2D_TEX_READER(ushort);
-        IMPLEMENT_FILTER2D_TEX_READER(ushort4);
-
-        IMPLEMENT_FILTER2D_TEX_READER(float);
-        IMPLEMENT_FILTER2D_TEX_READER(float4);
-
-        #undef IMPLEMENT_FILTER2D_TEX_READER
-
-        template <typename T, typename D>
-<<<<<<< HEAD
-        void filter2D_gpu(DevMem2Db srcWhole, int ofsX, int ofsY, DevMem2Db dst,
-                          int kWidth, int kHeight, int anchorX, int anchorY, const float* kernel,
-                          int borderMode, const float* borderValue, cudaStream_t stream)
-        {
-            typedef void (*func_t)(const DevMem2D_<T> srcWhole, int xoff, int yoff, DevMem2D_<D> dst, int kWidth, int kHeight, int anchorX, int anchorY, const float* borderValue, cudaStream_t stream);
-=======
-        void filter2D_gpu(PtrStepSzb srcWhole, int ofsX, int ofsY, PtrStepSzb dst,
-                          int kWidth, int kHeight, int anchorX, int anchorY, const float* kernel,
-                          int borderMode, const float* borderValue, cudaStream_t stream)
-        {
-            typedef void (*func_t)(const PtrStepSz<T> srcWhole, int xoff, int yoff, PtrStepSz<D> dst, int kWidth, int kHeight, int anchorX, int anchorY, const float* borderValue, cudaStream_t stream);
->>>>>>> f4e33ea0
-            static const func_t funcs[] =
-            {
-                Filter2DCaller<T, D, BrdReflect101>::call,
-                Filter2DCaller<T, D, BrdReplicate>::call,
-                Filter2DCaller<T, D, BrdConstant>::call,
-                Filter2DCaller<T, D, BrdReflect>::call,
-                Filter2DCaller<T, D, BrdWrap>::call
-            };
-
-            if (stream == 0)
-                cudaSafeCall( cudaMemcpyToSymbol(c_filter2DKernel, kernel, kWidth * kHeight * sizeof(float), 0, cudaMemcpyDeviceToDevice) );
-            else
-                cudaSafeCall( cudaMemcpyToSymbolAsync(c_filter2DKernel, kernel, kWidth * kHeight * sizeof(float), 0, cudaMemcpyDeviceToDevice, stream) );
-
-            funcs[borderMode](static_cast< PtrStepSz<T> >(srcWhole), ofsX, ofsY, static_cast< PtrStepSz<D> >(dst), kWidth, kHeight, anchorX, anchorY, borderValue, stream);
-        }
-
-        template void filter2D_gpu<uchar, uchar>(PtrStepSzb srcWhole, int ofsX, int ofsY, PtrStepSzb dst, int kWidth, int kHeight, int anchorX, int anchorY, const float* kernel, int borderMode, const float* borderValue, cudaStream_t stream);
-        template void filter2D_gpu<uchar4, uchar4>(PtrStepSzb srcWhole, int ofsX, int ofsY, PtrStepSzb dst, int kWidth, int kHeight, int anchorX, int anchorY, const float* kernel, int borderMode, const float* borderValue, cudaStream_t stream);
-        template void filter2D_gpu<ushort, ushort>(PtrStepSzb srcWhole, int ofsX, int ofsY, PtrStepSzb dst, int kWidth, int kHeight, int anchorX, int anchorY, const float* kernel, int borderMode, const float* borderValue, cudaStream_t stream);
-        template void filter2D_gpu<ushort4, ushort4>(PtrStepSzb srcWhole, int ofsX, int ofsY, PtrStepSzb dst, int kWidth, int kHeight, int anchorX, int anchorY, const float* kernel, int borderMode, const float* borderValue, cudaStream_t stream);
-        template void filter2D_gpu<float, float>(PtrStepSzb srcWhole, int ofsX, int ofsY, PtrStepSzb dst, int kWidth, int kHeight, int anchorX, int anchorY, const float* kernel, int borderMode, const float* borderValue, cudaStream_t stream);
-        template void filter2D_gpu<float4, float4>(PtrStepSzb srcWhole, int ofsX, int ofsY, PtrStepSzb dst, int kWidth, int kHeight, int anchorX, int anchorY, const float* kernel, int borderMode, const float* borderValue, cudaStream_t stream);
-    } // namespace imgproc
-}}} // namespace cv { namespace gpu { namespace device {
-
-
-#endif /* CUDA_DISABLER */
+/*M///////////////////////////////////////////////////////////////////////////////////////
+//
+//  IMPORTANT: READ BEFORE DOWNLOADING, COPYING, INSTALLING OR USING.
+//
+//  By downloading, copying, installing or using the software you agree to this license.
+//  If you do not agree to this license, do not download, install,
+//  copy or use the software.
+//
+//
+//                           License Agreement
+//                For Open Source Computer Vision Library
+//
+// Copyright (C) 2000-2008, Intel Corporation, all rights reserved.
+// Copyright (C) 2009, Willow Garage Inc., all rights reserved.
+// Third party copyrights are property of their respective owners.
+//
+// Redistribution and use in source and binary forms, with or without modification,
+// are permitted provided that the following conditions are met:
+//
+//   * Redistribution's of source code must retain the above copyright notice,
+//     this list of conditions and the following disclaimer.
+//
+//   * Redistribution's in binary form must reproduce the above copyright notice,
+//     this list of conditions and the following disclaimer in the documentation
+//     and/or other materials provided with the distribution.
+//
+//   * The name of the copyright holders may not be used to endorse or promote products
+//     derived from this software without specific prior written permission.
+//
+// This software is provided by the copyright holders and contributors "as is" and
+// any express or implied warranties, including, but not limited to, the implied
+// warranties of merchantability and fitness for a particular purpose are disclaimed.
+// In no event shall the Intel Corporation or contributors be liable for any direct,
+// indirect, incidental, special, exemplary, or consequential damages
+// (including, but not limited to, procurement of substitute goods or services;
+// loss of use, data, or profits; or business interruption) however caused
+// and on any theory of liability, whether in contract, strict liability,
+// or tort (including negligence or otherwise) arising in any way out of
+// the use of this software, even if advised of the possibility of such damage.
+//
+//M*/
+
+#if !defined CUDA_DISABLER
+
+#include "internal_shared.hpp"
+#include "opencv2/gpu/device/vec_traits.hpp"
+#include "opencv2/gpu/device/vec_math.hpp"
+#include "opencv2/gpu/device/saturate_cast.hpp"
+#include "opencv2/gpu/device/border_interpolate.hpp"
+
+namespace cv { namespace gpu { namespace device
+{
+    namespace imgproc
+    {
+        /////////////////////////////////// MeanShiftfiltering ///////////////////////////////////////////////
+
+        texture<uchar4, 2> tex_meanshift;
+
+        __device__ short2 do_mean_shift(int x0, int y0, unsigned char* out,
+                                        size_t out_step, int cols, int rows,
+                                        int sp, int sr, int maxIter, float eps)
+        {
+            int isr2 = sr*sr;
+            uchar4 c = tex2D(tex_meanshift, x0, y0 );
+
+            // iterate meanshift procedure
+            for( int iter = 0; iter < maxIter; iter++ )
+            {
+                int count = 0;
+                int s0 = 0, s1 = 0, s2 = 0, sx = 0, sy = 0;
+                float icount;
+
+                //mean shift: process pixels in window (p-sigmaSp)x(p+sigmaSp)
+                int minx = x0-sp;
+                int miny = y0-sp;
+                int maxx = x0+sp;
+                int maxy = y0+sp;
+
+                for( int y = miny; y <= maxy; y++)
+                {
+                    int rowCount = 0;
+                    for( int x = minx; x <= maxx; x++ )
+                    {
+                        uchar4 t = tex2D( tex_meanshift, x, y );
+
+                        int norm2 = (t.x - c.x) * (t.x - c.x) + (t.y - c.y) * (t.y - c.y) + (t.z - c.z) * (t.z - c.z);
+                        if( norm2 <= isr2 )
+                        {
+                            s0 += t.x; s1 += t.y; s2 += t.z;
+                            sx += x; rowCount++;
+                        }
+                    }
+                    count += rowCount;
+                    sy += y*rowCount;
+                }
+
+                if( count == 0 )
+                    break;
+
+                icount = 1.f/count;
+                int x1 = __float2int_rz(sx*icount);
+                int y1 = __float2int_rz(sy*icount);
+                s0 = __float2int_rz(s0*icount);
+                s1 = __float2int_rz(s1*icount);
+                s2 = __float2int_rz(s2*icount);
+
+                int norm2 = (s0 - c.x) * (s0 - c.x) + (s1 - c.y) * (s1 - c.y) + (s2 - c.z) * (s2 - c.z);
+
+                bool stopFlag = (x0 == x1 && y0 == y1) || (::abs(x1-x0) + ::abs(y1-y0) + norm2 <= eps);
+
+                x0 = x1; y0 = y1;
+                c.x = s0; c.y = s1; c.z = s2;
+
+                if( stopFlag )
+                    break;
+            }
+
+            int base = (blockIdx.y * blockDim.y + threadIdx.y) * out_step + (blockIdx.x * blockDim.x + threadIdx.x) * 4 * sizeof(uchar);
+            *(uchar4*)(out + base) = c;
+
+            return make_short2((short)x0, (short)y0);
+        }
+
+        __global__ void meanshift_kernel(unsigned char* out, size_t out_step, int cols, int rows, int sp, int sr, int maxIter, float eps )
+        {
+            int x0 = blockIdx.x * blockDim.x + threadIdx.x;
+            int y0 = blockIdx.y * blockDim.y + threadIdx.y;
+
+            if( x0 < cols && y0 < rows )
+                do_mean_shift(x0, y0, out, out_step, cols, rows, sp, sr, maxIter, eps);
+        }
+
+        __global__ void meanshiftproc_kernel(unsigned char* outr, size_t outrstep,
+                                             unsigned char* outsp, size_t outspstep,
+                                             int cols, int rows,
+                                             int sp, int sr, int maxIter, float eps)
+        {
+            int x0 = blockIdx.x * blockDim.x + threadIdx.x;
+            int y0 = blockIdx.y * blockDim.y + threadIdx.y;
+
+            if( x0 < cols && y0 < rows )
+            {
+                int basesp = (blockIdx.y * blockDim.y + threadIdx.y) * outspstep + (blockIdx.x * blockDim.x + threadIdx.x) * 2 * sizeof(short);
+                *(short2*)(outsp + basesp) = do_mean_shift(x0, y0, outr, outrstep, cols, rows, sp, sr, maxIter, eps);
+            }
+        }
+
+        void meanShiftFiltering_gpu(const PtrStepSzb& src, PtrStepSzb dst, int sp, int sr, int maxIter, float eps, cudaStream_t stream)
+        {
+            dim3 grid(1, 1, 1);
+            dim3 threads(32, 8, 1);
+            grid.x = divUp(src.cols, threads.x);
+            grid.y = divUp(src.rows, threads.y);
+
+            cudaChannelFormatDesc desc = cudaCreateChannelDesc<uchar4>();
+            cudaSafeCall( cudaBindTexture2D( 0, tex_meanshift, src.data, desc, src.cols, src.rows, src.step ) );
+
+            meanshift_kernel<<< grid, threads, 0, stream >>>( dst.data, dst.step, dst.cols, dst.rows, sp, sr, maxIter, eps );
+            cudaSafeCall( cudaGetLastError() );
+
+            if (stream == 0)
+                cudaSafeCall( cudaDeviceSynchronize() );
+
+            //cudaSafeCall( cudaUnbindTexture( tex_meanshift ) );
+        }
+
+        void meanShiftProc_gpu(const PtrStepSzb& src, PtrStepSzb dstr, PtrStepSzb dstsp, int sp, int sr, int maxIter, float eps, cudaStream_t stream)
+        {
+            dim3 grid(1, 1, 1);
+            dim3 threads(32, 8, 1);
+            grid.x = divUp(src.cols, threads.x);
+            grid.y = divUp(src.rows, threads.y);
+
+            cudaChannelFormatDesc desc = cudaCreateChannelDesc<uchar4>();
+            cudaSafeCall( cudaBindTexture2D( 0, tex_meanshift, src.data, desc, src.cols, src.rows, src.step ) );
+
+            meanshiftproc_kernel<<< grid, threads, 0, stream >>>( dstr.data, dstr.step, dstsp.data, dstsp.step, dstr.cols, dstr.rows, sp, sr, maxIter, eps );
+            cudaSafeCall( cudaGetLastError() );
+
+            if (stream == 0)
+                cudaSafeCall( cudaDeviceSynchronize() );
+
+            //cudaSafeCall( cudaUnbindTexture( tex_meanshift ) );
+        }
+
+        /////////////////////////////////// drawColorDisp ///////////////////////////////////////////////
+
+        template <typename T>
+        __device__ unsigned int cvtPixel(T d, int ndisp, float S = 1, float V = 1)
+        {
+            unsigned int H = ((ndisp-d) * 240)/ndisp;
+
+            unsigned int hi = (H/60) % 6;
+            float f = H/60.f - H/60;
+            float p = V * (1 - S);
+            float q = V * (1 - f * S);
+            float t = V * (1 - (1 - f) * S);
+
+            float3 res;
+
+            if (hi == 0) //R = V,	G = t,	B = p
+            {
+                res.x = p;
+                res.y = t;
+                res.z = V;
+            }
+
+            if (hi == 1) // R = q,	G = V,	B = p
+            {
+                res.x = p;
+                res.y = V;
+                res.z = q;
+            }
+
+            if (hi == 2) // R = p,	G = V,	B = t
+            {
+                res.x = t;
+                res.y = V;
+                res.z = p;
+            }
+
+            if (hi == 3) // R = p,	G = q,	B = V
+            {
+                res.x = V;
+                res.y = q;
+                res.z = p;
+            }
+
+            if (hi == 4) // R = t,	G = p,	B = V
+            {
+                res.x = V;
+                res.y = p;
+                res.z = t;
+            }
+
+            if (hi == 5) // R = V,	G = p,	B = q
+            {
+                res.x = q;
+                res.y = p;
+                res.z = V;
+            }
+            const unsigned int b = (unsigned int)(::max(0.f, ::min(res.x, 1.f)) * 255.f);
+            const unsigned int g = (unsigned int)(::max(0.f, ::min(res.y, 1.f)) * 255.f);
+            const unsigned int r = (unsigned int)(::max(0.f, ::min(res.z, 1.f)) * 255.f);
+            const unsigned int a = 255U;
+
+            return (a << 24) + (r << 16) + (g << 8) + b;
+        }
+
+        __global__ void drawColorDisp(uchar* disp, size_t disp_step, uchar* out_image, size_t out_step, int width, int height, int ndisp)
+        {
+            const int x = (blockIdx.x * blockDim.x + threadIdx.x) << 2;
+            const int y = blockIdx.y * blockDim.y + threadIdx.y;
+
+            if(x < width && y < height)
+            {
+                uchar4 d4 = *(uchar4*)(disp + y * disp_step + x);
+
+                uint4 res;
+                res.x = cvtPixel(d4.x, ndisp);
+                res.y = cvtPixel(d4.y, ndisp);
+                res.z = cvtPixel(d4.z, ndisp);
+                res.w = cvtPixel(d4.w, ndisp);
+
+                uint4* line = (uint4*)(out_image + y * out_step);
+                line[x >> 2] = res;
+            }
+        }
+
+        __global__ void drawColorDisp(short* disp, size_t disp_step, uchar* out_image, size_t out_step, int width, int height, int ndisp)
+        {
+            const int x = (blockIdx.x * blockDim.x + threadIdx.x) << 1;
+            const int y = blockIdx.y * blockDim.y + threadIdx.y;
+
+            if(x < width && y < height)
+            {
+                short2 d2 = *(short2*)(disp + y * disp_step + x);
+
+                uint2 res;
+                res.x = cvtPixel(d2.x, ndisp);
+                res.y = cvtPixel(d2.y, ndisp);
+
+                uint2* line = (uint2*)(out_image + y * out_step);
+                line[x >> 1] = res;
+            }
+        }
+
+
+        void drawColorDisp_gpu(const PtrStepSzb& src, const PtrStepSzb& dst, int ndisp, const cudaStream_t& stream)
+        {
+            dim3 threads(16, 16, 1);
+            dim3 grid(1, 1, 1);
+            grid.x = divUp(src.cols, threads.x << 2);
+            grid.y = divUp(src.rows, threads.y);
+
+            drawColorDisp<<<grid, threads, 0, stream>>>(src.data, src.step, dst.data, dst.step, src.cols, src.rows, ndisp);
+            cudaSafeCall( cudaGetLastError() );
+
+            if (stream == 0)
+                cudaSafeCall( cudaDeviceSynchronize() );
+        }
+
+        void drawColorDisp_gpu(const PtrStepSz<short>& src, const PtrStepSzb& dst, int ndisp, const cudaStream_t& stream)
+        {
+            dim3 threads(32, 8, 1);
+            dim3 grid(1, 1, 1);
+            grid.x = divUp(src.cols, threads.x << 1);
+            grid.y = divUp(src.rows, threads.y);
+
+            drawColorDisp<<<grid, threads, 0, stream>>>(src.data, src.step / sizeof(short), dst.data, dst.step, src.cols, src.rows, ndisp);
+            cudaSafeCall( cudaGetLastError() );
+
+            if (stream == 0)
+                cudaSafeCall( cudaDeviceSynchronize() );
+        }
+
+        /////////////////////////////////// reprojectImageTo3D ///////////////////////////////////////////////
+
+        __constant__ float cq[16];
+
+        template <typename T, typename D>
+        __global__ void reprojectImageTo3D(const PtrStepSz<T> disp, PtrStep<D> xyz)
+        {
+            const int x = blockIdx.x * blockDim.x + threadIdx.x;
+            const int y = blockIdx.y * blockDim.y + threadIdx.y;
+
+            if (y >= disp.rows || x >= disp.cols)
+                return;
+
+            const float qx = x * cq[ 0] + y * cq[ 1] + cq[ 3];
+            const float qy = x * cq[ 4] + y * cq[ 5] + cq[ 7];
+            const float qz = x * cq[ 8] + y * cq[ 9] + cq[11];
+            const float qw = x * cq[12] + y * cq[13] + cq[15];
+
+            const T d = disp(y, x);
+
+            const float iW = 1.f / (qw + cq[14] * d);
+
+            D v = VecTraits<D>::all(1.0f);
+            v.x = (qx + cq[2] * d) * iW;
+            v.y = (qy + cq[6] * d) * iW;
+            v.z = (qz + cq[10] * d) * iW;
+
+            xyz(y, x) = v;
+        }
+
+        template <typename T, typename D>
+        void reprojectImageTo3D_gpu(const PtrStepSzb disp, PtrStepSzb xyz, const float* q, cudaStream_t stream)
+        {
+            dim3 block(32, 8);
+            dim3 grid(divUp(disp.cols, block.x), divUp(disp.rows, block.y));
+
+            cudaSafeCall( cudaMemcpyToSymbol(cq, q, 16 * sizeof(float)) );
+
+            reprojectImageTo3D<T, D><<<grid, block, 0, stream>>>((PtrStepSz<T>)disp, (PtrStepSz<D>)xyz);
+            cudaSafeCall( cudaGetLastError() );
+
+            if (stream == 0)
+                cudaSafeCall( cudaDeviceSynchronize() );
+        }
+
+        template void reprojectImageTo3D_gpu<uchar, float3>(const PtrStepSzb disp, PtrStepSzb xyz, const float* q, cudaStream_t stream);
+        template void reprojectImageTo3D_gpu<uchar, float4>(const PtrStepSzb disp, PtrStepSzb xyz, const float* q, cudaStream_t stream);
+        template void reprojectImageTo3D_gpu<short, float3>(const PtrStepSzb disp, PtrStepSzb xyz, const float* q, cudaStream_t stream);
+        template void reprojectImageTo3D_gpu<short, float4>(const PtrStepSzb disp, PtrStepSzb xyz, const float* q, cudaStream_t stream);
+
+        /////////////////////////////////////////// Corner Harris /////////////////////////////////////////////////
+
+        texture<float, cudaTextureType2D, cudaReadModeElementType> harrisDxTex(0, cudaFilterModePoint, cudaAddressModeClamp);
+        texture<float, cudaTextureType2D, cudaReadModeElementType> harrisDyTex(0, cudaFilterModePoint, cudaAddressModeClamp);
+
+        __global__ void cornerHarris_kernel(const int block_size, const float k, PtrStepSzf dst)
+        {
+            const int x = blockIdx.x * blockDim.x + threadIdx.x;
+            const int y = blockIdx.y * blockDim.y + threadIdx.y;
+
+            if (x < dst.cols && y < dst.rows)
+            {
+                float a = 0.f;
+                float b = 0.f;
+                float c = 0.f;
+
+                const int ibegin = y - (block_size / 2);
+                const int jbegin = x - (block_size / 2);
+                const int iend = ibegin + block_size;
+                const int jend = jbegin + block_size;
+
+                for (int i = ibegin; i < iend; ++i)
+                {
+                    for (int j = jbegin; j < jend; ++j)
+                    {
+                        float dx = tex2D(harrisDxTex, j, i);
+                        float dy = tex2D(harrisDyTex, j, i);
+
+                        a += dx * dx;
+                        b += dx * dy;
+                        c += dy * dy;
+                    }
+                }
+
+                dst(y, x) = a * c - b * b - k * (a + c) * (a + c);
+            }
+        }
+
+        template <typename BR, typename BC>
+        __global__ void cornerHarris_kernel(const int block_size, const float k, PtrStepSzf dst, const BR border_row, const BC border_col)
+        {
+            const int x = blockIdx.x * blockDim.x + threadIdx.x;
+            const int y = blockIdx.y * blockDim.y + threadIdx.y;
+
+            if (x < dst.cols && y < dst.rows)
+            {
+                float a = 0.f;
+                float b = 0.f;
+                float c = 0.f;
+
+                const int ibegin = y - (block_size / 2);
+                const int jbegin = x - (block_size / 2);
+                const int iend = ibegin + block_size;
+                const int jend = jbegin + block_size;
+
+                for (int i = ibegin; i < iend; ++i)
+                {
+                    const int y = border_col.idx_row(i);
+
+                    for (int j = jbegin; j < jend; ++j)
+                    {
+                        const int x = border_row.idx_col(j);
+
+                        float dx = tex2D(harrisDxTex, x, y);
+                        float dy = tex2D(harrisDyTex, x, y);
+
+                        a += dx * dx;
+                        b += dx * dy;
+                        c += dy * dy;
+                    }
+                }
+
+                dst(y, x) = a * c - b * b - k * (a + c) * (a + c);
+            }
+        }
+
+        void cornerHarris_gpu(int block_size, float k, PtrStepSzf Dx, PtrStepSzf Dy, PtrStepSzf dst, int border_type, cudaStream_t stream)
+        {
+            dim3 block(32, 8);
+            dim3 grid(divUp(Dx.cols, block.x), divUp(Dx.rows, block.y));
+
+            bindTexture(&harrisDxTex, Dx);
+            bindTexture(&harrisDyTex, Dy);
+
+            switch (border_type)
+            {
+            case BORDER_REFLECT101_GPU:
+                cornerHarris_kernel<<<grid, block, 0, stream>>>(block_size, k, dst, BrdRowReflect101<void>(Dx.cols), BrdColReflect101<void>(Dx.rows));
+                break;
+
+            case BORDER_REFLECT_GPU:
+                cornerHarris_kernel<<<grid, block, 0, stream>>>(block_size, k, dst, BrdRowReflect<void>(Dx.cols), BrdColReflect<void>(Dx.rows));
+                break;
+
+            case BORDER_REPLICATE_GPU:
+                cornerHarris_kernel<<<grid, block, 0, stream>>>(block_size, k, dst);
+                break;
+            }
+
+            cudaSafeCall( cudaGetLastError() );
+
+            if (stream == 0)
+                cudaSafeCall( cudaDeviceSynchronize() );
+        }
+
+        /////////////////////////////////////////// Corner Min Eigen Val /////////////////////////////////////////////////
+
+        texture<float, cudaTextureType2D, cudaReadModeElementType> minEigenValDxTex(0, cudaFilterModePoint, cudaAddressModeClamp);
+        texture<float, cudaTextureType2D, cudaReadModeElementType> minEigenValDyTex(0, cudaFilterModePoint, cudaAddressModeClamp);
+
+        __global__ void cornerMinEigenVal_kernel(const int block_size, PtrStepSzf dst)
+        {
+            const int x = blockIdx.x * blockDim.x + threadIdx.x;
+            const int y = blockIdx.y * blockDim.y + threadIdx.y;
+
+            if (x < dst.cols && y < dst.rows)
+            {
+                float a = 0.f;
+                float b = 0.f;
+                float c = 0.f;
+
+                const int ibegin = y - (block_size / 2);
+                const int jbegin = x - (block_size / 2);
+                const int iend = ibegin + block_size;
+                const int jend = jbegin + block_size;
+
+                for (int i = ibegin; i < iend; ++i)
+                {
+                    for (int j = jbegin; j < jend; ++j)
+                    {
+                        float dx = tex2D(minEigenValDxTex, j, i);
+                        float dy = tex2D(minEigenValDyTex, j, i);
+
+                        a += dx * dx;
+                        b += dx * dy;
+                        c += dy * dy;
+                    }
+                }
+
+                a *= 0.5f;
+                c *= 0.5f;
+
+                dst(y, x) = (a + c) - sqrtf((a - c) * (a - c) + b * b);
+            }
+        }
+
+
+        template <typename BR, typename BC>
+        __global__ void cornerMinEigenVal_kernel(const int block_size, PtrStepSzf dst, const BR border_row, const BC border_col)
+        {
+            const int x = blockIdx.x * blockDim.x + threadIdx.x;
+            const int y = blockIdx.y * blockDim.y + threadIdx.y;
+
+            if (x < dst.cols && y < dst.rows)
+            {
+                float a = 0.f;
+                float b = 0.f;
+                float c = 0.f;
+
+                const int ibegin = y - (block_size / 2);
+                const int jbegin = x - (block_size / 2);
+                const int iend = ibegin + block_size;
+                const int jend = jbegin + block_size;
+
+                for (int i = ibegin; i < iend; ++i)
+                {
+                    int y = border_col.idx_row(i);
+
+                    for (int j = jbegin; j < jend; ++j)
+                    {
+                        int x = border_row.idx_col(j);
+
+                        float dx = tex2D(minEigenValDxTex, x, y);
+                        float dy = tex2D(minEigenValDyTex, x, y);
+
+                        a += dx * dx;
+                        b += dx * dy;
+                        c += dy * dy;
+                    }
+                }
+
+                a *= 0.5f;
+                c *= 0.5f;
+
+                dst(y, x) = (a + c) - sqrtf((a - c) * (a - c) + b * b);
+            }
+        }
+
+        void cornerMinEigenVal_gpu(int block_size, PtrStepSzf Dx, PtrStepSzf Dy, PtrStepSzf dst, int border_type, cudaStream_t stream)
+        {
+            dim3 block(32, 8);
+            dim3 grid(divUp(Dx.cols, block.x), divUp(Dx.rows, block.y));
+
+            bindTexture(&minEigenValDxTex, Dx);
+            bindTexture(&minEigenValDyTex, Dy);
+
+            switch (border_type)
+            {
+            case BORDER_REFLECT101_GPU:
+                cornerMinEigenVal_kernel<<<grid, block, 0, stream>>>(block_size, dst, BrdRowReflect101<void>(Dx.cols), BrdColReflect101<void>(Dx.rows));
+                break;
+
+            case BORDER_REFLECT_GPU:
+                cornerMinEigenVal_kernel<<<grid, block, 0, stream>>>(block_size, dst, BrdRowReflect<void>(Dx.cols), BrdColReflect<void>(Dx.rows));
+                break;
+
+            case BORDER_REPLICATE_GPU:
+                cornerMinEigenVal_kernel<<<grid, block, 0, stream>>>(block_size, dst);
+                break;
+            }
+
+            cudaSafeCall( cudaGetLastError() );
+
+            if (stream == 0)
+                cudaSafeCall(cudaDeviceSynchronize());
+        }
+
+        ////////////////////////////// Column Sum //////////////////////////////////////
+
+        __global__ void column_sumKernel_32F(int cols, int rows, const PtrStepb src, const PtrStepb dst)
+        {
+            int x = blockIdx.x * blockDim.x + threadIdx.x;
+
+            if (x < cols)
+            {
+                const unsigned char* src_data = src.data + x * sizeof(float);
+                unsigned char* dst_data = dst.data + x * sizeof(float);
+
+                float sum = 0.f;
+                for (int y = 0; y < rows; ++y)
+                {
+                    sum += *(const float*)src_data;
+                    *(float*)dst_data = sum;
+                    src_data += src.step;
+                    dst_data += dst.step;
+                }
+            }
+        }
+
+
+        void columnSum_32F(const PtrStepSzb src, const PtrStepSzb dst)
+        {
+            dim3 threads(256);
+            dim3 grid(divUp(src.cols, threads.x));
+
+            column_sumKernel_32F<<<grid, threads>>>(src.cols, src.rows, src, dst);
+            cudaSafeCall( cudaGetLastError() );
+
+            cudaSafeCall( cudaDeviceSynchronize() );
+        }
+
+
+        //////////////////////////////////////////////////////////////////////////
+        // mulSpectrums
+
+        __global__ void mulSpectrumsKernel(const PtrStep<cufftComplex> a, const PtrStep<cufftComplex> b, PtrStepSz<cufftComplex> c)
+        {
+            const int x = blockIdx.x * blockDim.x + threadIdx.x;
+            const int y = blockIdx.y * blockDim.y + threadIdx.y;
+
+            if (x < c.cols && y < c.rows)
+            {
+                c.ptr(y)[x] = cuCmulf(a.ptr(y)[x], b.ptr(y)[x]);
+            }
+        }
+
+
+        void mulSpectrums(const PtrStep<cufftComplex> a, const PtrStep<cufftComplex> b, PtrStepSz<cufftComplex> c, cudaStream_t stream)
+        {
+            dim3 threads(256);
+            dim3 grid(divUp(c.cols, threads.x), divUp(c.rows, threads.y));
+
+            mulSpectrumsKernel<<<grid, threads, 0, stream>>>(a, b, c);
+            cudaSafeCall( cudaGetLastError() );
+
+            if (stream == 0)
+                cudaSafeCall( cudaDeviceSynchronize() );
+        }
+
+
+        //////////////////////////////////////////////////////////////////////////
+        // mulSpectrums_CONJ
+
+        __global__ void mulSpectrumsKernel_CONJ(const PtrStep<cufftComplex> a, const PtrStep<cufftComplex> b, PtrStepSz<cufftComplex> c)
+        {
+            const int x = blockIdx.x * blockDim.x + threadIdx.x;
+            const int y = blockIdx.y * blockDim.y + threadIdx.y;
+
+            if (x < c.cols && y < c.rows)
+            {
+                c.ptr(y)[x] = cuCmulf(a.ptr(y)[x], cuConjf(b.ptr(y)[x]));
+            }
+        }
+
+
+        void mulSpectrums_CONJ(const PtrStep<cufftComplex> a, const PtrStep<cufftComplex> b, PtrStepSz<cufftComplex> c, cudaStream_t stream)
+        {
+            dim3 threads(256);
+            dim3 grid(divUp(c.cols, threads.x), divUp(c.rows, threads.y));
+
+            mulSpectrumsKernel_CONJ<<<grid, threads, 0, stream>>>(a, b, c);
+            cudaSafeCall( cudaGetLastError() );
+
+            if (stream == 0)
+                cudaSafeCall( cudaDeviceSynchronize() );
+        }
+
+
+        //////////////////////////////////////////////////////////////////////////
+        // mulAndScaleSpectrums
+
+        __global__ void mulAndScaleSpectrumsKernel(const PtrStep<cufftComplex> a, const PtrStep<cufftComplex> b, float scale, PtrStepSz<cufftComplex> c)
+        {
+            const int x = blockIdx.x * blockDim.x + threadIdx.x;
+            const int y = blockIdx.y * blockDim.y + threadIdx.y;
+
+            if (x < c.cols && y < c.rows)
+            {
+                cufftComplex v = cuCmulf(a.ptr(y)[x], b.ptr(y)[x]);
+                c.ptr(y)[x] = make_cuFloatComplex(cuCrealf(v) * scale, cuCimagf(v) * scale);
+            }
+        }
+
+
+        void mulAndScaleSpectrums(const PtrStep<cufftComplex> a, const PtrStep<cufftComplex> b, float scale, PtrStepSz<cufftComplex> c, cudaStream_t stream)
+        {
+            dim3 threads(256);
+            dim3 grid(divUp(c.cols, threads.x), divUp(c.rows, threads.y));
+
+            mulAndScaleSpectrumsKernel<<<grid, threads, 0, stream>>>(a, b, scale, c);
+            cudaSafeCall( cudaGetLastError() );
+
+            if (stream)
+                cudaSafeCall( cudaDeviceSynchronize() );
+        }
+
+
+        //////////////////////////////////////////////////////////////////////////
+        // mulAndScaleSpectrums_CONJ
+
+        __global__ void mulAndScaleSpectrumsKernel_CONJ(const PtrStep<cufftComplex> a, const PtrStep<cufftComplex> b, float scale, PtrStepSz<cufftComplex> c)
+        {
+            const int x = blockIdx.x * blockDim.x + threadIdx.x;
+            const int y = blockIdx.y * blockDim.y + threadIdx.y;
+
+            if (x < c.cols && y < c.rows)
+            {
+                cufftComplex v = cuCmulf(a.ptr(y)[x], cuConjf(b.ptr(y)[x]));
+                c.ptr(y)[x] = make_cuFloatComplex(cuCrealf(v) * scale, cuCimagf(v) * scale);
+            }
+        }
+
+
+        void mulAndScaleSpectrums_CONJ(const PtrStep<cufftComplex> a, const PtrStep<cufftComplex> b, float scale, PtrStepSz<cufftComplex> c, cudaStream_t stream)
+        {
+            dim3 threads(256);
+            dim3 grid(divUp(c.cols, threads.x), divUp(c.rows, threads.y));
+
+            mulAndScaleSpectrumsKernel_CONJ<<<grid, threads, 0, stream>>>(a, b, scale, c);
+            cudaSafeCall( cudaGetLastError() );
+
+            if (stream == 0)
+                cudaSafeCall( cudaDeviceSynchronize() );
+        }
+
+        //////////////////////////////////////////////////////////////////////////
+        // buildWarpMaps
+
+        // TODO use intrinsics like __sinf and so on
+
+        namespace build_warp_maps
+        {
+
+            __constant__ float ck_rinv[9];
+            __constant__ float cr_kinv[9];
+            __constant__ float ct[3];
+            __constant__ float cscale;
+        }
+
+
+        class PlaneMapper
+        {
+        public:
+            static __device__ __forceinline__ void mapBackward(float u, float v, float &x, float &y)
+            {
+                using namespace build_warp_maps;
+
+                float x_ = u / cscale - ct[0];
+                float y_ = v / cscale - ct[1];
+
+                float z;
+                x = ck_rinv[0] * x_ + ck_rinv[1] * y_ + ck_rinv[2] * (1 - ct[2]);
+                y = ck_rinv[3] * x_ + ck_rinv[4] * y_ + ck_rinv[5] * (1 - ct[2]);
+                z = ck_rinv[6] * x_ + ck_rinv[7] * y_ + ck_rinv[8] * (1 - ct[2]);
+
+                x /= z;
+                y /= z;
+            }
+        };
+
+
+        class CylindricalMapper
+        {
+        public:
+            static __device__ __forceinline__ void mapBackward(float u, float v, float &x, float &y)
+            {
+                using namespace build_warp_maps;
+
+                u /= cscale;
+                float x_ = ::sinf(u);
+                float y_ = v / cscale;
+                float z_ = ::cosf(u);
+
+                float z;
+                x = ck_rinv[0] * x_ + ck_rinv[1] * y_ + ck_rinv[2] * z_;
+                y = ck_rinv[3] * x_ + ck_rinv[4] * y_ + ck_rinv[5] * z_;
+                z = ck_rinv[6] * x_ + ck_rinv[7] * y_ + ck_rinv[8] * z_;
+
+                if (z > 0) { x /= z; y /= z; }
+                else x = y = -1;
+            }
+        };
+
+
+        class SphericalMapper
+        {
+        public:
+            static __device__ __forceinline__ void mapBackward(float u, float v, float &x, float &y)
+            {
+                using namespace build_warp_maps;
+
+                v /= cscale;
+                u /= cscale;
+
+                float sinv = ::sinf(v);
+                float x_ = sinv * ::sinf(u);
+                float y_ = -::cosf(v);
+                float z_ = sinv * ::cosf(u);
+
+                float z;
+                x = ck_rinv[0] * x_ + ck_rinv[1] * y_ + ck_rinv[2] * z_;
+                y = ck_rinv[3] * x_ + ck_rinv[4] * y_ + ck_rinv[5] * z_;
+                z = ck_rinv[6] * x_ + ck_rinv[7] * y_ + ck_rinv[8] * z_;
+
+                if (z > 0) { x /= z; y /= z; }
+                else x = y = -1;
+            }
+        };
+
+
+        template <typename Mapper>
+        __global__ void buildWarpMapsKernel(int tl_u, int tl_v, int cols, int rows,
+                                            PtrStepf map_x, PtrStepf map_y)
+        {
+            int du = blockIdx.x * blockDim.x + threadIdx.x;
+            int dv = blockIdx.y * blockDim.y + threadIdx.y;
+            if (du < cols && dv < rows)
+            {
+                float u = tl_u + du;
+                float v = tl_v + dv;
+                float x, y;
+                Mapper::mapBackward(u, v, x, y);
+                map_x.ptr(dv)[du] = x;
+                map_y.ptr(dv)[du] = y;
+            }
+        }
+
+
+        void buildWarpPlaneMaps(int tl_u, int tl_v, PtrStepSzf map_x, PtrStepSzf map_y,
+                                const float k_rinv[9], const float r_kinv[9], const float t[3],
+                                float scale, cudaStream_t stream)
+        {
+            cudaSafeCall(cudaMemcpyToSymbol(build_warp_maps::ck_rinv, k_rinv, 9*sizeof(float)));
+            cudaSafeCall(cudaMemcpyToSymbol(build_warp_maps::cr_kinv, r_kinv, 9*sizeof(float)));
+            cudaSafeCall(cudaMemcpyToSymbol(build_warp_maps::ct, t, 3*sizeof(float)));
+            cudaSafeCall(cudaMemcpyToSymbol(build_warp_maps::cscale, &scale, sizeof(float)));
+
+            int cols = map_x.cols;
+            int rows = map_x.rows;
+
+            dim3 threads(32, 8);
+            dim3 grid(divUp(cols, threads.x), divUp(rows, threads.y));
+
+            buildWarpMapsKernel<PlaneMapper><<<grid,threads>>>(tl_u, tl_v, cols, rows, map_x, map_y);
+            cudaSafeCall(cudaGetLastError());
+            if (stream == 0)
+                cudaSafeCall(cudaDeviceSynchronize());
+        }
+
+
+        void buildWarpCylindricalMaps(int tl_u, int tl_v, PtrStepSzf map_x, PtrStepSzf map_y,
+                                      const float k_rinv[9], const float r_kinv[9], float scale,
+                                      cudaStream_t stream)
+        {
+            cudaSafeCall(cudaMemcpyToSymbol(build_warp_maps::ck_rinv, k_rinv, 9*sizeof(float)));
+            cudaSafeCall(cudaMemcpyToSymbol(build_warp_maps::cr_kinv, r_kinv, 9*sizeof(float)));
+            cudaSafeCall(cudaMemcpyToSymbol(build_warp_maps::cscale, &scale, sizeof(float)));
+
+            int cols = map_x.cols;
+            int rows = map_x.rows;
+
+            dim3 threads(32, 8);
+            dim3 grid(divUp(cols, threads.x), divUp(rows, threads.y));
+
+            buildWarpMapsKernel<CylindricalMapper><<<grid,threads>>>(tl_u, tl_v, cols, rows, map_x, map_y);
+            cudaSafeCall(cudaGetLastError());
+            if (stream == 0)
+                cudaSafeCall(cudaDeviceSynchronize());
+        }
+
+
+        void buildWarpSphericalMaps(int tl_u, int tl_v, PtrStepSzf map_x, PtrStepSzf map_y,
+                                    const float k_rinv[9], const float r_kinv[9], float scale,
+                                    cudaStream_t stream)
+        {
+            cudaSafeCall(cudaMemcpyToSymbol(build_warp_maps::ck_rinv, k_rinv, 9*sizeof(float)));
+            cudaSafeCall(cudaMemcpyToSymbol(build_warp_maps::cr_kinv, r_kinv, 9*sizeof(float)));
+            cudaSafeCall(cudaMemcpyToSymbol(build_warp_maps::cscale, &scale, sizeof(float)));
+
+            int cols = map_x.cols;
+            int rows = map_x.rows;
+
+            dim3 threads(32, 8);
+            dim3 grid(divUp(cols, threads.x), divUp(rows, threads.y));
+
+            buildWarpMapsKernel<SphericalMapper><<<grid,threads>>>(tl_u, tl_v, cols, rows, map_x, map_y);
+            cudaSafeCall(cudaGetLastError());
+            if (stream == 0)
+                cudaSafeCall(cudaDeviceSynchronize());
+        }
+
+        //////////////////////////////////////////////////////////////////////////
+        // filter2D
+
+        #define FILTER2D_MAX_KERNEL_SIZE 16
+
+        __constant__ float c_filter2DKernel[FILTER2D_MAX_KERNEL_SIZE * FILTER2D_MAX_KERNEL_SIZE];
+
+        template <class SrcT, typename D>
+        __global__ void filter2D(const SrcT src, PtrStepSz<D> dst, const int kWidth, const int kHeight, const int anchorX, const int anchorY)
+        {
+            typedef typename TypeVec<float, VecTraits<D>::cn>::vec_type sum_t;
+
+            const int x = blockIdx.x * blockDim.x + threadIdx.x;
+            const int y = blockIdx.y * blockDim.y + threadIdx.y;
+
+            if (x >= dst.cols || y >= dst.rows)
+                return;
+
+            sum_t res = VecTraits<sum_t>::all(0);
+            int kInd = 0;
+
+            for (int i = 0; i < kHeight; ++i)
+            {
+                for (int j = 0; j < kWidth; ++j)
+                    res = res + src(y - anchorY + i, x - anchorX + j) * c_filter2DKernel[kInd++];
+            }
+
+            dst(y, x) = saturate_cast<D>(res);
+        }
+
+        template <typename T, typename D, template <typename> class Brd> struct Filter2DCaller;
+
+        #define IMPLEMENT_FILTER2D_TEX_READER(type) \
+            texture< type , cudaTextureType2D, cudaReadModeElementType> tex_filter2D_ ## type (0, cudaFilterModePoint, cudaAddressModeClamp); \
+            struct tex_filter2D_ ## type ## _reader \
+            { \
+                typedef type elem_type; \
+                typedef int index_type; \
+                const int xoff; \
+                const int yoff; \
+                tex_filter2D_ ## type ## _reader (int xoff_, int yoff_) : xoff(xoff_), yoff(yoff_) {} \
+                __device__ __forceinline__ elem_type operator ()(index_type y, index_type x) const \
+                { \
+                    return tex2D(tex_filter2D_ ## type , x + xoff, y + yoff); \
+                } \
+            }; \
+            template <typename D, template <typename> class Brd> struct Filter2DCaller< type , D, Brd> \
+            { \
+                static void call(const PtrStepSz< type > srcWhole, int xoff, int yoff, PtrStepSz<D> dst, \
+                    int kWidth, int kHeight, int anchorX, int anchorY, const float* borderValue, cudaStream_t stream) \
+                { \
+                    typedef typename TypeVec<float, VecTraits< type >::cn>::vec_type work_type; \
+                    dim3 block(16, 16); \
+                    dim3 grid(divUp(dst.cols, block.x), divUp(dst.rows, block.y)); \
+                    bindTexture(&tex_filter2D_ ## type , srcWhole); \
+                    tex_filter2D_ ## type ##_reader texSrc(xoff, yoff); \
+                    Brd<work_type> brd(dst.rows, dst.cols, VecTraits<work_type>::make(borderValue)); \
+                    BorderReader< tex_filter2D_ ## type ##_reader, Brd<work_type> > brdSrc(texSrc, brd); \
+                    filter2D<<<grid, block, 0, stream>>>(brdSrc, dst, kWidth, kHeight, anchorX, anchorY); \
+                    cudaSafeCall( cudaGetLastError() ); \
+                    if (stream == 0) \
+                        cudaSafeCall( cudaDeviceSynchronize() ); \
+                } \
+            };
+
+        IMPLEMENT_FILTER2D_TEX_READER(uchar);
+        IMPLEMENT_FILTER2D_TEX_READER(uchar4);
+
+        IMPLEMENT_FILTER2D_TEX_READER(ushort);
+        IMPLEMENT_FILTER2D_TEX_READER(ushort4);
+
+        IMPLEMENT_FILTER2D_TEX_READER(float);
+        IMPLEMENT_FILTER2D_TEX_READER(float4);
+
+        #undef IMPLEMENT_FILTER2D_TEX_READER
+
+        template <typename T, typename D>
+        void filter2D_gpu(PtrStepSzb srcWhole, int ofsX, int ofsY, PtrStepSzb dst,
+                          int kWidth, int kHeight, int anchorX, int anchorY, const float* kernel,
+                          int borderMode, const float* borderValue, cudaStream_t stream)
+        {
+            typedef void (*func_t)(const PtrStepSz<T> srcWhole, int xoff, int yoff, PtrStepSz<D> dst, int kWidth, int kHeight, int anchorX, int anchorY, const float* borderValue, cudaStream_t stream);
+            static const func_t funcs[] =
+            {
+                Filter2DCaller<T, D, BrdReflect101>::call,
+                Filter2DCaller<T, D, BrdReplicate>::call,
+                Filter2DCaller<T, D, BrdConstant>::call,
+                Filter2DCaller<T, D, BrdReflect>::call,
+                Filter2DCaller<T, D, BrdWrap>::call
+            };
+
+            if (stream == 0)
+                cudaSafeCall( cudaMemcpyToSymbol(c_filter2DKernel, kernel, kWidth * kHeight * sizeof(float), 0, cudaMemcpyDeviceToDevice) );
+            else
+                cudaSafeCall( cudaMemcpyToSymbolAsync(c_filter2DKernel, kernel, kWidth * kHeight * sizeof(float), 0, cudaMemcpyDeviceToDevice, stream) );
+
+            funcs[borderMode](static_cast< PtrStepSz<T> >(srcWhole), ofsX, ofsY, static_cast< PtrStepSz<D> >(dst), kWidth, kHeight, anchorX, anchorY, borderValue, stream);
+        }
+
+        template void filter2D_gpu<uchar, uchar>(PtrStepSzb srcWhole, int ofsX, int ofsY, PtrStepSzb dst, int kWidth, int kHeight, int anchorX, int anchorY, const float* kernel, int borderMode, const float* borderValue, cudaStream_t stream);
+        template void filter2D_gpu<uchar4, uchar4>(PtrStepSzb srcWhole, int ofsX, int ofsY, PtrStepSzb dst, int kWidth, int kHeight, int anchorX, int anchorY, const float* kernel, int borderMode, const float* borderValue, cudaStream_t stream);
+        template void filter2D_gpu<ushort, ushort>(PtrStepSzb srcWhole, int ofsX, int ofsY, PtrStepSzb dst, int kWidth, int kHeight, int anchorX, int anchorY, const float* kernel, int borderMode, const float* borderValue, cudaStream_t stream);
+        template void filter2D_gpu<ushort4, ushort4>(PtrStepSzb srcWhole, int ofsX, int ofsY, PtrStepSzb dst, int kWidth, int kHeight, int anchorX, int anchorY, const float* kernel, int borderMode, const float* borderValue, cudaStream_t stream);
+        template void filter2D_gpu<float, float>(PtrStepSzb srcWhole, int ofsX, int ofsY, PtrStepSzb dst, int kWidth, int kHeight, int anchorX, int anchorY, const float* kernel, int borderMode, const float* borderValue, cudaStream_t stream);
+        template void filter2D_gpu<float4, float4>(PtrStepSzb srcWhole, int ofsX, int ofsY, PtrStepSzb dst, int kWidth, int kHeight, int anchorX, int anchorY, const float* kernel, int borderMode, const float* borderValue, cudaStream_t stream);
+    } // namespace imgproc
+}}} // namespace cv { namespace gpu { namespace device {
+
+
+#endif /* CUDA_DISABLER */