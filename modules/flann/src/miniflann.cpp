--- conflicted
+++ resolved
@@ -793,7 +793,6 @@
 {
     release();
 
-<<<<<<< HEAD
     // Index may reuse 'data' during search, need to keep it alive
     features_clone = _data.getMat().clone();
     Mat data = features_clone;
@@ -806,8 +805,6 @@
     Mat data = features_clone;
     bool ok = true;
 
-=======
->>>>>>> fd8b346c
     FILE* fin = fopen(filename.c_str(), "rb");
     if (fin == NULL) {
         return false;
