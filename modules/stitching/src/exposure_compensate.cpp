--- conflicted
+++ resolved
@@ -416,19 +416,14 @@
             bl_idx += bl_per_img.width*bl_per_img.height;
 
             for (int i=0; i<nr_gain_filtering_iterations_; ++i)
-                sepFilter2D(gain_map, gain_map, CV_32F, ker, ker);
-
-<<<<<<< HEAD
+            {
+                UMat tmp;
+                sepFilter2D(gain_map, tmp, CV_32F, ker, ker);
+                swap(gain_map, tmp);
+            }
+
             gain_maps_[img_idx] = gain_map;
         }
-=======
-        // 2 smooth passes
-        UMat result;
-        sepFilter2D(gain_maps_[img_idx], result, CV_32F, ker, ker);
-        UMat result2;
-        sepFilter2D(result, result2, CV_32F, ker, ker);
-        swap(gain_maps_[img_idx], result2);
->>>>>>> 5bc6b6fc
     }
 }
 
