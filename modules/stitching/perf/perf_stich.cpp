<<<<<<< HEAD
#include "perf_precomp.hpp"
#include "opencv2/highgui/highgui.hpp"
#include "opencv2/core/internal.hpp"
#include "opencv2/flann/flann.hpp"
#include "opencv2/opencv_modules.hpp"

using namespace std;
using namespace cv;
using namespace perf;
using std::tr1::make_tuple;
using std::tr1::get;

#define SURF_MATCH_CONFIDENCE 0.65f
#define ORB_MATCH_CONFIDENCE  0.3f
#define WORK_MEGAPIX 0.6

typedef TestBaseWithParam<String> stitch;
typedef TestBaseWithParam<String> match;

#ifdef HAVE_OPENCV_NONFREE
#define TEST_DETECTORS testing::Values("surf", "orb")
#else
#define TEST_DETECTORS testing::Values<String>("orb")
#endif

PERF_TEST_P(stitch, a123, TEST_DETECTORS)
{
    Mat pano;

    vector<Mat> imgs;
    imgs.push_back( imread( getDataPath("stitching/a1.jpg") ) );
    imgs.push_back( imread( getDataPath("stitching/a2.jpg") ) );
    imgs.push_back( imread( getDataPath("stitching/a3.jpg") ) );

    Ptr<detail::FeaturesFinder> featuresFinder = GetParam() == "orb"
            ? (detail::FeaturesFinder*)new detail::OrbFeaturesFinder()
            : (detail::FeaturesFinder*)new detail::SurfFeaturesFinder();

    Ptr<detail::FeaturesMatcher> featuresMatcher = GetParam() == "orb"
            ? new detail::BestOf2NearestMatcher(false, ORB_MATCH_CONFIDENCE)
            : new detail::BestOf2NearestMatcher(false, SURF_MATCH_CONFIDENCE);

    declare.time(30 * 20).iterations(20);

    while(next())
    {
        Stitcher stitcher = Stitcher::createDefault();
        stitcher.setFeaturesFinder(featuresFinder);
        stitcher.setFeaturesMatcher(featuresMatcher);
        stitcher.setWarper(new SphericalWarper());
        stitcher.setRegistrationResol(WORK_MEGAPIX);

        startTimer();
        stitcher.stitch(imgs, pano);
        stopTimer();
    }
}

PERF_TEST_P(stitch, b12, TEST_DETECTORS)
{
    Mat pano;

    vector<Mat> imgs;
    imgs.push_back( imread( getDataPath("stitching/b1.jpg") ) );
    imgs.push_back( imread( getDataPath("stitching/b2.jpg") ) );

    Ptr<detail::FeaturesFinder> featuresFinder = GetParam() == "orb"
            ? (detail::FeaturesFinder*)new detail::OrbFeaturesFinder()
            : (detail::FeaturesFinder*)new detail::SurfFeaturesFinder();

    Ptr<detail::FeaturesMatcher> featuresMatcher = GetParam() == "orb"
            ? new detail::BestOf2NearestMatcher(false, ORB_MATCH_CONFIDENCE)
            : new detail::BestOf2NearestMatcher(false, SURF_MATCH_CONFIDENCE);

    declare.time(30 * 20).iterations(20);

    while(next())
    {
        Stitcher stitcher = Stitcher::createDefault();
        stitcher.setFeaturesFinder(featuresFinder);
        stitcher.setFeaturesMatcher(featuresMatcher);
        stitcher.setWarper(new SphericalWarper());
        stitcher.setRegistrationResol(WORK_MEGAPIX);

        startTimer();
        stitcher.stitch(imgs, pano);
        stopTimer();
    }
}

PERF_TEST_P( match, bestOf2Nearest, TEST_DETECTORS)
{
    Mat img1, img1_full = imread( getDataPath("stitching/b1.jpg") );
    Mat img2, img2_full = imread( getDataPath("stitching/b2.jpg") );
    float scale1 = (float)std::min(1.0, sqrt(WORK_MEGAPIX * 1e6 / img1_full.total()));
    float scale2 = (float)std::min(1.0, sqrt(WORK_MEGAPIX * 1e6 / img2_full.total()));
    resize(img1_full, img1, Size(), scale1, scale1);
    resize(img2_full, img2, Size(), scale2, scale2);

    Ptr<detail::FeaturesFinder> finder;
    Ptr<detail::FeaturesMatcher> matcher;
    if (GetParam() == "surf")
    {
        finder = new detail::SurfFeaturesFinder();
        matcher = new detail::BestOf2NearestMatcher(false, SURF_MATCH_CONFIDENCE);
    }
    else if (GetParam() == "orb")
    {
        finder = new detail::OrbFeaturesFinder();
        matcher = new detail::BestOf2NearestMatcher(false, ORB_MATCH_CONFIDENCE);
    }
    else
    {
        FAIL() << "Unknown 2D features type: " << GetParam();
    }

    detail::ImageFeatures features1, features2;
    (*finder)(img1, features1);
    (*finder)(img2, features2);

    detail::MatchesInfo pairwise_matches;

    declare.in(features1.descriptors, features2.descriptors)
            .iterations(100);

    while(next())
    {
        cvflann::seed_random(42);//for predictive FlannBasedMatcher
        startTimer();
        (*matcher)(features1, features2, pairwise_matches);
        stopTimer();
        matcher->collectGarbage();
    }
}
=======
#include "perf_precomp.hpp"
#include "opencv2/highgui/highgui.hpp"
#include "opencv2/core/internal.hpp"
#include "opencv2/flann/flann.hpp"
#include "opencv2/opencv_modules.hpp"

using namespace std;
using namespace cv;
using namespace perf;
using std::tr1::make_tuple;
using std::tr1::get;

#define SURF_MATCH_CONFIDENCE 0.65f
#define ORB_MATCH_CONFIDENCE  0.3f
#define WORK_MEGAPIX 0.6

typedef TestBaseWithParam<String> stitch;
typedef TestBaseWithParam<String> match;
typedef std::tr1::tuple<String, int> matchVector_t;
typedef TestBaseWithParam<matchVector_t> matchVector;

#ifdef HAVE_OPENCV_NONFREE
#define TEST_DETECTORS testing::Values("surf", "orb")
#else
#define TEST_DETECTORS testing::Values<String>("orb")
#endif

PERF_TEST_P(stitch, a123, TEST_DETECTORS)
{
    Mat pano;

    vector<Mat> imgs;
    imgs.push_back( imread( getDataPath("stitching/a1.png") ) );
    imgs.push_back( imread( getDataPath("stitching/a2.png") ) );
    imgs.push_back( imread( getDataPath("stitching/a3.png") ) );

    Ptr<detail::FeaturesFinder> featuresFinder = GetParam() == "orb"
            ? (detail::FeaturesFinder*)new detail::OrbFeaturesFinder()
            : (detail::FeaturesFinder*)new detail::SurfFeaturesFinder();

    Ptr<detail::FeaturesMatcher> featuresMatcher = GetParam() == "orb"
            ? new detail::BestOf2NearestMatcher(false, ORB_MATCH_CONFIDENCE)
            : new detail::BestOf2NearestMatcher(false, SURF_MATCH_CONFIDENCE);

    declare.time(30 * 20).iterations(20);

    while(next())
    {
        Stitcher stitcher = Stitcher::createDefault();
        stitcher.setFeaturesFinder(featuresFinder);
        stitcher.setFeaturesMatcher(featuresMatcher);
        stitcher.setWarper(new SphericalWarper());
        stitcher.setRegistrationResol(WORK_MEGAPIX);

        startTimer();
        stitcher.stitch(imgs, pano);
        stopTimer();
    }

    SANITY_CHECK(pano, 2);
}

PERF_TEST_P(stitch, b12, TEST_DETECTORS)
{
    Mat pano;

    vector<Mat> imgs;
    imgs.push_back( imread( getDataPath("stitching/b1.png") ) );
    imgs.push_back( imread( getDataPath("stitching/b2.png") ) );

    Ptr<detail::FeaturesFinder> featuresFinder = GetParam() == "orb"
            ? (detail::FeaturesFinder*)new detail::OrbFeaturesFinder()
            : (detail::FeaturesFinder*)new detail::SurfFeaturesFinder();

    Ptr<detail::FeaturesMatcher> featuresMatcher = GetParam() == "orb"
            ? new detail::BestOf2NearestMatcher(false, ORB_MATCH_CONFIDENCE)
            : new detail::BestOf2NearestMatcher(false, SURF_MATCH_CONFIDENCE);

    declare.time(30 * 20).iterations(20);

    while(next())
    {
        Stitcher stitcher = Stitcher::createDefault();
        stitcher.setFeaturesFinder(featuresFinder);
        stitcher.setFeaturesMatcher(featuresMatcher);
        stitcher.setWarper(new SphericalWarper());
        stitcher.setRegistrationResol(WORK_MEGAPIX);

        startTimer();
        stitcher.stitch(imgs, pano);
        stopTimer();
    }

    SANITY_CHECK(pano, 2);
}

PERF_TEST_P( match, bestOf2Nearest, TEST_DETECTORS)
{
    Mat img1, img1_full = imread( getDataPath("stitching/b1.png") );
    Mat img2, img2_full = imread( getDataPath("stitching/b2.png") );
    float scale1 = (float)std::min(1.0, sqrt(WORK_MEGAPIX * 1e6 / img1_full.total()));
    float scale2 = (float)std::min(1.0, sqrt(WORK_MEGAPIX * 1e6 / img2_full.total()));
    resize(img1_full, img1, Size(), scale1, scale1);
    resize(img2_full, img2, Size(), scale2, scale2);

    Ptr<detail::FeaturesFinder> finder;
    Ptr<detail::FeaturesMatcher> matcher;
    if (GetParam() == "surf")
    {
        finder = new detail::SurfFeaturesFinder();
        matcher = new detail::BestOf2NearestMatcher(false, SURF_MATCH_CONFIDENCE);
    }
    else if (GetParam() == "orb")
    {
        finder = new detail::OrbFeaturesFinder();
        matcher = new detail::BestOf2NearestMatcher(false, ORB_MATCH_CONFIDENCE);
    }
    else
    {
        FAIL() << "Unknown 2D features type: " << GetParam();
    }

    detail::ImageFeatures features1, features2;
    (*finder)(img1, features1);
    (*finder)(img2, features2);

    detail::MatchesInfo pairwise_matches;

    declare.in(features1.descriptors, features2.descriptors);

    while(next())
    {
        cvflann::seed_random(42);//for predictive FlannBasedMatcher
        startTimer();
        (*matcher)(features1, features2, pairwise_matches);
        stopTimer();
        matcher->collectGarbage();
    }

    SANITY_CHECK_MATCHES(pairwise_matches.matches);
}

PERF_TEST_P( matchVector, bestOf2NearestVectorFeatures, testing::Combine(
                 TEST_DETECTORS,
                 testing::Values(2, 4, 6, 8))
             )
{
    Mat img1, img1_full = imread( getDataPath("stitching/b1.png") );
    Mat img2, img2_full = imread( getDataPath("stitching/b2.png") );
    float scale1 = (float)std::min(1.0, sqrt(WORK_MEGAPIX * 1e6 / img1_full.total()));
    float scale2 = (float)std::min(1.0, sqrt(WORK_MEGAPIX * 1e6 / img2_full.total()));
    resize(img1_full, img1, Size(), scale1, scale1);
    resize(img2_full, img2, Size(), scale2, scale2);

    Ptr<detail::FeaturesFinder> finder;
    Ptr<detail::FeaturesMatcher> matcher;
    String detectorName = get<0>(GetParam());
    int featuresVectorSize = get<1>(GetParam());
    if (detectorName == "surf")
    {
        finder = new detail::SurfFeaturesFinder();
        matcher = new detail::BestOf2NearestMatcher(false, SURF_MATCH_CONFIDENCE);
    }
    else if (detectorName == "orb")
    {
        finder = new detail::OrbFeaturesFinder();
        matcher = new detail::BestOf2NearestMatcher(false, ORB_MATCH_CONFIDENCE);
    }
    else
    {
        FAIL() << "Unknown 2D features type: " << get<0>(GetParam());
    }

    detail::ImageFeatures features1, features2;
    (*finder)(img1, features1);
    (*finder)(img2, features2);
    vector<detail::ImageFeatures> features;
    vector<detail::MatchesInfo> pairwise_matches;
    for(int i = 0; i < featuresVectorSize/2; i++)
    {
        features.push_back(features1);
        features.push_back(features2);
    }

    declare.time(200);
    while(next())
    {
        cvflann::seed_random(42);//for predictive FlannBasedMatcher
        startTimer();
        (*matcher)(features, pairwise_matches);
        stopTimer();
        matcher->collectGarbage();
    }


    std::vector<DMatch>& matches = pairwise_matches[0].matches;
    SANITY_CHECK_MATCHES(matches);
}
>>>>>>> f4e33ea0
<|MERGE_RESOLUTION|>--- conflicted
+++ resolved
@@ -1,139 +1,3 @@
-<<<<<<< HEAD
-#include "perf_precomp.hpp"
-#include "opencv2/highgui/highgui.hpp"
-#include "opencv2/core/internal.hpp"
-#include "opencv2/flann/flann.hpp"
-#include "opencv2/opencv_modules.hpp"
-
-using namespace std;
-using namespace cv;
-using namespace perf;
-using std::tr1::make_tuple;
-using std::tr1::get;
-
-#define SURF_MATCH_CONFIDENCE 0.65f
-#define ORB_MATCH_CONFIDENCE  0.3f
-#define WORK_MEGAPIX 0.6
-
-typedef TestBaseWithParam<String> stitch;
-typedef TestBaseWithParam<String> match;
-
-#ifdef HAVE_OPENCV_NONFREE
-#define TEST_DETECTORS testing::Values("surf", "orb")
-#else
-#define TEST_DETECTORS testing::Values<String>("orb")
-#endif
-
-PERF_TEST_P(stitch, a123, TEST_DETECTORS)
-{
-    Mat pano;
-
-    vector<Mat> imgs;
-    imgs.push_back( imread( getDataPath("stitching/a1.jpg") ) );
-    imgs.push_back( imread( getDataPath("stitching/a2.jpg") ) );
-    imgs.push_back( imread( getDataPath("stitching/a3.jpg") ) );
-
-    Ptr<detail::FeaturesFinder> featuresFinder = GetParam() == "orb"
-            ? (detail::FeaturesFinder*)new detail::OrbFeaturesFinder()
-            : (detail::FeaturesFinder*)new detail::SurfFeaturesFinder();
-
-    Ptr<detail::FeaturesMatcher> featuresMatcher = GetParam() == "orb"
-            ? new detail::BestOf2NearestMatcher(false, ORB_MATCH_CONFIDENCE)
-            : new detail::BestOf2NearestMatcher(false, SURF_MATCH_CONFIDENCE);
-
-    declare.time(30 * 20).iterations(20);
-
-    while(next())
-    {
-        Stitcher stitcher = Stitcher::createDefault();
-        stitcher.setFeaturesFinder(featuresFinder);
-        stitcher.setFeaturesMatcher(featuresMatcher);
-        stitcher.setWarper(new SphericalWarper());
-        stitcher.setRegistrationResol(WORK_MEGAPIX);
-
-        startTimer();
-        stitcher.stitch(imgs, pano);
-        stopTimer();
-    }
-}
-
-PERF_TEST_P(stitch, b12, TEST_DETECTORS)
-{
-    Mat pano;
-
-    vector<Mat> imgs;
-    imgs.push_back( imread( getDataPath("stitching/b1.jpg") ) );
-    imgs.push_back( imread( getDataPath("stitching/b2.jpg") ) );
-
-    Ptr<detail::FeaturesFinder> featuresFinder = GetParam() == "orb"
-            ? (detail::FeaturesFinder*)new detail::OrbFeaturesFinder()
-            : (detail::FeaturesFinder*)new detail::SurfFeaturesFinder();
-
-    Ptr<detail::FeaturesMatcher> featuresMatcher = GetParam() == "orb"
-            ? new detail::BestOf2NearestMatcher(false, ORB_MATCH_CONFIDENCE)
-            : new detail::BestOf2NearestMatcher(false, SURF_MATCH_CONFIDENCE);
-
-    declare.time(30 * 20).iterations(20);
-
-    while(next())
-    {
-        Stitcher stitcher = Stitcher::createDefault();
-        stitcher.setFeaturesFinder(featuresFinder);
-        stitcher.setFeaturesMatcher(featuresMatcher);
-        stitcher.setWarper(new SphericalWarper());
-        stitcher.setRegistrationResol(WORK_MEGAPIX);
-
-        startTimer();
-        stitcher.stitch(imgs, pano);
-        stopTimer();
-    }
-}
-
-PERF_TEST_P( match, bestOf2Nearest, TEST_DETECTORS)
-{
-    Mat img1, img1_full = imread( getDataPath("stitching/b1.jpg") );
-    Mat img2, img2_full = imread( getDataPath("stitching/b2.jpg") );
-    float scale1 = (float)std::min(1.0, sqrt(WORK_MEGAPIX * 1e6 / img1_full.total()));
-    float scale2 = (float)std::min(1.0, sqrt(WORK_MEGAPIX * 1e6 / img2_full.total()));
-    resize(img1_full, img1, Size(), scale1, scale1);
-    resize(img2_full, img2, Size(), scale2, scale2);
-
-    Ptr<detail::FeaturesFinder> finder;
-    Ptr<detail::FeaturesMatcher> matcher;
-    if (GetParam() == "surf")
-    {
-        finder = new detail::SurfFeaturesFinder();
-        matcher = new detail::BestOf2NearestMatcher(false, SURF_MATCH_CONFIDENCE);
-    }
-    else if (GetParam() == "orb")
-    {
-        finder = new detail::OrbFeaturesFinder();
-        matcher = new detail::BestOf2NearestMatcher(false, ORB_MATCH_CONFIDENCE);
-    }
-    else
-    {
-        FAIL() << "Unknown 2D features type: " << GetParam();
-    }
-
-    detail::ImageFeatures features1, features2;
-    (*finder)(img1, features1);
-    (*finder)(img2, features2);
-
-    detail::MatchesInfo pairwise_matches;
-
-    declare.in(features1.descriptors, features2.descriptors)
-            .iterations(100);
-
-    while(next())
-    {
-        cvflann::seed_random(42);//for predictive FlannBasedMatcher
-        startTimer();
-        (*matcher)(features1, features2, pairwise_matches);
-        stopTimer();
-        matcher->collectGarbage();
-    }
-}
-=======
 #include "perf_precomp.hpp"
 #include "opencv2/highgui/highgui.hpp"
 #include "opencv2/core/internal.hpp"
@@ -331,5 +195,4 @@
 
     std::vector<DMatch>& matches = pairwise_matches[0].matches;
     SANITY_CHECK_MATCHES(matches);
-}
->>>>>>> f4e33ea0
+}