#include <dlfcn.h>
#include <sys/types.h>
#include <sys/stat.h>
#include <dirent.h>
#include <android/log.h>
#include <string>
#include <vector>
#include <algorithm>
#include <opencv2/core/version.hpp>
#include "camera_activity.hpp"
#include "camera_wrapper.h"

#undef LOG_TAG
#undef LOGE
#undef LOGD
#undef LOGI

#define LOG_TAG "OpenCV::camera"
#define LOGE(...) ((void)__android_log_print(ANDROID_LOG_ERROR, LOG_TAG, __VA_ARGS__))
#define LOGD(...) ((void)__android_log_print(ANDROID_LOG_DEBUG, LOG_TAG, __VA_ARGS__))
#define LOGI(...) ((void)__android_log_print(ANDROID_LOG_INFO, LOG_TAG, __VA_ARGS__))

///////
// Debug
#include <stdio.h>
#include <sys/types.h>
#include <dirent.h>


using namespace std;

class CameraWrapperConnector
{
public:
    static CameraActivity::ErrorCode connect(int cameraId, CameraActivity* pCameraActivity, void** camera);
    static CameraActivity::ErrorCode disconnect(void** camera);
    static CameraActivity::ErrorCode setProperty(void* camera, int propIdx, double value);
    static CameraActivity::ErrorCode getProperty(void* camera, int propIdx, double* value);
    static CameraActivity::ErrorCode applyProperties(void** ppcamera);

    static void setPathLibFolder(const std::string& path);

private:
    static std::string pathLibFolder;
    static bool isConnectedToLib;

    static std::string getPathLibFolder();
    static std::string getDefaultPathLibFolder();
    static CameraActivity::ErrorCode connectToLib();
    static CameraActivity::ErrorCode getSymbolFromLib(void * libHandle, const char* symbolName, void** ppSymbol);
    static void fillListWrapperLibs(const string& folderPath, vector<string>& listLibs);

    static InitCameraConnectC pInitCameraC;
    static CloseCameraConnectC pCloseCameraC;
    static GetCameraPropertyC pGetPropertyC;
    static SetCameraPropertyC pSetPropertyC;
    static ApplyCameraPropertiesC pApplyPropertiesC;

    friend bool nextFrame(void* buffer, size_t bufferSize, void* userData);
};

std::string CameraWrapperConnector::pathLibFolder;

bool CameraWrapperConnector::isConnectedToLib = false;
InitCameraConnectC  CameraWrapperConnector::pInitCameraC = 0;
CloseCameraConnectC  CameraWrapperConnector::pCloseCameraC = 0;
GetCameraPropertyC CameraWrapperConnector::pGetPropertyC = 0;
SetCameraPropertyC CameraWrapperConnector::pSetPropertyC = 0;
ApplyCameraPropertiesC CameraWrapperConnector::pApplyPropertiesC = 0;

#define INIT_CAMERA_SYMBOL_NAME "initCameraConnectC"
#define CLOSE_CAMERA_SYMBOL_NAME "closeCameraConnectC"
#define SET_CAMERA_PROPERTY_SYMBOL_NAME "setCameraPropertyC"
#define GET_CAMERA_PROPERTY_SYMBOL_NAME "getCameraPropertyC"
#define APPLY_CAMERA_PROPERTIES_SYMBOL_NAME "applyCameraPropertiesC"
#define PREFIX_CAMERA_WRAPPER_LIB "libnative_camera"


bool nextFrame(void* buffer, size_t bufferSize, void* userData)
{
    if (userData == NULL)
        return true;

    return ((CameraActivity*)userData)->onFrameBuffer(buffer, bufferSize);
}

CameraActivity::ErrorCode CameraWrapperConnector::connect(int cameraId, CameraActivity* pCameraActivity, void** camera)
{
    if (pCameraActivity == NULL)
    {
        LOGE("CameraWrapperConnector::connect error: wrong pointer to CameraActivity object");
        return CameraActivity::ERROR_WRONG_POINTER_CAMERA_WRAPPER;
    }

    CameraActivity::ErrorCode errcode=connectToLib();
    if (errcode) return errcode;

    void* cmr = (*pInitCameraC)((void*)nextFrame, cameraId, (void*)pCameraActivity);
    if (!cmr)
    {
        LOGE("CameraWrapperConnector::connectWrapper ERROR: the initializing function returned false");
        return CameraActivity::ERROR_CANNOT_INITIALIZE_CONNECTION;
    }

    *camera = cmr;
    return CameraActivity::NO_ERROR;
}

CameraActivity::ErrorCode CameraWrapperConnector::disconnect(void** camera)
{
    if (camera == NULL || *camera == NULL)
    {
        LOGE("CameraWrapperConnector::disconnect error: wrong pointer to camera object");
        return CameraActivity::ERROR_WRONG_POINTER_CAMERA_WRAPPER;
    }

    CameraActivity::ErrorCode errcode=connectToLib();
    if (errcode) return errcode;

    (*pCloseCameraC)(camera);

    return CameraActivity::NO_ERROR;
}

CameraActivity::ErrorCode CameraWrapperConnector::setProperty(void* camera, int propIdx, double value)
{
    if (camera == NULL)
    {
        LOGE("CameraWrapperConnector::setProperty error: wrong pointer to camera object");
        return CameraActivity::ERROR_WRONG_POINTER_CAMERA_WRAPPER;
    }

    (*pSetPropertyC)(camera, propIdx, value);

    return CameraActivity::NO_ERROR;
}

CameraActivity::ErrorCode CameraWrapperConnector::getProperty(void* camera, int propIdx, double* value)
{
    if (camera == NULL)
    {
        LOGE("CameraWrapperConnector::getProperty error: wrong pointer to camera object");
        return CameraActivity::ERROR_WRONG_POINTER_CAMERA_WRAPPER;
    }
    LOGE("calling (*pGetPropertyC)(%p, %d)", camera, propIdx);
    *value = (*pGetPropertyC)(camera, propIdx);
    return CameraActivity::NO_ERROR;
}

CameraActivity::ErrorCode CameraWrapperConnector::applyProperties(void** ppcamera)
{
    if ((ppcamera == NULL) || (*ppcamera == NULL))
    {
        LOGE("CameraWrapperConnector::applyProperties error: wrong pointer to camera object");
        return CameraActivity::ERROR_WRONG_POINTER_CAMERA_WRAPPER;
    }

    (*pApplyPropertiesC)(ppcamera);
    return CameraActivity::NO_ERROR;
}

CameraActivity::ErrorCode CameraWrapperConnector::connectToLib()
{
    if (isConnectedToLib) {
        return CameraActivity::NO_ERROR;
    }

    dlerror();
    string folderPath = getPathLibFolder();
    if (folderPath.empty())
    {
        LOGD("Trying to find native camera in default OpenCV packages");
        folderPath = getDefaultPathLibFolder();
    }

    LOGD("CameraWrapperConnector::connectToLib: folderPath=%s", folderPath.c_str());

    vector<string> listLibs;
    fillListWrapperLibs(folderPath, listLibs);
    std::sort(listLibs.begin(), listLibs.end(), std::greater<string>());

    void * libHandle=0;
    string cur_path;
    for(size_t i = 0; i < listLibs.size(); i++) {
        cur_path=folderPath + listLibs[i];
        LOGD("try to load library '%s'", listLibs[i].c_str());
        libHandle=dlopen(cur_path.c_str(), RTLD_LAZY);
        if (libHandle) {
            LOGD("Loaded library '%s'", cur_path.c_str());
            break;
        } else {
            LOGD("CameraWrapperConnector::connectToLib ERROR: cannot dlopen camera wrapper library %s, dlerror=\"%s\"",
                 cur_path.c_str(), dlerror());
        }
    }

    if (!libHandle) {
        LOGE("CameraWrapperConnector::connectToLib ERROR: cannot dlopen camera wrapper library");
        return CameraActivity::ERROR_CANNOT_OPEN_CAMERA_WRAPPER_LIB;
    }

    InitCameraConnectC pInit_C;
    CloseCameraConnectC pClose_C;
    GetCameraPropertyC pGetProp_C;
    SetCameraPropertyC pSetProp_C;
    ApplyCameraPropertiesC pApplyProp_C;

    CameraActivity::ErrorCode res;

    res = getSymbolFromLib(libHandle, (const char*)INIT_CAMERA_SYMBOL_NAME, (void**)(&pInit_C));
    if (res) return res;

    res = getSymbolFromLib(libHandle, CLOSE_CAMERA_SYMBOL_NAME, (void**)(&pClose_C));
    if (res) return res;

    res = getSymbolFromLib(libHandle, GET_CAMERA_PROPERTY_SYMBOL_NAME, (void**)(&pGetProp_C));
    if (res) return res;

    res = getSymbolFromLib(libHandle, SET_CAMERA_PROPERTY_SYMBOL_NAME, (void**)(&pSetProp_C));
    if (res) return res;

    res = getSymbolFromLib(libHandle, APPLY_CAMERA_PROPERTIES_SYMBOL_NAME, (void**)(&pApplyProp_C));
    if (res) return res;

    pInitCameraC  = pInit_C;
    pCloseCameraC = pClose_C;
    pGetPropertyC = pGetProp_C;
    pSetPropertyC = pSetProp_C;
    pApplyPropertiesC = pApplyProp_C;
    isConnectedToLib=true;

    return CameraActivity::NO_ERROR;
}

CameraActivity::ErrorCode CameraWrapperConnector::getSymbolFromLib(void* libHandle, const char* symbolName, void** ppSymbol)
{
    dlerror();
    *(void **) (ppSymbol)=dlsym(libHandle, symbolName);

    const char* error_dlsym_init=dlerror();
    if (error_dlsym_init) {
        LOGE("CameraWrapperConnector::getSymbolFromLib ERROR: cannot get symbol of the function '%s' from the camera wrapper library, dlerror=\"%s\"",
             symbolName, error_dlsym_init);
        return CameraActivity::ERROR_CANNOT_GET_FUNCTION_FROM_CAMERA_WRAPPER_LIB;
    }
    return CameraActivity::NO_ERROR;
}

void CameraWrapperConnector::fillListWrapperLibs(const string& folderPath, vector<string>& listLibs)
{
    DIR *dp;
    struct dirent *ep;

    dp = opendir (folderPath.c_str());
    if (dp != NULL)
    {
        while ((ep = readdir (dp))) {
            const char* cur_name=ep->d_name;
            if (strstr(cur_name, PREFIX_CAMERA_WRAPPER_LIB)) {
                listLibs.push_back(cur_name);
                LOGE("||%s", cur_name);
            }
        }
        (void) closedir (dp);
    }
}

std::string CameraWrapperConnector::getDefaultPathLibFolder()
{
    const string packageList[] = {"tegra3", "armv7a_neon", "armv7a", "armv5", "x86"};
    for (size_t i = 0; i < 5; i++)
    {
        char path[128];
        sprintf(path, "/data/data/org.opencv.lib_v%d%d_%s/lib/", CV_MAJOR_VERSION, CV_MINOR_VERSION, packageList[i].c_str());
        LOGD("Trying package \"%s\" (\"%s\")", packageList[i].c_str(), path);

        DIR* dir = opendir(path);
        if (!dir)
        {
            LOGD("Package not found");
            continue;
        }
        else
        {
            closedir(dir);
            return path;
        }
    }

    return string();
}

std::string CameraWrapperConnector::getPathLibFolder()
{
    if (!pathLibFolder.empty())
        return pathLibFolder;

    Dl_info dl_info;
    if(0 != dladdr((void *)nextFrame, &dl_info))
    {
        LOGD("Library name: %s", dl_info.dli_fname);
        LOGD("Library base address: %p", dl_info.dli_fbase);

    const char* libName=dl_info.dli_fname;
    while( ((*libName)=='/') || ((*libName)=='.') )
        libName++;

        char lineBuf[2048];
        FILE* file = fopen("/proc/self/smaps", "rt");

        if(file)
        {
        while (fgets(lineBuf, sizeof lineBuf, file) != NULL)
        {
        //verify that line ends with library name
                int lineLength = strlen(lineBuf);
                int libNameLength = strlen(libName);

                //trim end
                for(int i = lineLength - 1; i >= 0 && isspace(lineBuf[i]); --i)
                {
                    lineBuf[i] = 0;
                    --lineLength;
                }

                if (0 != strncmp(lineBuf + lineLength - libNameLength, libName, libNameLength))
                {
            //the line does not contain the library name
                    continue;
                }

                //extract path from smaps line
                char* pathBegin = strchr(lineBuf, '/');
                if (0 == pathBegin)
                {
                    LOGE("Strange error: could not find path beginning in lin \"%s\"", lineBuf);
                    continue;
                }

                char* pathEnd = strrchr(pathBegin, '/');
                pathEnd[1] = 0;

                LOGD("Libraries folder found: %s", pathBegin);

                fclose(file);
                return pathBegin;
        }
        fclose(file);
        LOGE("Could not find library path");
        }
        else
        {
        LOGE("Could not read /proc/self/smaps");
        }
    }
    else
    {
    LOGE("Could not get library name and base address");
    }

    return string();
}

void CameraWrapperConnector::setPathLibFolder(const string& path)
{
    pathLibFolder=path;
}


/////////////////////////////////////////////////////////////////////////////////////////////////

CameraActivity::CameraActivity() : camera(0), frameWidth(-1), frameHeight(-1)
{
}

CameraActivity::~CameraActivity()
{
    if (camera != 0)
        disconnect();
}

bool CameraActivity::onFrameBuffer(void* /*buffer*/, int /*bufferSize*/)
{
    LOGD("CameraActivity::onFrameBuffer - empty callback");
    return true;
}

void CameraActivity::disconnect()
{
    CameraWrapperConnector::disconnect(&camera);
}

bool CameraActivity::isConnected() const
{
    return camera != 0;
}

CameraActivity::ErrorCode CameraActivity::connect(int cameraId)
{
    ErrorCode rescode = CameraWrapperConnector::connect(cameraId, this, &camera);
    if (rescode) return rescode;

    return NO_ERROR;
}

double CameraActivity::getProperty(int propIdx)
{
    double propVal;
    ErrorCode rescode = CameraWrapperConnector::getProperty(camera, propIdx, &propVal);
    if (rescode) return -1;
    return propVal;
}

void CameraActivity::setProperty(int propIdx, double value)
{
    CameraWrapperConnector::setProperty(camera, propIdx, value);
}

void CameraActivity::applyProperties()
{
    frameWidth = -1;
    frameHeight = -1;
    CameraWrapperConnector::applyProperties(&camera);
    frameWidth = getProperty(ANDROID_CAMERA_PROPERTY_FRAMEWIDTH);
    frameHeight = getProperty(ANDROID_CAMERA_PROPERTY_FRAMEHEIGHT);
}

int CameraActivity::getFrameWidth()
{
    LOGD("CameraActivity::getFrameWidth()");
    if (frameWidth <= 0)
<<<<<<< HEAD
	frameWidth = getProperty(ANDROID_CAMERA_PROPERTY_FRAMEWIDTH);
=======
    frameWidth = getProperty(ANDROID_CAMERA_PROPERTY_FRAMEWIDTH);
>>>>>>> f4e33ea0
    return frameWidth;
}

int CameraActivity::getFrameHeight()
{
    LOGD("CameraActivity::getFrameHeight()");
    if (frameHeight <= 0)
<<<<<<< HEAD
	frameHeight = getProperty(ANDROID_CAMERA_PROPERTY_FRAMEHEIGHT);
=======
    frameHeight = getProperty(ANDROID_CAMERA_PROPERTY_FRAMEHEIGHT);
>>>>>>> f4e33ea0
    return frameHeight;
}

void CameraActivity::setPathLibFolder(const char* path)
{
    CameraWrapperConnector::setPathLibFolder(path);
}<|MERGE_RESOLUTION|>--- conflicted
+++ resolved
@@ -429,11 +429,7 @@
 {
     LOGD("CameraActivity::getFrameWidth()");
     if (frameWidth <= 0)
-<<<<<<< HEAD
-	frameWidth = getProperty(ANDROID_CAMERA_PROPERTY_FRAMEWIDTH);
-=======
     frameWidth = getProperty(ANDROID_CAMERA_PROPERTY_FRAMEWIDTH);
->>>>>>> f4e33ea0
     return frameWidth;
 }
 
@@ -441,11 +437,7 @@
 {
     LOGD("CameraActivity::getFrameHeight()");
     if (frameHeight <= 0)
-<<<<<<< HEAD
-	frameHeight = getProperty(ANDROID_CAMERA_PROPERTY_FRAMEHEIGHT);
-=======
     frameHeight = getProperty(ANDROID_CAMERA_PROPERTY_FRAMEHEIGHT);
->>>>>>> f4e33ea0
     return frameHeight;
 }
 
