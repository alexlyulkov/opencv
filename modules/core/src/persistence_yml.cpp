// This file is part of OpenCV project.
// It is subject to the license terms in the LICENSE file found in the top-level directory
// of this distribution and at http://opencv.org/license.html

#include "precomp.hpp"
#include "persistence.hpp"

enum
{
    CV_YML_INDENT = 3,
    CV_YML_INDENT_FLOW = 1
};

namespace cv
{

class YAMLEmitter : public FileStorageEmitter
{
public:
    YAMLEmitter(FileStorage_API* _fs) : fs(_fs)
    {
    }
    virtual ~YAMLEmitter() {}

    FStructData startWriteStruct(const FStructData& parent, const char* key,
                                 int struct_flags, const char* type_name=0)
    {
        char buf[CV_FS_MAX_LEN + 1024];
        const char* data = 0;

        if ( type_name && *type_name == '\0' )
            type_name = 0;

        struct_flags = (struct_flags & (FileNode::TYPE_MASK|FileNode::FLOW)) | FileNode::EMPTY;
        if( !FileNode::isCollection(struct_flags))
            CV_Error( cv::Error::StsBadArg,
                     "Some collection type - FileNode::SEQ or FileNode::MAP, must be specified" );

        if (type_name && memcmp(type_name, "binary", 6) == 0)
        {
            /* reset struct flag. in order not to print ']' */
            struct_flags = FileNode::SEQ;
            sprintf(buf, "!!binary |");
            data = buf;
        }
        else if( FileNode::isFlow(struct_flags))
        {
            char c = FileNode::isMap(struct_flags) ? '{' : '[';
            struct_flags |= FileNode::FLOW;

            if( type_name )
                sprintf( buf, "!!%s %c", type_name, c );
            else
            {
                buf[0] = c;
                buf[1] = '\0';
            }
            data = buf;
        }
        else if( type_name )
        {
            sprintf( buf, "!!%s", type_name );
            data = buf;
        }

        writeScalar( key, data );

        FStructData fsd;
        fsd.indent = parent.indent;
        fsd.flags = struct_flags;

        if( !FileNode::isFlow(parent.flags) )
            fsd.indent += CV_YML_INDENT + FileNode::isFlow(struct_flags);

        return fsd;
    }

    void endWriteStruct(const FStructData& current_struct)
    {
        char* ptr;

        int struct_flags = current_struct.flags;

        if( FileNode::isFlow(struct_flags) )
        {
            ptr = fs->bufferPtr();
            if( ptr > fs->bufferStart() + current_struct.indent && !FileNode::isEmptyCollection(struct_flags) )
                *ptr++ = ' ';
            *ptr++ = FileNode::isMap(struct_flags) ? '}' : ']';
            fs->setBufferPtr(ptr);
        }
        else if( FileNode::isEmptyCollection(struct_flags) )
        {
            ptr = fs->flush();
            memcpy( ptr, FileNode::isMap(struct_flags) ? "{}" : "[]", 2 );
            fs->setBufferPtr(ptr + 2);
        }
        /*
        if( !FileNode::isFlow(parent_flags) )
            fs->struct_indent -= CV_YML_INDENT + FileNode::isFlow(struct_flags);
        assert( fs->struct_indent >= 0 );*/
    }

    void write(const char* key, int value)
    {
        char buf[128];
        writeScalar( key, fs::itoa( value, buf, 10 ));
    }

    void write( const char* key, double value )
    {
        char buf[128];
        writeScalar( key, fs::doubleToString( buf, value, false ));
    }

    void write(const char* key, const char* str, bool quote)
    {
        char buf[CV_FS_MAX_LEN*4+16];
        char* data = (char*)str;
        int i, len;

        if( !str )
            CV_Error( cv::Error::StsNullPtr, "Null string pointer" );

        len = (int)strlen(str);
        if( len > CV_FS_MAX_LEN )
            CV_Error( cv::Error::StsBadArg, "The written string is too long" );

        if( quote || len == 0 || str[0] != str[len-1] || (str[0] != '\"' && str[0] != '\'') )
        {
            int need_quote = quote || len == 0 || str[0] == ' ';
            data = buf;
            *data++ = '\"';
            for( i = 0; i < len; i++ )
            {
                char c = str[i];

                if( !need_quote && !cv_isalnum(c) && c != '_' && c != ' ' && c != '-' &&
                   c != '(' && c != ')' && c != '/' && c != '+' && c != ';' )
                    need_quote = 1;

                if( !cv_isalnum(c) && (!cv_isprint(c) || c == '\\' || c == '\'' || c == '\"') )
                {
                    *data++ = '\\';
                    if( cv_isprint(c) )
                        *data++ = c;
                    else if( c == '\n' )
                        *data++ = 'n';
                    else if( c == '\r' )
                        *data++ = 'r';
                    else if( c == '\t' )
                        *data++ = 't';
                    else
                    {
                        sprintf( data, "x%02x", c );
                        data += 3;
                    }
                }
                else
                    *data++ = c;
            }
            if( !need_quote && (cv_isdigit(str[0]) ||
                                str[0] == '+' || str[0] == '-' || str[0] == '.' ))
                need_quote = 1;

            if( need_quote )
                *data++ = '\"';
            *data++ = '\0';
            data = buf + !need_quote;
        }

        writeScalar( key, data);
    }

    void writeScalar(const char* key, const char* data)
    {
        fs->check_if_write_struct_is_delayed(false);
        if ( fs->get_state_of_writing_base64() == FileStorage_API::Uncertain )
        {
            fs->switch_to_Base64_state( FileStorage_API::NotUse );
        }
        else if ( fs->get_state_of_writing_base64() == FileStorage_API::InUse )
        {
            CV_Error( cv::Error::StsError, "At present, output Base64 data only." );
        }

        int i, keylen = 0;
        int datalen = 0;
        char* ptr;

        FStructData& current_struct = fs->getCurrentStruct();

        int struct_flags = current_struct.flags;

        if( key && key[0] == '\0' )
            key = 0;

        if( FileNode::isCollection(struct_flags) )
        {
            if( (FileNode::isMap(struct_flags) ^ (key != 0)) )
                CV_Error( cv::Error::StsBadArg, "An attempt to add element without a key to a map, "
                         "or add element with key to sequence" );
        }
        else
        {
            fs->setNonEmpty();
            struct_flags = FileNode::EMPTY | (key ? FileNode::MAP : FileNode::SEQ);
        }

        if( key )
        {
            keylen = (int)strlen(key);
            if( keylen == 0 )
                CV_Error( cv::Error::StsBadArg, "The key is an empty" );

            if( keylen > CV_FS_MAX_LEN )
                CV_Error( cv::Error::StsBadArg, "The key is too long" );
        }

        if( data )
            datalen = (int)strlen(data);

        if( FileNode::isFlow(struct_flags) )
        {
            ptr = fs->bufferPtr();
            if( !FileNode::isEmptyCollection(struct_flags) )
                *ptr++ = ',';
            int new_offset = (int)(ptr - fs->bufferStart()) + keylen + datalen;
            if( new_offset > fs->wrapMargin() && new_offset - current_struct.indent > 10 )
            {
                fs->setBufferPtr(ptr);
                ptr = fs->flush();
            }
            else
                *ptr++ = ' ';
        }
        else
        {
            ptr = fs->flush();
            if( !FileNode::isMap(struct_flags) )
            {
                *ptr++ = '-';
                if( data )
                    *ptr++ = ' ';
            }
        }

        if( key )
        {
            if( !cv_isalpha(key[0]) && key[0] != '_' )
                CV_Error( cv::Error::StsBadArg, "Key must start with a letter or _" );

            ptr = fs->resizeWriteBuffer( ptr, keylen );

            for( i = 0; i < keylen; i++ )
            {
                char c = key[i];

                ptr[i] = c;
                if( !cv_isalnum(c) && c != '-' && c != '_' && c != ' ' )
                    CV_Error( cv::Error::StsBadArg, "Key names may only contain alphanumeric characters [a-zA-Z0-9], '-', '_' and ' '" );
            }

            ptr += keylen;
            *ptr++ = ':';
            if( !FileNode::isFlow(struct_flags) && data )
                *ptr++ = ' ';
        }

        if( data )
        {
            ptr = fs->resizeWriteBuffer( ptr, datalen );
            memcpy( ptr, data, datalen );
            ptr += datalen;
        }

        fs->setBufferPtr(ptr);
        current_struct.flags &= ~FileNode::EMPTY;
    }

    void writeComment(const char* comment, bool eol_comment)
    {
        if( !comment )
            CV_Error( cv::Error::StsNullPtr, "Null comment" );

        int len = (int)strlen(comment);
        const char* eol = strchr(comment, '\n');
        bool multiline = eol != 0;
        char* ptr = fs->bufferPtr();

        if( !eol_comment || multiline ||
            fs->bufferEnd() - ptr < len || ptr == fs->bufferStart() )
            ptr = fs->flush();
        else
            *ptr++ = ' ';

        while( comment )
        {
            *ptr++ = '#';
            *ptr++ = ' ';
            if( eol )
            {
                ptr = fs->resizeWriteBuffer( ptr, (int)(eol - comment) + 1 );
                memcpy( ptr, comment, eol - comment + 1 );
                fs->setBufferPtr(ptr + (eol - comment));
                comment = eol + 1;
                eol = strchr( comment, '\n' );
            }
            else
            {
                len = (int)strlen(comment);
                ptr = fs->resizeWriteBuffer( ptr, len );
                memcpy( ptr, comment, len );
                fs->setBufferPtr(ptr + len);
                comment = 0;
            }
            ptr = fs->flush();
        }
    }

    void startNextStream()
    {
        fs->puts( "...\n" );
        fs->puts( "---\n" );
    }

protected:
    FileStorage_API* fs;
};


class YAMLParser : public FileStorageParser
{
public:
    YAMLParser(FileStorage_API* _fs) : fs(_fs)
    {
    }

    virtual ~YAMLParser() {}

    char* skipSpaces( char* ptr, int min_indent, int max_comment_indent )
    {
        if (!ptr)
            CV_PARSE_ERROR_CPP("Invalid input");

        for(;;)
        {
            while( *ptr == ' ' )
                ptr++;
            if( *ptr == '#' )
            {
                if( ptr - fs->bufferStart() > max_comment_indent )
                    return ptr;
                *ptr = '\0';
            }
            else if( cv_isprint(*ptr) )
            {
                if( ptr - fs->bufferStart() < min_indent )
                    CV_PARSE_ERROR_CPP( "Incorrect indentation" );
                break;
            }
            else if( *ptr == '\0' || *ptr == '\n' || *ptr == '\r' )
            {
                ptr = fs->gets();
                if( !ptr )
                {
                    // emulate end of stream
                    ptr = fs->bufferStart();
                    ptr[0] = ptr[1] = ptr[2] = '.';
                    ptr[3] = '\0';
                    fs->setEof();
                    break;
                }
                else
                {
                    int l = (int)strlen(ptr);
                    if( ptr[l-1] != '\n' && ptr[l-1] != '\r' && !fs->eof() )
                        CV_PARSE_ERROR_CPP( "Too long string or a last string w/o newline" );
                }
            }
            else
                CV_PARSE_ERROR_CPP( *ptr == '\t' ? "Tabs are prohibited in YAML!" : "Invalid character" );
        }

        return ptr;
    }

    bool getBase64Row(char* ptr, int indent, char* &beg, char* &end)
    {
        if (!ptr)
            CV_PARSE_ERROR_CPP("Invalid input");

        beg = end = ptr = skipSpaces(ptr, 0, INT_MAX);
        if (!ptr || !*ptr)
            return false; // end of file

        if (ptr - fs->bufferStart() != indent)
            return false; // end of base64 data

        /* find end */
        while(cv_isprint(*ptr)) /* no check for base64 string */
            ++ptr;
        if (*ptr == '\0')
            CV_PARSE_ERROR_CPP("Unexpected end of line");

        end = ptr;
        return true;
    }


    char* parseKey( char* ptr, FileNode& map_node, FileNode& value_placeholder )
    {
        if (!ptr)
            CV_PARSE_ERROR_CPP("Invalid input");

        char c;
        char *endptr = ptr - 1, *saveptr;

        if( *ptr == '-' )
            CV_PARSE_ERROR_CPP( "Key may not start with \'-\'" );

        do c = *++endptr;
        while( cv_isprint(c) && c != ':' );

        if( c != ':' )
            CV_PARSE_ERROR_CPP( "Missing \':\'" );

        saveptr = endptr + 1;
        do c = *--endptr;
        while( c == ' ' );

        ++endptr;
        if( endptr == ptr )
            CV_PARSE_ERROR_CPP( "An empty key" );

        value_placeholder = fs->addNode(map_node, std::string(ptr, endptr - ptr), FileNode::NONE);
        ptr = saveptr;

        return ptr;
    }

    char* parseValue( char* ptr, FileNode& node, int min_indent, bool is_parent_flow )
    {
        if (!ptr)
            CV_PARSE_ERROR_CPP("Invalid input");

        char* endptr = 0;
        char c = ptr[0], d = ptr[1];
        int value_type = FileNode::NONE;
        int len;
        bool is_binary_string = false;
        bool is_user = false;

        if( c == '!' ) // handle explicit type specification
        {
            if( d == '!' || d == '^' )
            {
                ptr++;
                is_user = true;
                //value_type |= FileNode::USER;
            }
            if ( d == '<') //support of full type heading from YAML 1.2
            {
                const char* yamlTypeHeading = "<tag:yaml.org,2002:";
                const size_t headingLength = strlen(yamlTypeHeading);

                char* typeEndPtr = ++ptr;

                do d = *++typeEndPtr;
                while( cv_isprint(d) && d != ' ' && d != '>' );

                if ( d == '>' && (size_t)(typeEndPtr - ptr) > headingLength )
                {
                    if ( memcmp(ptr, yamlTypeHeading, headingLength) == 0 )
                    {
                        *typeEndPtr = ' ';
                        ptr += headingLength - 1;
                        is_user = true;
                        //value_type |= FileNode::USER;
                    }
                }
            }

            endptr = ptr++;
            do d = *++endptr;
            while( cv_isprint(d) && d != ' ' );
            len = (int)(endptr - ptr);
            if( len == 0 )
                CV_PARSE_ERROR_CPP( "Empty type name" );
            d = *endptr;
            *endptr = '\0';

            if( len == 3 && !is_user )
            {
                if( memcmp( ptr, "str", 3 ) == 0 )
                    value_type = FileNode::STRING;
                else if( memcmp( ptr, "int", 3 ) == 0 )
                    value_type = FileNode::INT;
                else if( memcmp( ptr, "seq", 3 ) == 0 )
                    value_type = FileNode::SEQ;
                else if( memcmp( ptr, "map", 3 ) == 0 )
                    value_type = FileNode::MAP;
            }
            else if( len == 5 && !is_user )
            {
                if( memcmp( ptr, "float", 5 ) == 0 )
                    value_type = FileNode::REAL;
            }
            else if (len == 6 && is_user)
            {
                if( memcmp( ptr, "binary", 6 ) == 0 ) {
                    value_type = FileNode::SEQ;
                    is_binary_string = true;

                    /* for ignore '|' */

                    /**** operation with endptr ****/
                    *endptr = d;

                    do {
                        d = *++endptr;
                        if (d == '|')
                            break;
                    } while (d == ' ');

                    d = *++endptr;
                    *endptr = '\0';
                }
            }

            *endptr = d;
            ptr = skipSpaces( endptr, min_indent, INT_MAX );
            if (!ptr)
                CV_PARSE_ERROR_CPP("Invalid input");

            c = *ptr;

            if( !is_user )
            {
                if (value_type == FileNode::STRING && c != '\'' && c != '\"')
                    goto force_string;
                if( value_type == FileNode::INT )
                    goto force_int;
                if( value_type == FileNode::REAL )
                    goto force_real;
            }
        }

        if (is_binary_string)
        {
            int indent = static_cast<int>(ptr - fs->bufferStart());
            ptr = fs->parseBase64(ptr, indent, node);
        }
        else if( cv_isdigit(c) ||
                ((c == '-' || c == '+') && (cv_isdigit(d) || d == '.')) ||
                (c == '.' && cv_isalnum(d))) // a number
        {
            endptr = ptr + (c == '-' || c == '+');
            while( cv_isdigit(*endptr) )
                endptr++;
            if( *endptr == '.' || *endptr == 'e' )
            {
            force_real:
                double fval = fs->strtod( ptr, &endptr );
                node.setValue(FileNode::REAL, &fval);
            }
            else
            {
            force_int:
                int ival = (int)strtol( ptr, &endptr, 0 );
                node.setValue(FileNode::INT, &ival);
            }

            if( !endptr || endptr == ptr )
                CV_PARSE_ERROR_CPP( "Invalid numeric value (inconsistent explicit type specification?)" );

            ptr = endptr;
            CV_PERSISTENCE_CHECK_END_OF_BUFFER_BUG_CPP();
        }
        else if( c == '\'' || c == '\"' ) // an explicit string
        {
            if( c == '\'' )
                for( len = 0; len < CV_FS_MAX_LEN; )
                {
                    c = *++ptr;
                    if( cv_isalnum(c) || (c != '\'' && cv_isprint(c)))
                        buf[len++] = c;
                    else if( c == '\'' )
                    {
                        c = *++ptr;
                        if( c != '\'' )
                            break;
                        buf[len++] = c;
                    }
                    else
                        CV_PARSE_ERROR_CPP( "Invalid character" );
                }
            else
                for( len = 0; len < CV_FS_MAX_LEN; )
                {
                    c = *++ptr;
                    if( cv_isalnum(c) || (c != '\\' && c != '\"' && cv_isprint(c)))
                        buf[len++] = c;
                    else if( c == '\"' )
                    {
                        ++ptr;
                        break;
                    }
                    else if( c == '\\' )
                    {
                        d = *++ptr;
                        if( d == '\'' )
                            buf[len++] = d;
                        else if( d == '\"' || d == '\\' || d == '\'' )
                            buf[len++] = d;
                        else if( d == 'n' )
                            buf[len++] = '\n';
                        else if( d == 'r' )
                            buf[len++] = '\r';
                        else if( d == 't' )
                            buf[len++] = '\t';
                        else if( d == 'x' || (cv_isdigit(d) && d < '8') )
                        {
                            int val, is_hex = d == 'x';
                            c = ptr[3];
                            ptr[3] = '\0';
                            val = (int)strtol( ptr + is_hex, &endptr, is_hex ? 8 : 16 );
                            ptr[3] = c;
                            if( endptr == ptr + is_hex )
                                buf[len++] = 'x';
                            else
                            {
                                buf[len++] = (char)val;
                                ptr = endptr;
                            }
                        }
                    }
                    else
                        CV_PARSE_ERROR_CPP( "Invalid character" );
                }

            if( len >= CV_FS_MAX_LEN )
                CV_PARSE_ERROR_CPP( "Too long string literal" );

            node.setValue(FileNode::STRING, buf, len);
        }
        else if( c == '[' || c == '{' ) // collection as a flow
        {
            int new_min_indent = min_indent + !is_parent_flow;
            int struct_type = c == '{' ? FileNode::MAP : FileNode::SEQ;
            int nelems = 0;

            fs->convertToCollection(struct_type, node);
            d = c == '[' ? ']' : '}';

            for( ++ptr ;; nelems++ )
            {
                FileNode elem;

                ptr = skipSpaces( ptr, new_min_indent, INT_MAX );
                if (!ptr)
                    CV_PARSE_ERROR_CPP("Invalid input");
                if( *ptr == '}' || *ptr == ']' )
                {
                    if( *ptr != d )
                        CV_PARSE_ERROR_CPP( "The wrong closing bracket" );
                    ptr++;
                    break;
                }

<<<<<<< HEAD
                if( nelems != 0 )
                {
                    if( *ptr != ',' )
                        CV_PARSE_ERROR_CPP( "Missing , between the elements" );
                    ptr = skipSpaces( ptr + 1, new_min_indent, INT_MAX );
                    if (!ptr)
                        CV_PARSE_ERROR_CPP("Invalid input");
                }
=======
    if( !CV_NODE_IS_FLOW(parent_flags) )
        fs->struct_indent -= CV_YML_INDENT + CV_NODE_IS_FLOW(struct_flags);
    CV_Assert( fs->struct_indent >= 0 );
>>>>>>> 35ff9af6

                if( struct_type == FileNode::MAP )
                {
                    ptr = parseKey( ptr, node, elem );
                    ptr = skipSpaces( ptr, new_min_indent, INT_MAX );
                }
                else
                {
                    if( *ptr == ']' )
                        break;
                    elem = fs->addNode(node, std::string(), FileNode::NONE);
                }
                ptr = parseValue( ptr, elem, new_min_indent, true );
            }
            fs->finalizeCollection(node);
        }
        else
        {
            int indent, struct_type;

            if( is_parent_flow || c != '-' )
            {
                // implicit (one-line) string or nested block-style collection
                if( !is_parent_flow )
                {
                    if( c == '?' )
                        CV_PARSE_ERROR_CPP( "Complex keys are not supported" );
                    if( c == '|' || c == '>' )
                        CV_PARSE_ERROR_CPP( "Multi-line text literals are not supported" );
                }

            force_string:
                endptr = ptr - 1;

                do c = *++endptr;
                while( cv_isprint(c) &&
                      (!is_parent_flow || (c != ',' && c != '}' && c != ']')) &&
                      (is_parent_flow || c != ':' || value_type == FileNode::STRING));

                if( endptr == ptr )
                    CV_PARSE_ERROR_CPP( "Invalid character" );

                if( is_parent_flow || c != ':' )
                {
                    char* str_end = endptr;
                    // strip spaces in the end of string
                    do c = *--str_end;
                    while( str_end > ptr && c == ' ' );
                    str_end++;
                    node.setValue(FileNode::STRING, ptr, (int)(str_end - ptr));
                    ptr = endptr;
                    return ptr;
                }
                struct_type = FileNode::MAP;
            }
            else
                struct_type = FileNode::SEQ;

            fs->convertToCollection( struct_type, node );
            indent = (int)(ptr - fs->bufferStart());

            for(;;)
            {
                FileNode elem;

                if( struct_type == FileNode::MAP )
                {
                    ptr = parseKey( ptr, node, elem );
                }
                else
                {
                    c = *ptr++;
                    if( c != '-' )
                        CV_PARSE_ERROR_CPP( "Block sequence elements must be preceded with \'-\'" );

                    elem = fs->addNode(node, std::string(), FileNode::NONE);
                }
                ptr = skipSpaces( ptr, indent + 1, INT_MAX );
                ptr = parseValue( ptr, elem, indent + 1, false );
                ptr = skipSpaces( ptr, 0, INT_MAX );
                if( ptr - fs->bufferStart() != indent )
                {
                    if( ptr - fs->bufferStart() < indent )
                        break;
                    else
                        CV_PARSE_ERROR_CPP( "Incorrect indentation" );
                }
                if( memcmp( ptr, "...", 3 ) == 0 )
                    break;
            }
            fs->finalizeCollection(node);
        }

        return ptr;
    }

    bool parse( char* ptr )
    {
        if (!ptr)
            CV_PARSE_ERROR_CPP("Invalid input");

        bool first = true;
        bool ok = true;
        FileNode root_collection(fs->getFS(), 0, 0);

        for(;;)
        {
            // 0. skip leading comments and directives  and ...
            // 1. reach the first item
            for(;;)
            {
                ptr = skipSpaces( ptr, 0, INT_MAX );
                if( !ptr || *ptr == '\0' )
                {
                    ok = !first;
                    break;
                }

                if( *ptr == '%' )
                {
                    if( memcmp( ptr, "%YAML", 5 ) == 0 &&
                        memcmp( ptr, "%YAML:1.", 8 ) != 0 &&
                        memcmp( ptr, "%YAML 1.", 8 ) != 0)
                        CV_PARSE_ERROR_CPP( "Unsupported YAML version (it must be 1.x)" );
                    *ptr = '\0';
                }
                else if( *ptr == '-' )
                {
                    if( memcmp(ptr, "---", 3) == 0 )
                    {
                        ptr += 3;
                        break;
                    }
                    else if( first )
                        break;
                }
                else if( cv_isalnum(*ptr) || *ptr=='_')
                {
                    if( !first )
                        CV_PARSE_ERROR_CPP( "The YAML streams must start with '---', except the first one" );
                    break;
                }
                else if( fs->eof() )
                    break;
                else
                    CV_PARSE_ERROR_CPP( "Invalid or unsupported syntax" );
            }

            if( ptr )
                ptr = skipSpaces( ptr, 0, INT_MAX );
            if( !ptr || !ptr[0] )
                break;
            if( memcmp( ptr, "...", 3 ) != 0 )
            {
                // 2. parse the collection
                FileNode root_node = fs->addNode(root_collection, std::string(), FileNode::NONE);

                ptr = parseValue( ptr, root_node, 0, false );
                if( !root_node.isMap() && !root_node.isSeq() )
                    CV_PARSE_ERROR_CPP( "Only collections as YAML streams are supported by this parser" );

                // 3. parse until the end of file or next collection
                ptr = skipSpaces( ptr, 0, INT_MAX );
                if( !ptr )
                    break;
            }

            if( fs->eof() )
                break;
            ptr += 3;
            first = false;
        }

        return ok;
    }

    FileStorage_API* fs;
    char buf[CV_FS_MAX_LEN+1024];
};

Ptr<FileStorageEmitter> createYAMLEmitter(FileStorage_API* fs)
{
    return makePtr<YAMLEmitter>(fs);
}

Ptr<FileStorageParser> createYAMLParser(FileStorage_API* fs)
{
    return makePtr<YAMLParser>(fs);
}

}<|MERGE_RESOLUTION|>--- conflicted
+++ resolved
@@ -98,7 +98,7 @@
         /*
         if( !FileNode::isFlow(parent_flags) )
             fs->struct_indent -= CV_YML_INDENT + FileNode::isFlow(struct_flags);
-        assert( fs->struct_indent >= 0 );*/
+        CV_Assert( fs->struct_indent >= 0 );*/
     }
 
     void write(const char* key, int value)
@@ -668,7 +668,6 @@
                     break;
                 }
 
-<<<<<<< HEAD
                 if( nelems != 0 )
                 {
                     if( *ptr != ',' )
@@ -677,11 +676,6 @@
                     if (!ptr)
                         CV_PARSE_ERROR_CPP("Invalid input");
                 }
-=======
-    if( !CV_NODE_IS_FLOW(parent_flags) )
-        fs->struct_indent -= CV_YML_INDENT + CV_NODE_IS_FLOW(struct_flags);
-    CV_Assert( fs->struct_indent >= 0 );
->>>>>>> 35ff9af6
 
                 if( struct_type == FileNode::MAP )
                 {
