--- conflicted
+++ resolved
@@ -246,7 +246,7 @@
     *state = temp;
     hal::addRNGBias32f(arr, &p[0][0], len_, cn+1);
     if (depth == CV_16F)
-        hal::cvt32f16f(fbuf, (float16_t*)dst, len);
+        hal::cvt32f16f(fbuf, (hfloat*)dst, len);
     else if (depth == CV_16BF)
         hal::cvt32f16bf(fbuf, (bfloat*)dst, len);
 }
@@ -260,27 +260,9 @@
     for( int i = 0; i < len; i++ )
     {
         temp = RNG_NEXT(temp);
-<<<<<<< HEAD
         int64_t v = (int64_t)((temp >> 32) | (temp << 32));
         arr[i] = v*p[k][0];
         k = CN_NEXT(k);
-=======
-        int64 v = (temp >> 32)|(temp << 32);
-        arr[i] = v*p[i][0];
-    }
-    *state = temp;
-
-    hal::addRNGBias64f(arr, &p[0][0], len);
-}
-
-static void randf_16f( hfloat* arr, int len, uint64* state, const Vec2f* p, float* fbuf, bool )
-{
-    uint64 temp = *state;
-    for( int i = 0; i < len; i++ )
-    {
-        float f = (float)(int)(temp = RNG_NEXT(temp));
-        fbuf[i] = f*p[i][0];
->>>>>>> 2eedec74
     }
     *state = temp;
     hal::addRNGBias64f(arr, &p[0][0], len_, cn+1);
@@ -496,7 +478,7 @@
         }
     }
     if (depth == CV_16F)
-        hal::cvt32f16f(fbuf, (float16_t*)dst, len);
+        hal::cvt32f16f(fbuf, (hfloat*)dst, len);
     else if (depth == CV_16BF)
         hal::cvt32f16bf(fbuf, (bfloat*)dst, len);
 }
