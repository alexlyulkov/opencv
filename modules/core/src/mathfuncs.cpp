--- conflicted
+++ resolved
@@ -1638,66 +1638,9 @@
 
 }
 
-<<<<<<< HEAD
-=======
 
 #ifndef OPENCV_EXCLUDE_C_API
 
-CV_IMPL float cvCbrt(float value) { return cv::cubeRoot(value); }
-CV_IMPL float cvFastArctan(float y, float x) { return cv::fastAtan2(y, x); }
-
-CV_IMPL void
-cvCartToPolar( const CvArr* xarr, const CvArr* yarr,
-               CvArr* magarr, CvArr* anglearr,
-               int angle_in_degrees )
-{
-    cv::Mat X = cv::cvarrToMat(xarr), Y = cv::cvarrToMat(yarr), Mag, Angle;
-    if( magarr )
-    {
-        Mag = cv::cvarrToMat(magarr);
-        CV_Assert( Mag.size() == X.size() && Mag.type() == X.type() );
-    }
-    if( anglearr )
-    {
-        Angle = cv::cvarrToMat(anglearr);
-        CV_Assert( Angle.size() == X.size() && Angle.type() == X.type() );
-    }
-    if( magarr )
-    {
-        if( anglearr )
-            cv::cartToPolar( X, Y, Mag, Angle, angle_in_degrees != 0 );
-        else
-            cv::magnitude( X, Y, Mag );
-    }
-    else
-        cv::phase( X, Y, Angle, angle_in_degrees != 0 );
-}
-
-CV_IMPL void
-cvPolarToCart( const CvArr* magarr, const CvArr* anglearr,
-               CvArr* xarr, CvArr* yarr, int angle_in_degrees )
-{
-    cv::Mat X, Y, Angle = cv::cvarrToMat(anglearr), Mag;
-    if( magarr )
-    {
-        Mag = cv::cvarrToMat(magarr);
-        CV_Assert( Mag.size() == Angle.size() && Mag.type() == Angle.type() );
-    }
-    if( xarr )
-    {
-        X = cv::cvarrToMat(xarr);
-        CV_Assert( X.size() == Angle.size() && X.type() == Angle.type() );
-    }
-    if( yarr )
-    {
-        Y = cv::cvarrToMat(yarr);
-        CV_Assert( Y.size() == Angle.size() && Y.type() == Angle.type() );
-    }
-
-    cv::polarToCart( Mag, Angle, X, Y, angle_in_degrees != 0 );
-}
-
->>>>>>> bfb10d74
 CV_IMPL void cvExp( const CvArr* srcarr, CvArr* dstarr )
 {
     cv::Mat src = cv::cvarrToMat(srcarr), dst = cv::cvarrToMat(dstarr);
@@ -2016,21 +1959,8 @@
 }
 
 
-<<<<<<< HEAD
-=======
 #ifndef OPENCV_EXCLUDE_C_API
 
-CV_IMPL int
-cvSolveCubic( const CvMat* coeffs, CvMat* roots )
-{
-    cv::Mat _coeffs = cv::cvarrToMat(coeffs), _roots = cv::cvarrToMat(roots), _roots0 = _roots;
-    int nroots = cv::solveCubic(_coeffs, _roots);
-    CV_Assert( _roots.data == _roots0.data ); // check that the array of roots was not reallocated
-    return nroots;
-}
-
-
->>>>>>> bfb10d74
 void cvSolvePoly(const CvMat* a, CvMat *r, int maxiter, int)
 {
     cv::Mat _a = cv::cvarrToMat(a);
