/*M///////////////////////////////////////////////////////////////////////////////////////
//
//  IMPORTANT: READ BEFORE DOWNLOADING, COPYING, INSTALLING OR USING.
//
//  By downloading, copying, installing or using the software you agree to this license.
//  If you do not agree to this license, do not download, install,
//  copy or use the software.
//
//
//                           License Agreement
//                For Open Source Computer Vision Library
//
// Copyright (C) 2010-2012, Multicoreware, Inc., all rights reserved.
// Copyright (C) 2010-2012, Advanced Micro Devices, Inc., all rights reserved.
// Third party copyrights are property of their respective owners.
//
// @Authors
//    Peng Xiao, pengxiao@multicorewareinc.com
//
// Redistribution and use in source and binary forms, with or without modification,
// are permitted provided that the following conditions are met:
//
//   * Redistribution's of source code must retain the above copyright notice,
//     this list of conditions and the following disclaimer.
//
//   * Redistribution's in binary form must reproduce the above copyright notice,
//     this list of conditions and the following disclaimer in the documentation
//     and/or other oclMaterials provided with the distribution.
//
//   * The name of the copyright holders may not be used to endorse or promote products
//     derived from this software without specific prior written permission.
//
// This software is provided by the copyright holders and contributors as is and
// any express or implied warranties, including, but not limited to, the implied
// warranties of merchantability and fitness for a particular purpose are disclaimed.
// In no event shall the Intel Corporation or contributors be liable for any direct,
// indirect, incidental, special, exemplary, or consequential damages
// (including, but not limited to, procurement of substitute goods or services;
// loss of use, data, or profits; or business interruption) however caused
// and on any theory of liability, whether in contract, strict liability,
// or tort (including negligence or otherwise) arising in any way out of
// the use of this software, even if advised of the possibility of such damage.
//
//M*/

#ifndef __OPENCV_OCL_PRIVATE_UTIL__
#define __OPENCV_OCL_PRIVATE_UTIL__

#if defined __APPLE__
#include <OpenCL/OpenCL.h>
#else
#include <CL/opencl.h>
#endif

#include "opencv2/ocl.hpp"

namespace cv
{
    namespace ocl
    {
        enum openCLMemcpyKind
        {
            clMemcpyHostToDevice = 0,
            clMemcpyDeviceToHost,
            clMemcpyDeviceToDevice
        };
        ///////////////////////////OpenCL call wrappers////////////////////////////
        void CV_EXPORTS openCLMallocPitch(Context *clCxt, void **dev_ptr, size_t *pitch,
                                          size_t widthInBytes, size_t height);
        void CV_EXPORTS openCLMallocPitchEx(Context *clCxt, void **dev_ptr, size_t *pitch,
                                            size_t widthInBytes, size_t height,
                                            DevMemRW rw_type, DevMemType mem_type, void* hptr = 0);
        void CV_EXPORTS openCLMemcpy2D(Context *clCxt, void *dst, size_t dpitch,
                                       const void *src, size_t spitch,
                                       size_t width, size_t height, openCLMemcpyKind kind, int channels = -1);
        void CV_EXPORTS openCLCopyBuffer2D(Context *clCxt, void *dst, size_t dpitch, int dst_offset,
                                           const void *src, size_t spitch,
                                           size_t width, size_t height, int src_offset);
        void CV_EXPORTS openCLFree(void *devPtr);
        cl_mem CV_EXPORTS openCLCreateBuffer(Context *clCxt, size_t flag, size_t size);
        void CV_EXPORTS openCLReadBuffer(Context *clCxt, cl_mem dst_buffer, void *host_buffer, size_t size);
        cl_kernel CV_EXPORTS openCLGetKernelFromSource(const Context *clCxt,
                                                       const char **source, String kernelName);
        cl_kernel CV_EXPORTS openCLGetKernelFromSource(const Context *clCxt,
                                                       const char **source, String kernelName, const char *build_options);
        void CV_EXPORTS openCLVerifyKernel(const Context *clCxt, cl_kernel kernel, size_t *localThreads);
        void CV_EXPORTS openCLExecuteKernel(Context *clCxt , const char **source, String kernelName, std::vector< std::pair<size_t, const void *> > &args,
                                 int globalcols , int globalrows, size_t blockSize = 16, int kernel_expand_depth = -1, int kernel_expand_channel = -1);
        void CV_EXPORTS openCLExecuteKernel_(Context *clCxt , const char **source, String kernelName,
                                  size_t globalThreads[3], size_t localThreads[3],
                                  std::vector< std::pair<size_t, const void *> > &args, int channels, int depth, const char *build_options);
        void CV_EXPORTS openCLExecuteKernel(Context *clCxt , const char **source, String kernelName, size_t globalThreads[3],
                                 size_t localThreads[3],  std::vector< std::pair<size_t, const void *> > &args, int channels, int depth);
        void CV_EXPORTS openCLExecuteKernel(Context *clCxt , const char **source, String kernelName, size_t globalThreads[3],
                                 size_t localThreads[3],  std::vector< std::pair<size_t, const void *> > &args, int channels,
                                 int depth, const char *build_options);

        cl_mem CV_EXPORTS load_constant(cl_context context, cl_command_queue command_queue, const void *value,
                             const size_t size);

        cl_mem CV_EXPORTS openCLMalloc(cl_context clCxt, size_t size, cl_mem_flags flags, void *host_ptr);

        int CV_EXPORTS savetofile(const Context *clcxt,  cl_program &program, const char *fileName);

        enum FLUSH_MODE
        {
            CLFINISH = 0,
            CLFLUSH,
            DISABLE
        };

        void CV_EXPORTS openCLExecuteKernel2(Context *clCxt , const char **source, String kernelName, size_t globalThreads[3],
                                  size_t localThreads[3],  std::vector< std::pair<size_t, const void *> > &args, int channels, int depth, FLUSH_MODE finish_mode = DISABLE);
        void CV_EXPORTS openCLExecuteKernel2(Context *clCxt , const char **source, String kernelName, size_t globalThreads[3],
                                  size_t localThreads[3],  std::vector< std::pair<size_t, const void *> > &args, int channels,
                                  int depth, char *build_options, FLUSH_MODE finish_mode = DISABLE);
        // bind oclMat to OpenCL image textures
        // note:
        //   1. there is no memory management. User need to explicitly release the resource
        //   2. for faster clamping, there is no buffer padding for the constructed texture
        cl_mem CV_EXPORTS bindTexture(const oclMat &mat);
        void CV_EXPORTS releaseTexture(cl_mem& texture);

        // returns whether the current context supports image2d_t format or not
        bool CV_EXPORTS support_image2d(Context *clCxt = Context::getContext());

        // the enums are used to query device information
        enum DEVICE_INFO
        {
<<<<<<< HEAD
            WAVEFRONT_SIZE,
            IS_CPU_DEVICE
        };
        template<DEVICE_INFO _it, typename _ty>
        _ty queryDeviceInfo(cl_kernel kernel = NULL);
=======
            WAVEFRONT_SIZE,             //in AMD speak
            IS_CPU_DEVICE               //check if the device is CPU
        };
        template<DEVICE_INFO _it, typename _ty>
        _ty queryDeviceInfo(cl_kernel kernel = NULL);
        //info should have been pre-allocated
        template<>
        int CV_EXPORTS queryDeviceInfo<WAVEFRONT_SIZE, int>(cl_kernel kernel);
        template<>
        size_t CV_EXPORTS queryDeviceInfo<WAVEFRONT_SIZE, size_t>(cl_kernel kernel);
        template<>
        bool CV_EXPORTS queryDeviceInfo<IS_CPU_DEVICE, bool>(cl_kernel kernel);
>>>>>>> 324cafdd

        //only these three specializations are implemented at the moment
        template<>
        int CV_EXPORTS queryDeviceInfo<WAVEFRONT_SIZE, int>(cl_kernel kernel);
        template<>
        size_t CV_EXPORTS queryDeviceInfo<WAVEFRONT_SIZE, size_t>(cl_kernel kernel);
        template<>
        bool CV_EXPORTS queryDeviceInfo<IS_CPU_DEVICE, bool>(cl_kernel kernel);
    }//namespace ocl

}//namespace cv

#endif //__OPENCV_OCL_PRIVATE_UTIL__<|MERGE_RESOLUTION|>--- conflicted
+++ resolved
@@ -127,13 +127,6 @@
         // the enums are used to query device information
         enum DEVICE_INFO
         {
-<<<<<<< HEAD
-            WAVEFRONT_SIZE,
-            IS_CPU_DEVICE
-        };
-        template<DEVICE_INFO _it, typename _ty>
-        _ty queryDeviceInfo(cl_kernel kernel = NULL);
-=======
             WAVEFRONT_SIZE,             //in AMD speak
             IS_CPU_DEVICE               //check if the device is CPU
         };
@@ -146,7 +139,6 @@
         size_t CV_EXPORTS queryDeviceInfo<WAVEFRONT_SIZE, size_t>(cl_kernel kernel);
         template<>
         bool CV_EXPORTS queryDeviceInfo<IS_CPU_DEVICE, bool>(cl_kernel kernel);
->>>>>>> 324cafdd
 
         //only these three specializations are implemented at the moment
         template<>
