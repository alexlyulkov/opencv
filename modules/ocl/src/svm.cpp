/*M///////////////////////////////////////////////////////////////////////////////////////
//
//  IMPORTANT: READ BEFORE DOWNLOADING, COPYING, INSTALLING OR USING.
//
//  By downloading, copying, installing or using the software you agree to this license.
//  If you do not agree to this license, do not download, install,
//  copy or use the software.
//
//
//                           License Agreement
//                For Open Source Computer Vision Library
//
// Copyright (C) 2010-2013, Institute Of Software Chinese Academy Of Science, all rights reserved.
// Copyright (C) 2010-2013, Advanced Micro Devices, Inc., all rights reserved.
// Third party copyrights are property of their respective owners.
//
// @Authors
//    Erping Pang, erping@multicorewareinc.com
//
// Redistribution and use in source and binary forms, with or without modification,
// are permitted provided that the following conditions are met:
//
//   * Redistribution's of source code must retain the above copyright notice,
//     this list of conditions and the following disclaimer.
//
//   * Redistribution's in binary form must reproduce the above copyright notice,
//     this list of conditions and the following disclaimer in the documentation
//     and/or other oclMaterials provided with the distribution.
//
//   * The name of the copyright holders may not be used to endorse or promote products
//     derived from this software without specific prior written permission.
//
// This software is provided by the copyright holders and contributors "as is" and
// any express or implied warranties, including, but not limited to, the implied
// warranties of merchantability and fitness for a particular purpose are disclaimed.
// In no event shall the Intel Corporation or contributors be liable for any direct,
// indirect, incidental, special, exemplary, or consequential damages
// (including, but not limited to, procurement of substitute goods or services;
// loss of use, data, or profits; or business interruption) however caused
// and on any theory of liability, whether in contract, strict liability,
// or tort (including negligence or otherwise) arising in any way out of
// the use of this software, even if advised of the possibility of such damage.
//
//M*/
#include "precomp.hpp"
#include "opencl_kernels.hpp"

// TODO Remove this after HAVE_CLAMDBLAS eliminating
#ifdef __GNUC__
#  pragma GCC diagnostic ignored "-Wunused-but-set-variable"
#endif

using namespace cv;
using namespace ocl;

namespace cv { namespace ocl {

#if 1
typedef float Qfloat;
#define QFLOAT_TYPE CV_32F
#else
typedef double Qfloat;
#define QFLOAT_TYPE CV_64F
#endif

class CvSVMKernel_ocl: public CvSVMKernel
{
public:
    typedef void (CvSVMKernel_ocl::*Calc_ocl)( int vec_count, const int row_idx, Qfloat* results, Mat& src);
    CvSVMKernel_ocl(const CvSVMParams* params, Calc_ocl _calc_func , Calc _calc_func1);

    Calc_ocl calc_func_ocl;
    bool create( const CvSVMParams* params, Calc_ocl _calc_func, Calc _calc_func1);

    void calc( int vcount, const int row_idx, Qfloat* results, Mat& src);
    void calc_linear( int vec_count, const int row_idx, Qfloat* results, Mat& src);

    void calc_poly( int vec_count, const int row_idx, Qfloat* results, Mat& src);
    void calc_sigmoid( int vec_count, const int row_idx, Qfloat* results, Mat& src);
    void calc_non_rbf_base( int vec_count, const int row_idx, Qfloat* results, Mat& src);
    void calc_rbf( int vec_count, const int row_idx, Qfloat* results, Mat& src);
};

class CvSVMSolver_ocl: public CvSVMSolver
{
public:
    CvSVMSolver_ocl();
    CvSVMSolver_ocl(const CvSVMParams *);
    float* get_row_base( int i, bool* _existed, Mat& src);
    bool solve_generic( CvSVMSolutionInfo& si );
    float* get_row( int i, float* dst, Mat& src);
};

typedef struct CvSparseVecElem32f
{
    int idx;
    float val;
} CvSparseVecElem32f;

static int icvCmpSparseVecElems( const void* a, const void* b )
{
    return ((CvSparseVecElem32f*)a)->idx - ((CvSparseVecElem32f*)b)->idx;
}

void cvPreparePredictData( const CvArr* sample, int dims_all, const CvMat* comp_idx,
                           int class_count, const CvMat* prob, float** row_sample,
                           int as_sparse CV_DEFAULT(0) );

void  cvPreparePredictData( const CvArr* _sample, int dims_all,
                            const CvMat* comp_idx, int class_count,
                            const CvMat* prob, float** _row_sample,
                            int as_sparse )
{
    float* row_sample = 0;
    int* inverse_comp_idx = 0;

    CV_FUNCNAME( "cvPreparePredictData" );

    __CV_BEGIN__;

    const CvMat* sample = (const CvMat*)_sample;
    float* sample_data;
    int sample_step;
    int is_sparse = CV_IS_SPARSE_MAT(sample);
    int d, sizes[CV_MAX_DIM];
    int i, dims_selected;
    int vec_size;

    if( !is_sparse && !CV_IS_MAT(sample) )
    {
        CV_ERROR( !sample ? CV_StsNullPtr : CV_StsBadArg, "The sample is not a valid vector" );
    }

    if( cvGetElemType( sample ) != CV_32FC1 )
    {
        CV_ERROR( CV_StsUnsupportedFormat, "Input sample must have 32fC1 type" );
    }

    CV_CALL( d = cvGetDims( sample, sizes ));

    if( !((is_sparse && d == 1) || (!is_sparse && d == 2 && (sample->rows == 1 || sample->cols == 1))) )
    {
        CV_ERROR( CV_StsBadSize, "Input sample must be 1-dimensional vector" );
    }

    if( d == 1 )
        sizes[1] = 1;

    if( sizes[0] + sizes[1] - 1 != dims_all )
        CV_ERROR( CV_StsUnmatchedSizes,
                  "The sample size is different from what has been used for training" );

    if( !_row_sample )
    {
        CV_ERROR( CV_StsNullPtr, "INTERNAL ERROR: The row_sample pointer is NULL" );
    }

    if( comp_idx && (!CV_IS_MAT(comp_idx) || comp_idx->rows != 1 ||
                     CV_MAT_TYPE(comp_idx->type) != CV_32SC1) )
    {
        CV_ERROR( CV_StsBadArg, "INTERNAL ERROR: invalid comp_idx" );
    }

    dims_selected = comp_idx ? comp_idx->cols : dims_all;

    if( prob )
    {
        if( !CV_IS_MAT(prob) )
        {
            CV_ERROR( CV_StsBadArg, "The output matrix of probabilities is invalid" );
        }

        if( (prob->rows != 1 && prob->cols != 1) ||
                (CV_MAT_TYPE(prob->type) != CV_32FC1 &&
                 CV_MAT_TYPE(prob->type) != CV_64FC1) )
            CV_ERROR( CV_StsBadSize,
                      "The matrix of probabilities must be 1-dimensional vector of 32fC1 type" );

        if( prob->rows + prob->cols - 1 != class_count )
            CV_ERROR( CV_StsUnmatchedSizes,
                      "The vector of probabilities must contain as many elements as "
                      "the number of classes in the training set" );
    }

    vec_size = !as_sparse ? dims_selected * sizeof(row_sample[0]) :
               (dims_selected + 1) * sizeof(CvSparseVecElem32f);

    if( CV_IS_MAT(sample) )
    {
        sample_data = sample->data.fl;
        sample_step = CV_IS_MAT_CONT(sample->type) ? 1 : sample->step / sizeof(row_sample[0]);

        if( !comp_idx && CV_IS_MAT_CONT(sample->type) && !as_sparse )
            *_row_sample = sample_data;
        else
        {
            CV_CALL( row_sample = (float*)cvAlloc( vec_size ));

            if( !comp_idx )
                for( i = 0; i < dims_selected; i++ )
                    row_sample[i] = sample_data[sample_step * i];
            else
            {
                int* comp = comp_idx->data.i;
                for( i = 0; i < dims_selected; i++ )
                    row_sample[i] = sample_data[sample_step * comp[i]];
            }

            *_row_sample = row_sample;
        }

        if( as_sparse )
        {
            const float* src = (const float*)row_sample;
            CvSparseVecElem32f* dst = (CvSparseVecElem32f*)row_sample;

            dst[dims_selected].idx = -1;
            for( i = dims_selected - 1; i >= 0; i-- )
            {
                dst[i].idx = i;
                dst[i].val = src[i];
            }
        }
    }
    else
    {
        CvSparseNode* node;
        CvSparseMatIterator mat_iterator;
        const CvSparseMat* sparse = (const CvSparseMat*)sample;
        assert( is_sparse );

        node = cvInitSparseMatIterator( sparse, &mat_iterator );
        CV_CALL( row_sample = (float*)cvAlloc( vec_size ));

        if( comp_idx )
        {
            CV_CALL( inverse_comp_idx = (int*)cvAlloc( dims_all * sizeof(int) ));
            memset( inverse_comp_idx, -1, dims_all * sizeof(int) );
            for( i = 0; i < dims_selected; i++ )
                inverse_comp_idx[comp_idx->data.i[i]] = i;
        }

        if( !as_sparse )
        {
            memset( row_sample, 0, vec_size );

            for( ; node != 0; node = cvGetNextSparseNode(&mat_iterator) )
            {
                int idx = *CV_NODE_IDX( sparse, node );
                if( inverse_comp_idx )
                {
                    idx = inverse_comp_idx[idx];
                    if( idx < 0 )
                        continue;
                }
                row_sample[idx] = *(float*)CV_NODE_VAL( sparse, node );
            }
        }
        else
        {
            CvSparseVecElem32f* ptr = (CvSparseVecElem32f*)row_sample;

            for( ; node != 0; node = cvGetNextSparseNode(&mat_iterator) )
            {
                int idx = *CV_NODE_IDX( sparse, node );
                if( inverse_comp_idx )
                {
                    idx = inverse_comp_idx[idx];
                    if( idx < 0 )
                        continue;
                }
                ptr->idx = idx;
                ptr->val = *(float*)CV_NODE_VAL( sparse, node );
                ptr++;
            }

            qsort( row_sample, ptr - (CvSparseVecElem32f*)row_sample,
                   sizeof(ptr[0]), icvCmpSparseVecElems );
            ptr->idx = -1;
        }

        *_row_sample = row_sample;
    }

    __CV_END__;

    if( inverse_comp_idx )
        cvFree( &inverse_comp_idx );

    if( cvGetErrStatus() < 0 && _row_sample )
    {
        cvFree( &row_sample );
        *_row_sample = 0;
    }
}

float CvSVM_OCL::predict( const int row_index, int row_len, Mat& src, bool returnDFVal ) const
{
    assert( kernel );

    (void)row_len;

    int class_count = class_labels ? class_labels->cols :
                      params.svm_type == ONE_CLASS ? 1 : 0;

    float result = 0;
    cv::AutoBuffer<float> _buffer(sv_total + (class_count + 1) * 2);
    float* buffer = _buffer;

    if( params.svm_type == EPS_SVR ||
            params.svm_type == NU_SVR ||
            params.svm_type == ONE_CLASS )
    {
        CvSVMDecisionFunc* df = (CvSVMDecisionFunc*)decision_func;
        int i, sv_count = df->sv_count;
        double sum = -df->rho;

        ((CvSVMKernel_ocl*)kernel)->calc( sv_count, row_index, buffer, src);
        for( i = 0; i < sv_count; i++ )
            sum += buffer[i] * df->alpha[i];

        result = params.svm_type == ONE_CLASS ? (float)(sum > 0) : (float)sum;
    }
    else if( params.svm_type == C_SVC ||
             params.svm_type == NU_SVC )
    {
        CvSVMDecisionFunc* df = (CvSVMDecisionFunc*)decision_func;
        int* vote = (int*)(buffer + sv_total);
        int i, j, k;

        memset( vote, 0, class_count * sizeof(vote[0]));
        ((CvSVMKernel_ocl*)kernel)->calc( sv_total, row_index, buffer, src);
        double sum = 0.;

        for( i = 0; i < class_count; i++ )
            for( j = i + 1; j < class_count; j++, df++ )
            {
                sum = -df->rho;
                int sv_count = df->sv_count;
                for( k = 0; k < sv_count; k++ )
                    sum += df->alpha[k] * buffer[df->sv_index[k]];

                vote[sum > 0 ? i : j]++;
            }

        for( i = 1, k = 0; i < class_count; i++ )
            if( vote[i] > vote[k] )
                k = i;

        result = returnDFVal && class_count == 2 ? (float)sum : (float)(class_labels->data.i[k]);
    }
    else
        CV_Error( CV_StsBadArg, "INTERNAL ERROR: Unknown SVM type, "
                  "the SVM structure is probably corrupted" );

    return result;
}

float CvSVM_OCL::predict( const Mat& _sample, bool returnDFVal ) const
{
    CvMat sample = _sample;
    return CvSVM::predict(&sample, returnDFVal);
}

float CvSVM_OCL::predict( const int row_index, Mat& src, bool returnDFVal) const
{
    float result = 0;

    result = predict( row_index, get_var_count(), src, returnDFVal);

    return result;
}

#undef get_C
#define get_C(i) (C[y[i]>0])
#undef is_upper_bound
#define is_upper_bound(i) (alpha_status[i] > 0)
#undef is_lower_bound
#define is_lower_bound(i) (alpha_status[i] < 0)
#undef update_alpha_status
#define update_alpha_status(i) \
    alpha_status[i] = (schar)(alpha[i] >= get_C(i) ? 1 : alpha[i] <= 0 ? -1 : 0)

CvSVMSolver_ocl::CvSVMSolver_ocl(const CvSVMParams* _params)
{
    params = _params;
}

float* CvSVMSolver_ocl::get_row( int i, float* dst, Mat& src )
{
    bool existed = false;
    float* row = get_row_base( i, &existed, src);
    return (this->*get_row_func)( i, row, dst, existed );
}

float* CvSVMSolver_ocl::get_row_base( int i, bool* _existed, Mat& src )
{
    int i1 = i < sample_count ? i : i - sample_count;
    CvSVMKernelRow* row = rows + i1;
    bool existed = row->data != 0;
    Qfloat* data;

    if( existed || cache_size <= 0 )
    {
        CvSVMKernelRow* del_row = existed ? row : lru_list.prev;
        data = del_row->data;
        assert( data != 0 );

        // delete row from the LRU list
        del_row->data = 0;
        del_row->prev->next = del_row->next;
        del_row->next->prev = del_row->prev;
    }
    else
    {
        data = (Qfloat*)cvMemStorageAlloc( storage, cache_line_size );
        cache_size -= cache_line_size;
    }

    // insert row into the LRU list
    row->data = data;
    row->prev = &lru_list;
    row->next = lru_list.next;
    row->prev->next = row->next->prev = row;

    if( !existed )
        ((CvSVMKernel_ocl*)kernel)->calc( sample_count, i1, row->data, src);

    if( _existed )
        *_existed = existed;

    return row->data;
}

#ifndef HAVE_CLAMDBLAS

static void matmul_sigmod(oclMat & src, oclMat & src2, oclMat & dst, int src_rows, int src2_cols, int var_count, double alpha1, double beta1)
{
    Context *clCxt = Context::getContext();
    String kernelName = "svm_sigmod";
    int src_step = (int)src.step / src.elemSize();
    int src2_step = (int)src2.step / src2.elemSize();
    int dst_step = (int)dst.step / dst.elemSize();
    int x = MIN(16, src_rows);
    int y = MIN(16, src2_cols);
    size_t localThreads[] = {x, y, 1};
    size_t globalThreads[] = {src2_cols, src_rows, 1};
    int width = var_count;

    std::vector< std::pair<size_t, const void *> > args;
    args.push_back(std::make_pair(sizeof(cl_mem), (void* )&src.data));
    args.push_back(std::make_pair(sizeof(cl_int), (void* )&src_step));
    args.push_back(std::make_pair(sizeof(cl_mem), (void* )&src2.data));
    args.push_back(std::make_pair(sizeof(cl_int), (void* )&src2_step));
    args.push_back(std::make_pair(sizeof(cl_mem), (void* )&dst.data));
    args.push_back(std::make_pair(sizeof(cl_int), (void* )&dst_step));
    args.push_back(std::make_pair(sizeof(cl_int), (void* )&src_rows));
    args.push_back(std::make_pair(sizeof(cl_int), (void* )&src2_cols));
    args.push_back(std::make_pair(sizeof(cl_int), (void* )&width));

    float alpha = 0.0f, beta = 0.0f;
    if(!Context::getContext()->supportsFeature(FEATURE_CL_DOUBLE))
    {
        alpha = (float)alpha1;
        beta = (float)beta1;
        args.push_back(std::make_pair(sizeof(cl_float), (void* )&alpha));
        args.push_back(std::make_pair(sizeof(cl_float), (void* )&beta));
    }
    else
    {
        args.push_back(std::make_pair(sizeof(cl_double), (void* )&alpha1));
        args.push_back(std::make_pair(sizeof(cl_double), (void* )&beta1));
    }
    openCLExecuteKernel(clCxt, &svm, kernelName, globalThreads, localThreads, args, -1, -1);
}

static void matmul_poly(oclMat & src, oclMat & src2, oclMat & dst, int src_rows, int src2_cols, int var_count, double alpha1, double beta1, double degree1, bool flag)
{
    Context *clCxt = Context::getContext();
    String kernelName = "svm_poly";
    int src_step = (int)src.step / src.elemSize();
    int src2_step = (int)src2.step / src2.elemSize();
    int dst_step = (int)dst.step / dst.elemSize();
    int x = MIN(16, src_rows);
    int y = MIN(16, src2_cols);
    size_t localThreads[] = {x, y, 1};
    size_t globalThreads[] = {src2_cols, src_rows, 1};
    int width = var_count;

    char build_options[50];

    if(flag)
    {
        sprintf(build_options, "-D ADDPOW");
    }
    std::vector< std::pair<size_t, const void *> > args;
    args.push_back(std::make_pair(sizeof(cl_mem), (void* )&src.data));
    args.push_back(std::make_pair(sizeof(cl_int), (void* )&src_step));
    args.push_back(std::make_pair(sizeof(cl_mem), (void* )&src2.data));
    args.push_back(std::make_pair(sizeof(cl_int), (void* )&src2_step));
    args.push_back(std::make_pair(sizeof(cl_mem), (void* )&dst.data));
    args.push_back(std::make_pair(sizeof(cl_int), (void* )&dst_step));
    args.push_back(std::make_pair(sizeof(cl_int), (void* )&src_rows));
    args.push_back(std::make_pair(sizeof(cl_int), (void* )&src2_cols));
    args.push_back(std::make_pair(sizeof(cl_int), (void* )&width));

    float alpha = 0.0f, beta = 0.0f, degree = 0.0f;
    if(!Context::getContext()->supportsFeature(FEATURE_CL_DOUBLE))
    {
        alpha = (float)alpha1;
        beta = (float)beta1;
        degree = (float)degree1;
        args.push_back(std::make_pair(sizeof(cl_float), (void* )&alpha));
        args.push_back(std::make_pair(sizeof(cl_float), (void* )&beta));
        args.push_back(std::make_pair(sizeof(cl_float), (void* )&degree));
    }
    else
    {
        args.push_back(std::make_pair(sizeof(cl_double), (void* )&alpha1));
        args.push_back(std::make_pair(sizeof(cl_double), (void* )&beta1));
        args.push_back(std::make_pair(sizeof(cl_double), (void* )&degree1));
    }
    openCLExecuteKernel(clCxt, &svm, kernelName, globalThreads, localThreads, args, -1, -1, build_options);
}

static void matmul_linear(oclMat & src, oclMat & src2, oclMat & dst, int src_rows, int src2_cols, int var_count, double alpha1, double beta1)
{
    Context *clCxt = Context::getContext();
    String kernelName = "svm_linear";
    int src_step = (int)src.step / src.elemSize();
    int src2_step = (int)src2.step / src2.elemSize();
    int dst_step = (int)dst.step / dst.elemSize();
    int x = MIN(16, src_rows);
    int y = MIN(16, src2_cols);
    size_t localThreads[] = {x, y, 1};
    size_t globalThreads[] = {src2_cols, src_rows, 1};
    int width = var_count;

    std::vector< std::pair<size_t, const void *> > args;
    args.push_back(std::make_pair(sizeof(cl_mem), (void* )&src.data));
    args.push_back(std::make_pair(sizeof(cl_int), (void* )&src_step));
    args.push_back(std::make_pair(sizeof(cl_mem), (void* )&src2.data));
    args.push_back(std::make_pair(sizeof(cl_int), (void* )&src2_step));
    args.push_back(std::make_pair(sizeof(cl_mem), (void* )&dst.data));
    args.push_back(std::make_pair(sizeof(cl_int), (void* )&dst_step));
    args.push_back(std::make_pair(sizeof(cl_int), (void* )&src_rows));
    args.push_back(std::make_pair(sizeof(cl_int), (void* )&src2_cols));
    args.push_back(std::make_pair(sizeof(cl_int), (void* )&width));

    float alpha = 0.0f, beta = 0.0f;
    if(!Context::getContext()->supportsFeature(FEATURE_CL_DOUBLE))
    {
        alpha = (float)alpha1;
        beta = (float)beta1;
        args.push_back(std::make_pair(sizeof(cl_float), (void* )&alpha));
        args.push_back(std::make_pair(sizeof(cl_float), (void* )&beta));
    }
    else
    {
        args.push_back(std::make_pair(sizeof(cl_double), (void* )&alpha1));
        args.push_back(std::make_pair(sizeof(cl_double), (void* )&beta1));
    }
    openCLExecuteKernel(clCxt, &svm, kernelName, globalThreads, localThreads, args, -1, -1);
}

#endif // #ifndef HAVE_CLAMDBLAS

static void matmul_rbf(oclMat& src, oclMat& src_e, oclMat& dst, int src_rows, int src2_cols, int var_count, double gamma1, bool flag)
{

    Context *clCxt = Context::getContext();

    String kernelName = "svm_rbf";

    int width = var_count;
    int src_step = (int)src.step / src.elemSize();
    int src_e_step = (int)src_e.step / src_e.elemSize();
    int dst_step = (int)dst.step / dst.elemSize();

    int x = MIN(16, src_rows);
    int y = MIN(16, src2_cols);
    size_t localThreads[] = {x, y, 1};
    size_t globalThreads[] = {src2_cols,  src_rows, 1};
    char build_options[50];

    if(flag)
        sprintf(build_options, "-D ADDEXP");
<<<<<<< HEAD
    }
    std::vector< std::pair<size_t, const void *> > args;
    args.push_back(std::make_pair(sizeof(cl_mem), (void* )&src.data));
    args.push_back(std::make_pair(sizeof(cl_int), (void* )&src_step));
    args.push_back(std::make_pair(sizeof(cl_mem), (void* )&src_e.data));
    args.push_back(std::make_pair(sizeof(cl_int), (void* )&src_e_step));
    args.push_back(std::make_pair(sizeof(cl_mem), (void* )&dst.data));
    args.push_back(std::make_pair(sizeof(cl_int), (void* )&dst_step));
    args.push_back(std::make_pair(sizeof(cl_int), (void* )&src_rows));
    args.push_back(std::make_pair(sizeof(cl_int), (void* )&src2_cols));
    args.push_back(std::make_pair(sizeof(cl_int), (void* )&width));
=======

    vector< pair<size_t, const void *> > args;
    args.push_back(make_pair(sizeof(cl_mem), (void* )&src.data));
    args.push_back(make_pair(sizeof(cl_int), (void* )&src_step));
    args.push_back(make_pair(sizeof(cl_mem), (void* )&src_e.data));
    args.push_back(make_pair(sizeof(cl_int), (void* )&src_e_step));
    args.push_back(make_pair(sizeof(cl_mem), (void* )&dst.data));
    args.push_back(make_pair(sizeof(cl_int), (void* )&dst_step));
    args.push_back(make_pair(sizeof(cl_int), (void* )&src_rows));
    args.push_back(make_pair(sizeof(cl_int), (void* )&src2_cols));
    args.push_back(make_pair(sizeof(cl_int), (void* )&width));
>>>>>>> 98d55f34
    float gamma = 0.0f;
    if(!Context::getContext()->supportsFeature(FEATURE_CL_DOUBLE))
    {
        gamma = (float)gamma1;
        args.push_back(std::make_pair(sizeof(cl_float), (void* )&gamma));
    }
    else
<<<<<<< HEAD
    {
        args.push_back(std::make_pair(sizeof(cl_double), (void* )&gamma1));
    }
=======
        args.push_back(make_pair(sizeof(cl_double), (void* )&gamma1));
>>>>>>> 98d55f34

    openCLExecuteKernel(clCxt, &svm, kernelName, globalThreads, localThreads, args, -1, -1, build_options);
}

float CvSVM_OCL::predict(const CvMat* samples, CV_OUT CvMat* results) const
{
    int var_count = get_var_count();
    int sample_count = samples->rows;

    //float* row_sample = 0;
    Mat src_temp = Mat(sample_count, var_count, CV_32FC1);
    CV_FUNCNAME( "CvSVM::predict" );


    for(int i = 0; i < samples->rows; i++)
    {
        __CV_BEGIN__;
        CvMat sample;
        float* row_sample = 0;
        cvGetRow( samples, &sample, i );
        int class_count;
        if( !kernel )
        {
            CV_ERROR( CV_StsBadArg, "The SVM should be trained first" );
        }

        class_count = class_labels ? class_labels->cols :
                      params.svm_type == ONE_CLASS ? 1 : 0;

        CV_CALL( cvPreparePredictData(&sample, var_all, var_idx,
                                      class_count, 0, &row_sample ));
        for(int j = 0; j < var_count; ++j)
            src_temp.at<float>(i, j) = row_sample[j];
<<<<<<< HEAD
        }
        __CV_END__;
=======
        __END__;
>>>>>>> 98d55f34
    }

    Mat dst1;
    double alpha1 = 0.0, beta1 = 0.0, gamma1 = 0.0;
    if(params.kernel_type == CvSVM::LINEAR)
    {
        alpha1 = 1;
        beta1 = 0;
    }
    if(params.kernel_type == CvSVM::POLY)
    {
        alpha1 = params.gamma;
        beta1 = params.coef0;
    }
    if(params.kernel_type == CvSVM::SIGMOID)
    {
        alpha1 = - 2 * params.gamma;
        beta1 = - 2 * params.coef0;
    }
    if(params.kernel_type == CvSVM::RBF)
        gamma1 = - params.gamma;

    Mat sv_temp = Mat(sv_total, var_count, CV_32FC1, Scalar::all(0));


    for(int i = 0; i < sv_total; ++i)
        for(int j = 0; j < var_count; ++j)
            sv_temp.at<float>(i, j) = sv[i][j];

    oclMat src(sample_count, var_count, CV_32FC1, Scalar::all(0));
    oclMat sv_;

    src.upload(src_temp);
    oclMat dst;

#ifdef HAVE_CLAMDBLAS

    dst = oclMat(sample_count, sv_total, CV_32FC1);
    oclMat src3(sample_count, sv_total, CV_32FC1, Scalar::all(1));
    if(params.kernel_type != CvSVM::RBF)
    {
        Mat sv_temp1;
        transpose(sv_temp, sv_temp1);
        sv_.upload(sv_temp1);
        gemm(src, sv_, alpha1, src3, beta1, dst);
    }

#else
    // TODO fix it
    CV_Error(CV_StsNotImplemented, "This part of code contains mistakes. Install AMD BLAS in order to get a correct result or use CPU version of SVM");

<<<<<<< HEAD
    if(!Context::getContext()->supportsFeature(FEATURE_CL_DOUBLE))
    {
=======
    double degree1 = 0.0;
    if (params.kernel_type == CvSVM::POLY)
        degree1 = params.degree;

    if(!Context::getContext()->supportsFeature(FEATURE_CL_DOUBLE))
>>>>>>> 98d55f34
        dst = oclMat(sample_count, sv_total, CV_32FC1);
    else
        dst = oclMat(sample_count, sv_total, CV_64FC1);

    if(params.kernel_type == CvSVM::LINEAR)
    {
        sv_.upload(sv_temp);
        matmul_linear(src, sv_, dst, sample_count, sv_total, var_count, alpha1, beta1);
    }
    if( params.kernel_type == CvSVM::SIGMOID)
    {
        sv_.upload(sv_temp);
        matmul_sigmod(src, sv_, dst, sample_count, sv_total, var_count, alpha1, beta1);
    }

    if(params.kernel_type == CvSVM::POLY)
    {
        sv_.upload(sv_temp);
        if(sample_count > 0)
            matmul_poly(src, sv_, dst, sample_count, sv_total, var_count, alpha1, beta1, degree1, true);
        else
            matmul_poly(src, sv_, dst, sample_count, sv_total, var_count, alpha1, beta1, degree1, false);
    }
#endif

    if(params.kernel_type == CvSVM::RBF)
    {
        sv_.upload(sv_temp);
        if(!Context::getContext()->supportsFeature(FEATURE_CL_DOUBLE))
            dst = oclMat(sample_count, sv_total, CV_32FC1);
        else
            dst = oclMat(sample_count, sv_total, CV_64FC1);

        if(sample_count > 0)
            matmul_rbf(src, sv_, dst, sample_count, sv_total, var_count, gamma1, true);
        else
            matmul_rbf(src, sv_, dst, sample_count, sv_total, var_count, gamma1, false);
    }
    dst.download(dst1);

    float result = 0;
    for(int i = 0; i < samples->rows; i++ )
    {
        int r = (int)this->predict(i, dst1);
        if (results)
            results->data.fl[i] = (float)r;
        if (i == 0)
            result = (float)r;
    }
    return result;
}

void CvSVM_OCL::predict( cv::InputArray _samples, cv::OutputArray _results ) const
{
    _results.create(_samples.size().height, 1, CV_32F);
    CvMat samples = _samples.getMat(), results = _results.getMat();
    predict(&samples, &results);
}

bool CvSVMSolver_ocl::solve_generic( CvSVMSolutionInfo& si )
{
    int iter = 0;
    int i, j, k;

    // 1. initialize gradient and alpha status
    for( i = 0; i < alpha_count; i++ )
    {
        update_alpha_status(i);
        G[i] = b[i];
        if( fabs(G[i]) > 1e200 )
        {
            return false;
        }
    }
    Mat dst1;
    double alpha1 = 0.0, beta1 = 0.0, gamma1 = 0.0;
    if(params->kernel_type == CvSVM::LINEAR)
    {
        alpha1 = 1;
        beta1 = 0;
    }
    if(params->kernel_type == CvSVM::POLY)
    {
        alpha1 = params->gamma;
        beta1 = params->coef0;
    }
    if(params->kernel_type == CvSVM::SIGMOID)
    {
        alpha1 = -2 * params->gamma;
        beta1 = -2 * params->coef0;
    }
    if(params->kernel_type == CvSVM::RBF)
    {
        gamma1 = -params->gamma;
    }
    Mat src1 = Mat(sample_count, var_count, CV_32FC1);

    for(int i = 0; i < sample_count; ++i)
    {
        for(int j = 0; j < var_count; ++j)
        {
            src1.at<float>(i, j) = samples[i][j];
        }
    }
    oclMat src, src_e;
    src.upload(src1);
    oclMat dst;

#ifdef HAVE_CLAMDBLAS

    dst = oclMat(sample_count, sample_count, CV_32FC1);
    oclMat src3(sample_count, sample_count, CV_32FC1, Scalar::all(1));
    if(params->kernel_type != CvSVM::RBF)
    {
        ocl::transpose(src, src_e);
        gemm(src, src_e, alpha1, src3, beta1, dst);
    }

#else
<<<<<<< HEAD
    if(!Context::getContext()->supportsFeature(FEATURE_CL_DOUBLE))
    {
=======
    // TODO fix it
    CV_Error(CV_StsNotImplemented, "This part of code contains mistakes. Install AMD BLAS in order to get a correct result or use CPU version of SVM");

    double degree1 = 0.0;
    if(params->kernel_type == CvSVM::POLY)
        degree1 = params->degree;

    if(!Context::getContext()->supportsFeature(FEATURE_CL_DOUBLE))
>>>>>>> 98d55f34
        dst = oclMat(sample_count, sample_count, CV_32FC1);
    else
        dst = oclMat(sample_count, sample_count, CV_64FC1);

    if(params->kernel_type == CvSVM::LINEAR )
    {
        src_e = src;
        matmul_linear(src, src_e, dst, sample_count, sample_count, var_count, alpha1, beta1);
    }
    if( params->kernel_type == CvSVM::SIGMOID)
    {
        src_e = src;
        matmul_sigmod(src, src_e, dst, sample_count, sample_count, var_count, alpha1, beta1);
    }

    if(params->kernel_type == CvSVM::POLY)
    {
        src_e = src;
        if(sample_count > 0)
            matmul_poly(src, src_e, dst, sample_count, sample_count, var_count, alpha1, beta1, degree1, true);
        else
            matmul_poly(src, src_e, dst, sample_count, sample_count, var_count, alpha1, beta1, degree1, false);
    }

#endif

    if(params->kernel_type == CvSVM::RBF)
    {
        src_e = src;
        if(!Context::getContext()->supportsFeature(FEATURE_CL_DOUBLE))
            dst = oclMat(sample_count, sample_count, CV_32FC1);
        else
            dst = oclMat(sample_count, sample_count, CV_64FC1);

        if(sample_count > 0)
            matmul_rbf(src, src_e, dst, sample_count, sample_count, var_count, gamma1, true);
        else
            matmul_rbf(src, src_e, dst, sample_count, sample_count, var_count, gamma1, false);
    }
    dst.download(dst1);
    for( i = 0; i < alpha_count; i++ )
    {
        if( !is_lower_bound(i) )
        {
            const Qfloat *Q_i = CvSVMSolver::get_row( i, buf[0]);
            double alpha_i = alpha[i];

            for( j = 0; j < alpha_count; j++ )
                G[j] += alpha_i * Q_i[j];
        }
    }

    // 2. optimization loop
    for(;;)
    {
        const Qfloat *Q_i, *Q_j;
        double C_i, C_j;
        double old_alpha_i, old_alpha_j, alpha_i, alpha_j;
        double delta_alpha_i, delta_alpha_j;

#ifdef _DEBUG
        for( i = 0; i < alpha_count; i++ )
        {
            if( fabs(G[i]) > 1e+300 )
                return false;

            if( fabs(alpha[i]) > 1e16 )
                return false;
        }
#endif

        if( (this->*select_working_set_func)( i, j ) != 0 || iter++ >= max_iter )
        {
            break;
        }
        Q_i = get_row( i, buf[0], dst1);
        Q_j = get_row( j, buf[1], dst1);

        C_i = get_C(i);
        C_j = get_C(j);

        alpha_i = old_alpha_i = alpha[i];
        alpha_j = old_alpha_j = alpha[j];

        if( y[i] != y[j] )
        {
            double denom = Q_i[i] + Q_j[j] + 2 * Q_i[j];
            double delta = (-G[i] - G[j]) / MAX(fabs(denom), FLT_EPSILON);
            double diff = alpha_i - alpha_j;
            alpha_i += delta;
            alpha_j += delta;

            if( diff > 0 && alpha_j < 0 )
            {
                alpha_j = 0;
                alpha_i = diff;
            }
            else if( diff <= 0 && alpha_i < 0 )
            {
                alpha_i = 0;
                alpha_j = -diff;
            }

            if( diff > C_i - C_j && alpha_i > C_i )
            {
                alpha_i = C_i;
                alpha_j = C_i - diff;
            }
            else if( diff <= C_i - C_j && alpha_j > C_j )
            {
                alpha_j = C_j;
                alpha_i = C_j + diff;
            }
        }
        else
        {
            double denom = Q_i[i] + Q_j[j] - 2 * Q_i[j];
            double delta = (G[i] - G[j]) / MAX(fabs(denom), FLT_EPSILON);
            double sum = alpha_i + alpha_j;
            alpha_i -= delta;
            alpha_j += delta;

            if( sum > C_i && alpha_i > C_i )
            {
                alpha_i = C_i;
                alpha_j = sum - C_i;
            }
            else if( sum <= C_i && alpha_j < 0)
            {
                alpha_j = 0;
                alpha_i = sum;
            }

            if( sum > C_j && alpha_j > C_j )
            {
                alpha_j = C_j;
                alpha_i = sum - C_j;
            }
            else if( sum <= C_j && alpha_i < 0 )
            {
                alpha_i = 0;
                alpha_j = sum;
            }
        }
        // update alpha
        alpha[i] = alpha_i;
        alpha[j] = alpha_j;
        update_alpha_status(i);
        update_alpha_status(j);

        // update G
        delta_alpha_i = alpha_i - old_alpha_i;
        delta_alpha_j = alpha_j - old_alpha_j;

        for( k = 0; k < alpha_count; k++ )
            G[k] += Q_i[k] * delta_alpha_i + Q_j[k] * delta_alpha_j;
    }

    // calculate rho
    (this->*calc_rho_func)( si.rho, si.r );

    // calculate objective value
    for( i = 0, si.obj = 0; i < alpha_count; i++ )
        si.obj += alpha[i] * (G[i] + b[i]);

    si.obj *= 0.5;

    si.upper_bound_p = C[1];
    si.upper_bound_n = C[0];

    return true;
}

void CvSVMKernel_ocl::calc( int vcount, const int row_idx, Qfloat* results, Mat& src)
{
    //const Qfloat max_val = (Qfloat)(FLT_MAX*1e-3);
    //int j;
    (this->*calc_func_ocl)( vcount, row_idx, results, src);

// FIXIT #if defined HAVE_CLAMDBLAS
    const Qfloat max_val = (Qfloat)(FLT_MAX * 1e-3);
    int j;
    for( j = 0; j < vcount; j++ )
        if( results[j] > max_val )
            results[j] = max_val;
// FIXIT #endif
}

bool CvSVMKernel_ocl::create( const CvSVMParams* _params, Calc_ocl _calc_func, Calc _calc_func1 )
{
    clear();
    params = _params;
    calc_func_ocl = _calc_func;
    calc_func = _calc_func1;
    if( !calc_func_ocl )
        calc_func_ocl = params->kernel_type == CvSVM::RBF ? &CvSVMKernel_ocl::calc_rbf :
                        params->kernel_type == CvSVM::POLY ? &CvSVMKernel_ocl::calc_poly :
                        params->kernel_type == CvSVM::SIGMOID ? &CvSVMKernel_ocl::calc_sigmoid :
                        &CvSVMKernel_ocl::calc_linear;
    if( !calc_func)
        calc_func = params->kernel_type == CvSVM::RBF ? &CvSVMKernel::calc_rbf :
                    params->kernel_type == CvSVM::POLY ? &CvSVMKernel::calc_poly :
                    params->kernel_type == CvSVM::SIGMOID ? &CvSVMKernel::calc_sigmoid :
                    &CvSVMKernel::calc_linear;
    return true;
}
CvSVMKernel_ocl::CvSVMKernel_ocl(const CvSVMParams* params, CvSVMKernel_ocl::Calc_ocl _calc_func, CvSVMKernel::Calc _calc_func1)
{
    CvSVMKernel::clear();
    CvSVMKernel_ocl::create( params, _calc_func, _calc_func1 );
}

void CvSVMKernel_ocl::calc_non_rbf_base( int vcount, const int row_idx, Qfloat* results, Mat& src)
{
#ifdef HAVE_CLAMDBLAS

    for(int i = 0; i < vcount; i++)
    {
        results[i] = (Qfloat) * src.ptr<float>(row_idx, i);
    }
#else
    if(!Context::getContext()->supportsFeature(FEATURE_CL_DOUBLE))
    {
        for(int i = 0; i < vcount; i++)
        {
            results[i] = (Qfloat) * src.ptr<float>(row_idx, i);
        }
    }
    else
    {
        for(int i = 0; i < vcount; i++)
        {
            results[i] = (Qfloat) * src.ptr<double>(row_idx, i);
        }
    }
#endif
}

void CvSVMKernel_ocl::calc_rbf( int vcount, const int row_idx, Qfloat* results, Mat& src)
{
    if(!Context::getContext()->supportsFeature(FEATURE_CL_DOUBLE))
        for(int m = 0; m < vcount; m++)
            results[m] = (Qfloat) * src.ptr<float>(row_idx, m);
    else
        for(int m = 0; m < vcount; m++)
            results[m] = (Qfloat) * src.ptr<double>(row_idx, m);
}

void CvSVMKernel_ocl::calc_linear( int vcount, const int row_idx, Qfloat* results, Mat& src )
{
    calc_non_rbf_base( vcount, row_idx, results, src);
}

void CvSVMKernel_ocl::calc_poly( int vcount, const int row_idx, Qfloat* results, Mat& src)
{
    calc_non_rbf_base( vcount, row_idx, results, src);

//FIXIT #if defined HAVE_CLAMDBLAS

    CvMat R = cvMat( 1, vcount, QFLOAT_TYPE, results );
    if( vcount > 0 )
        cvPow( &R, &R, params->degree );
//FIXIT #endif
}


void CvSVMKernel_ocl::calc_sigmoid( int vcount, const int row_idx, Qfloat* results, Mat& src)
{
    calc_non_rbf_base( vcount, row_idx, results, src);
    // TODO: speedup this
//FIXIT #if defined HAVE_CLAMDBLAS
    for(int j = 0; j < vcount; j++ )
    {
        Qfloat t = results[j];
        double e = ::exp(-fabs(t));
        if( t > 0 )
            results[j] = (Qfloat)((1. - e) / (1. + e));
        else
            results[j] = (Qfloat)((e - 1.) / (e + 1.));
    }
//FIXIT #endif
}

CvSVM_OCL::CvSVM_OCL()
{
    CvSVM();
}

CvSVM_OCL::CvSVM_OCL( const Mat& _train_data, const Mat& _responses,
                      const Mat& _var_idx, const Mat& _sample_idx, CvSVMParams _params )
{
    decision_func = 0;
    class_labels = 0;
    class_weights = 0;
    storage = 0;
    var_idx = 0;
    kernel = 0;
    solver = 0;
    default_model_name = "my_svm";

    train( _train_data, _responses, _var_idx, _sample_idx, _params );
}

void CvSVM_OCL::create_kernel()
{
    kernel = new CvSVMKernel_ocl(&params, 0, 0);
}

void CvSVM_OCL::create_solver( )
{
    solver = new CvSVMSolver_ocl(&params);
}

} }<|MERGE_RESOLUTION|>--- conflicted
+++ resolved
@@ -585,8 +585,7 @@
 
     if(flag)
         sprintf(build_options, "-D ADDEXP");
-<<<<<<< HEAD
-    }
+
     std::vector< std::pair<size_t, const void *> > args;
     args.push_back(std::make_pair(sizeof(cl_mem), (void* )&src.data));
     args.push_back(std::make_pair(sizeof(cl_int), (void* )&src_step));
@@ -597,19 +596,6 @@
     args.push_back(std::make_pair(sizeof(cl_int), (void* )&src_rows));
     args.push_back(std::make_pair(sizeof(cl_int), (void* )&src2_cols));
     args.push_back(std::make_pair(sizeof(cl_int), (void* )&width));
-=======
-
-    vector< pair<size_t, const void *> > args;
-    args.push_back(make_pair(sizeof(cl_mem), (void* )&src.data));
-    args.push_back(make_pair(sizeof(cl_int), (void* )&src_step));
-    args.push_back(make_pair(sizeof(cl_mem), (void* )&src_e.data));
-    args.push_back(make_pair(sizeof(cl_int), (void* )&src_e_step));
-    args.push_back(make_pair(sizeof(cl_mem), (void* )&dst.data));
-    args.push_back(make_pair(sizeof(cl_int), (void* )&dst_step));
-    args.push_back(make_pair(sizeof(cl_int), (void* )&src_rows));
-    args.push_back(make_pair(sizeof(cl_int), (void* )&src2_cols));
-    args.push_back(make_pair(sizeof(cl_int), (void* )&width));
->>>>>>> 98d55f34
     float gamma = 0.0f;
     if(!Context::getContext()->supportsFeature(FEATURE_CL_DOUBLE))
     {
@@ -617,13 +603,7 @@
         args.push_back(std::make_pair(sizeof(cl_float), (void* )&gamma));
     }
     else
-<<<<<<< HEAD
-    {
         args.push_back(std::make_pair(sizeof(cl_double), (void* )&gamma1));
-    }
-=======
-        args.push_back(make_pair(sizeof(cl_double), (void* )&gamma1));
->>>>>>> 98d55f34
 
     openCLExecuteKernel(clCxt, &svm, kernelName, globalThreads, localThreads, args, -1, -1, build_options);
 }
@@ -657,12 +637,7 @@
                                       class_count, 0, &row_sample ));
         for(int j = 0; j < var_count; ++j)
             src_temp.at<float>(i, j) = row_sample[j];
-<<<<<<< HEAD
-        }
         __CV_END__;
-=======
-        __END__;
->>>>>>> 98d55f34
     }
 
     Mat dst1;
@@ -712,18 +687,13 @@
 
 #else
     // TODO fix it
-    CV_Error(CV_StsNotImplemented, "This part of code contains mistakes. Install AMD BLAS in order to get a correct result or use CPU version of SVM");
-
-<<<<<<< HEAD
-    if(!Context::getContext()->supportsFeature(FEATURE_CL_DOUBLE))
-    {
-=======
+    CV_Error(Error::StsNotImplemented, "This part of code contains mistakes. Install AMD BLAS in order to get a correct result or use CPU version of SVM");
+
     double degree1 = 0.0;
     if (params.kernel_type == CvSVM::POLY)
         degree1 = params.degree;
 
     if(!Context::getContext()->supportsFeature(FEATURE_CL_DOUBLE))
->>>>>>> 98d55f34
         dst = oclMat(sample_count, sv_total, CV_32FC1);
     else
         dst = oclMat(sample_count, sv_total, CV_64FC1);
@@ -843,19 +813,14 @@
     }
 
 #else
-<<<<<<< HEAD
-    if(!Context::getContext()->supportsFeature(FEATURE_CL_DOUBLE))
-    {
-=======
     // TODO fix it
-    CV_Error(CV_StsNotImplemented, "This part of code contains mistakes. Install AMD BLAS in order to get a correct result or use CPU version of SVM");
+    CV_Error(Error::StsNotImplemented, "This part of code contains mistakes. Install AMD BLAS in order to get a correct result or use CPU version of SVM");
 
     double degree1 = 0.0;
     if(params->kernel_type == CvSVM::POLY)
         degree1 = params->degree;
 
     if(!Context::getContext()->supportsFeature(FEATURE_CL_DOUBLE))
->>>>>>> 98d55f34
         dst = oclMat(sample_count, sample_count, CV_32FC1);
     else
         dst = oclMat(sample_count, sample_count, CV_64FC1);
