/*M///////////////////////////////////////////////////////////////////////////////////////
//
//  IMPORTANT: READ BEFORE DOWNLOADING, COPYING, INSTALLING OR USING.
//
//  By downloading, copying, installing or using the software you agree to this license.
//  If you do not agree to this license, do not download, install,
//  copy or use the software.
//
//
//                           License Agreement
//                For Open Source Computer Vision Library
//
// Copyright (C) 2010-2012, Institute Of Software Chinese Academy Of Science, all rights reserved.
// Copyright (C) 2010-2012, Advanced Micro Devices, Inc., all rights reserved.
// Copyright (C) 2010-2012, Multicoreware, Inc., all rights reserved.
// Third party copyrights are property of their respective owners.
//
// @Authors
//    Guoping Long, longguoping@gmail.com
//    Niko Li, newlife20080214@gmail.com
//    Yao Wang, bitwangyaoyao@gmail.com
// Redistribution and use in source and binary forms, with or without modification,
// are permitted provided that the following conditions are met:
//
//   * Redistribution's of source code must retain the above copyright notice,
//     this list of conditions and the following disclaimer.
//
//   * Redistribution's in binary form must reproduce the above copyright notice,
//     this list of conditions and the following disclaimer in the documentation
//     and/or other oclMaterials provided with the distribution.
//
//   * The name of the copyright holders may not be used to endorse or promote products
//     derived from this software without specific prior written permission.
//
// This software is provided by the copyright holders and contributors "as is" and
// any express or implied warranties, including, but not limited to, the implied
// warranties of merchantability and fitness for a particular purpose are disclaimed.
// In no event shall the Intel Corporation or contributors be liable for any direct,
// indirect, incidental, special, exemplary, or consequential damages
// (including, but not limited to, procurement of substitute goods or services;
// loss of use, data, or profits; or business interruption) however caused
// and on any theory of liability, whether in contract, strict liability,
// or tort (including negligence or otherwise) arising in any way out of
// the use of this software, even if advised of the possibility of such damage.
//
//M*/

#include "precomp.hpp"
#include <iomanip>
#include <fstream>
#include "binarycaching.hpp"

using namespace cv;
using namespace cv::ocl;

//#define PRINT_KERNEL_RUN_TIME
#define RUN_TIMES 100
#ifndef CL_MEM_USE_PERSISTENT_MEM_AMD
#define CL_MEM_USE_PERSISTENT_MEM_AMD 0
#endif
//#define AMD_DOUBLE_DIFFER

namespace cv
{
    namespace ocl
    {
        extern void fft_teardown();
        /*
         * The binary caching system to eliminate redundant program source compilation.
         * Strictly, this is not a cache because we do not implement evictions right now.
         * We shall add such features to trade-off memory consumption and performance when necessary.
         */
        std::auto_ptr<ProgramCache> ProgramCache::programCache;
        ProgramCache *programCache = NULL;
        DevMemType gDeviceMemType = DEVICE_MEM_DEFAULT;
        DevMemRW gDeviceMemRW = DEVICE_MEM_R_W;
        int gDevMemTypeValueMap[5] = {0,
                                      CL_MEM_ALLOC_HOST_PTR,
                                      CL_MEM_USE_HOST_PTR,
                                      CL_MEM_COPY_HOST_PTR,
                                      CL_MEM_USE_PERSISTENT_MEM_AMD};
        int gDevMemRWValueMap[3] = {CL_MEM_READ_WRITE, CL_MEM_READ_ONLY, CL_MEM_WRITE_ONLY};

        ProgramCache::ProgramCache()
        {
            codeCache.clear();
            cacheSize = 0;
        }

        ProgramCache::~ProgramCache()
        {
            releaseProgram();
        }

        cl_program ProgramCache::progLookup(std::string srcsign)
        {
            std::map<std::string, cl_program>::iterator iter;
            iter = codeCache.find(srcsign);
            if(iter != codeCache.end())
                return iter->second;
            else
                return NULL;
        }

        void ProgramCache::addProgram(std::string srcsign , cl_program program)
        {
            if(!progLookup(srcsign))
            {
                codeCache.insert(std::map<std::string, cl_program>::value_type(srcsign, program));
            }
        }

        void ProgramCache::releaseProgram()
        {
            std::map<std::string, cl_program>::iterator iter;
            for(iter = codeCache.begin(); iter != codeCache.end(); iter++)
            {
                openCLSafeCall(clReleaseProgram(iter->second));
            }
            codeCache.clear();
            cacheSize = 0;
        }

<<<<<<< HEAD
        ////////////////////////Common OpenCL specific calls///////////////
        int getDevMemType(DevMemRW& rw_type, DevMemType& mem_type)
        {
            rw_type = gDeviceMemRW;
            mem_type = gDeviceMemType;
            return Context::getContext()->impl->unified_memory;
        }

        int setDevMemType(DevMemRW rw_type, DevMemType mem_type)
        {
            if( (mem_type == DEVICE_MEM_PM && Context::getContext()->impl->unified_memory == 0) ||
                 mem_type == DEVICE_MEM_UHP ||
                 mem_type == DEVICE_MEM_CHP )
                return -1;
            gDeviceMemRW = rw_type;
            gDeviceMemType = mem_type;
            return 0;
        }

       struct Info::Impl
=======

        struct Info::Impl
>>>>>>> b6365699
        {
            cl_platform_id oclplatform;
            std::vector<cl_device_id> devices;
            std::vector<std::string> devName;

            cl_context oclcontext;
            cl_command_queue clCmdQueue;
            int devnum;
            size_t maxWorkGroupSize;
            cl_uint maxDimensions; // == maxWorkItemSizes.size()
            std::vector<size_t> maxWorkItemSizes;
            cl_uint maxComputeUnits;
            char extra_options[512];
            int  double_support;
            int unified_memory; //1 means integrated GPU, otherwise this value is 0
            string binpath;
            int refcounter;

            Impl()
            {
                refcounter = 1;
                oclplatform = 0;
                oclcontext = 0;
                clCmdQueue = 0;
                devnum = -1;
                maxComputeUnits = 0;
                maxWorkGroupSize = 0;
                memset(extra_options, 0, 512);
                double_support = 0;
                unified_memory = 0;
            }

            void setDevice(void *ctx, void *q, int devnum);

            void release()
            {
                if(1 == CV_XADD(&refcounter, -1))
                {
                    releaseResources();
                    delete this;
                }
            }

            Impl* copy()
            {
                CV_XADD(&refcounter, 1);
                return this;
            }

        private:
            Impl(const Impl&);
            Impl& operator=(const Impl&);
            void releaseResources();
        };

        void Info::Impl::releaseResources()
        {
            devnum = -1;

            if(clCmdQueue)
            {
                openCLSafeCall(clReleaseCommandQueue(clCmdQueue));
                clCmdQueue = 0;
            }

            if(oclcontext)
            {
                openCLSafeCall(clReleaseContext(oclcontext));
                oclcontext = 0;
            }
        }

        void Info::Impl::setDevice(void *ctx, void *q, int dnum)
        {
            if((ctx && q) || devnum != dnum)
                releaseResources();

            CV_Assert(dnum >= 0 && dnum < (int)devices.size());
            devnum = dnum;
            if(ctx && q)
            {
                oclcontext = (cl_context)ctx;
                clCmdQueue = (cl_command_queue)q;
                clRetainContext(oclcontext);
                clRetainCommandQueue(clCmdQueue);
            }
            else
            {
                cl_int status = 0;
                cl_context_properties cps[3] = { CL_CONTEXT_PLATFORM, (cl_context_properties)(oclplatform), 0 };
                oclcontext = clCreateContext(cps, 1, &devices[devnum], 0, 0, &status);
                openCLVerifyCall(status);
                clCmdQueue = clCreateCommandQueue(oclcontext, devices[devnum], CL_QUEUE_PROFILING_ENABLE, &status);
                openCLVerifyCall(status);
            }

            openCLSafeCall(clGetDeviceInfo(devices[devnum], CL_DEVICE_MAX_WORK_GROUP_SIZE, sizeof(size_t), (void *)&maxWorkGroupSize, 0));
            openCLSafeCall(clGetDeviceInfo(devices[devnum], CL_DEVICE_MAX_WORK_ITEM_DIMENSIONS, sizeof(cl_uint), (void *)&maxDimensions, 0));
            maxWorkItemSizes.resize(maxDimensions);
            openCLSafeCall(clGetDeviceInfo(devices[devnum], CL_DEVICE_MAX_WORK_ITEM_SIZES, sizeof(size_t)*maxDimensions, (void *)&maxWorkItemSizes[0], 0));
            openCLSafeCall(clGetDeviceInfo(devices[devnum], CL_DEVICE_MAX_COMPUTE_UNITS, sizeof(cl_uint), (void *)&maxComputeUnits, 0));

            cl_bool unfymem = false;
            openCLSafeCall(clGetDeviceInfo(devices[devnum], CL_DEVICE_HOST_UNIFIED_MEMORY, sizeof(cl_bool), (void *)&unfymem, 0));
            unified_memory = unfymem ? 1 : 0;

            //initialize extra options for compilation. Currently only fp64 is included.
            //Assume 4KB is enough to store all possible extensions.
            const int EXT_LEN = 4096 + 1 ;
            char extends_set[EXT_LEN];
            size_t extends_size;
            openCLSafeCall(clGetDeviceInfo(devices[devnum], CL_DEVICE_EXTENSIONS, EXT_LEN, (void *)extends_set, &extends_size));
            extends_set[EXT_LEN - 1] = 0;
            size_t fp64_khr = std::string(extends_set).find("cl_khr_fp64");

            if(fp64_khr != std::string::npos)
            {
                sprintf(extra_options, "-D DOUBLE_SUPPORT");
                double_support = 1;
            }
            else
            {
                memset(extra_options, 0, 512);
                double_support = 0;
            }
        }

        ////////////////////////Common OpenCL specific calls///////////////
        int getDevMemType(DevMemRW& rw_type, DevMemType& mem_type)
        {
            rw_type = gDeviceMemRW;
            mem_type = gDeviceMemType;
            return Context::getContext()->impl->unified_memory;
        }

        int setDevMemType(DevMemRW rw_type, DevMemType mem_type)
        {
            if( (mem_type == DEVICE_MEM_PM && Context::getContext()->impl->unified_memory == 0) ||
                 mem_type == DEVICE_MEM_UHP ||
                 mem_type == DEVICE_MEM_CHP )
                return -1;
            gDeviceMemRW = rw_type;
            gDeviceMemType = mem_type;
            return 0;
        }

        inline int divUp(int total, int grain)
        {
            return (total + grain - 1) / grain;
        }

        int getDevice(std::vector<Info> &oclinfo, int devicetype)
        {
            //TODO: cache oclinfo vector
            oclinfo.clear();

            switch(devicetype)
            {
            case CVCL_DEVICE_TYPE_DEFAULT:
            case CVCL_DEVICE_TYPE_CPU:
            case CVCL_DEVICE_TYPE_GPU:
            case CVCL_DEVICE_TYPE_ACCELERATOR:
            case CVCL_DEVICE_TYPE_ALL:
                break;
            default:
                return 0;
            }

            // Platform info
            cl_uint numPlatforms;
            openCLSafeCall(clGetPlatformIDs(0, 0, &numPlatforms));
            if(numPlatforms < 1) return 0;

            std::vector<cl_platform_id> platforms(numPlatforms);
            openCLSafeCall(clGetPlatformIDs(numPlatforms, &platforms[0], 0));

            char deviceName[256];
            int devcienums = 0;
            for (unsigned i = 0; i < numPlatforms; ++i)
            {
                cl_uint numsdev;
                cl_int status = clGetDeviceIDs(platforms[i], devicetype, 0, NULL, &numsdev);
                if(status != CL_DEVICE_NOT_FOUND)
                    openCLVerifyCall(status);

                if(numsdev > 0)
                {
                    devcienums += numsdev;
                    std::vector<cl_device_id> devices(numsdev);
                    openCLSafeCall(clGetDeviceIDs(platforms[i], devicetype, numsdev, &devices[0], 0));

                    Info ocltmpinfo;
                    ocltmpinfo.impl->oclplatform = platforms[i];
                    for(unsigned j = 0; j < numsdev; ++j)
                    {
                        ocltmpinfo.impl->devices.push_back(devices[j]);
                        openCLSafeCall(clGetDeviceInfo(devices[j], CL_DEVICE_NAME, sizeof(deviceName), deviceName, 0));
                        ocltmpinfo.impl->devName.push_back(deviceName);
                        ocltmpinfo.DeviceName.push_back(deviceName);
                    }
                    oclinfo.push_back(ocltmpinfo);
                }
            }
            return devcienums;
        }

<<<<<<< HEAD
        static void fillClcontext(Info &oclinfo)
        {
            //get device information
            size_t devnum = oclinfo.impl->devnum;

            openCLSafeCall(clGetDeviceInfo(oclinfo.impl->devices[devnum], CL_DEVICE_MAX_WORK_GROUP_SIZE,
                                           sizeof(size_t), (void *)&oclinfo.impl->maxWorkGroupSize, NULL));
            openCLSafeCall(clGetDeviceInfo(oclinfo.impl->devices[devnum], CL_DEVICE_MAX_WORK_ITEM_DIMENSIONS,
                                           sizeof(cl_uint), (void *)&oclinfo.impl->maxDimensions, NULL));
            oclinfo.impl->maxWorkItemSizes = new size_t[oclinfo.impl->maxDimensions];
            openCLSafeCall(clGetDeviceInfo(oclinfo.impl->devices[devnum], CL_DEVICE_MAX_WORK_ITEM_SIZES,
                                           sizeof(size_t)*oclinfo.impl->maxDimensions, (void *)oclinfo.impl->maxWorkItemSizes, NULL));
            openCLSafeCall(clGetDeviceInfo(oclinfo.impl->devices[devnum], CL_DEVICE_MAX_COMPUTE_UNITS,
                                           sizeof(cl_uint), (void *)&oclinfo.impl->maxComputeUnits, NULL));
            //initialize extra options for compilation. Currently only fp64 is included.
            //Assume 4KB is enough to store all possible extensions.

            const int EXT_LEN = 4096 + 1 ;
            char extends_set[EXT_LEN];
            size_t extends_size;
            openCLSafeCall(clGetDeviceInfo(oclinfo.impl->devices[devnum], CL_DEVICE_EXTENSIONS,
                                           EXT_LEN, (void *)extends_set, &extends_size));
            CV_Assert(extends_size < (size_t)EXT_LEN);
            extends_set[EXT_LEN - 1] = 0;
            memset(oclinfo.impl->extra_options, 0, 512);
            oclinfo.impl->double_support = 0;
            int fp64_khr = std::string(extends_set).find("cl_khr_fp64");

            if(fp64_khr >= 0 && fp64_khr < EXT_LEN)
            {
                sprintf(oclinfo.impl->extra_options , "-D DOUBLE_SUPPORT");
                oclinfo.impl -> double_support = 1;
            }
            Context::setContext(oclinfo);

        }

=======
>>>>>>> b6365699
        void setDevice(Info &oclinfo, int devnum)
        {
            oclinfo.impl->setDevice(0, 0, devnum);
            Context::setContext(oclinfo);
        }

        void setDeviceEx(Info &oclinfo, void *ctx, void *q, int devnum)
        {
            oclinfo.impl->setDevice(ctx, q, devnum);
            Context::setContext(oclinfo);
         }

        void *getoclContext()
        {
            return &(Context::getContext()->impl->oclcontext);
        }

        void *getoclCommandQueue()
        {
            return &(Context::getContext()->impl->clCmdQueue);
        }
        void openCLReadBuffer(Context *clCxt, cl_mem dst_buffer, void *host_buffer, size_t size)
        {
            cl_int status;
            status = clEnqueueReadBuffer(clCxt->impl->clCmdQueue, dst_buffer, CL_TRUE, 0,
                                         size, host_buffer, 0, NULL, NULL);
            openCLVerifyCall(status);
        }

        cl_mem openCLCreateBuffer(Context *clCxt, size_t flag , size_t size)
        {
            cl_int status;
            cl_mem buffer = clCreateBuffer(clCxt->impl->oclcontext, (cl_mem_flags)flag, size, NULL, &status);
            openCLVerifyCall(status);
            return buffer;
        }

        void openCLMallocPitch(Context *clCxt, void **dev_ptr, size_t *pitch,
                               size_t widthInBytes, size_t height)
        {
            openCLMallocPitchEx(clCxt, dev_ptr, pitch, widthInBytes, height, gDeviceMemRW, gDeviceMemType);
        }

        void openCLMallocPitchEx(Context *clCxt, void **dev_ptr, size_t *pitch,
                               size_t widthInBytes, size_t height, DevMemRW rw_type, DevMemType mem_type)
        {
            cl_int status;
            *dev_ptr = clCreateBuffer(clCxt->impl->oclcontext, gDevMemRWValueMap[rw_type]|gDevMemTypeValueMap[mem_type],
                                      widthInBytes * height, 0, &status);
            openCLVerifyCall(status);
            *pitch = widthInBytes;
        }

        void openCLMemcpy2D(Context *clCxt, void *dst, size_t dpitch,
                            const void *src, size_t spitch,
                            size_t width, size_t height, openCLMemcpyKind kind, int channels)
        {
            size_t buffer_origin[3] = {0, 0, 0};
            size_t host_origin[3] = {0, 0, 0};
            size_t region[3] = {width, height, 1};
            if(kind == clMemcpyHostToDevice)
            {
                if(dpitch == width || channels == 3 || height == 1)
                {
                    openCLSafeCall(clEnqueueWriteBuffer(clCxt->impl->clCmdQueue, (cl_mem)dst, CL_TRUE,
                                                        0, width * height, src, 0, NULL, NULL));
                }
                else
                {
                    openCLSafeCall(clEnqueueWriteBufferRect(clCxt->impl->clCmdQueue, (cl_mem)dst, CL_TRUE,
                                                            buffer_origin, host_origin, region, dpitch, 0, spitch, 0, src, 0, 0, 0));
                }
            }
            else if(kind == clMemcpyDeviceToHost)
            {
                if(spitch == width || channels == 3 || height == 1)
                {
                    openCLSafeCall(clEnqueueReadBuffer(clCxt->impl->clCmdQueue, (cl_mem)src, CL_TRUE,
                                                       0, width * height, dst, 0, NULL, NULL));
                }
                else
                {
                    openCLSafeCall(clEnqueueReadBufferRect(clCxt->impl->clCmdQueue, (cl_mem)src, CL_TRUE,
                                                           buffer_origin, host_origin, region, spitch, 0, dpitch, 0, dst, 0, 0, 0));
                }
            }
        }

        void openCLCopyBuffer2D(Context *clCxt, void *dst, size_t dpitch, int dst_offset,
                                const void *src, size_t spitch,
                                size_t width, size_t height, int src_offset)
        {
            size_t src_origin[3] = {src_offset % spitch, src_offset / spitch, 0};
            size_t dst_origin[3] = {dst_offset % dpitch, dst_offset / dpitch, 0};
            size_t region[3] = {width, height, 1};

            openCLSafeCall(clEnqueueCopyBufferRect(clCxt->impl->clCmdQueue, (cl_mem)src, (cl_mem)dst, src_origin, dst_origin,
                                                   region, spitch, 0, dpitch, 0, 0, 0, 0));
        }

        void openCLFree(void *devPtr)
        {
            openCLSafeCall(clReleaseMemObject((cl_mem)devPtr));
        }
        cl_kernel openCLGetKernelFromSource(const Context *clCxt, const char **source, std::string kernelName)
        {
            return openCLGetKernelFromSource(clCxt, source, kernelName, NULL);
        }


        void setBinpath(const char *path)
        {
            Context *clcxt = Context::getContext();
            clcxt->impl->binpath = path;
        }

        int savetofile(const Context*,  cl_program &program, const char *fileName)
        {
            size_t binarySize;
            openCLSafeCall(clGetProgramInfo(program,
                                    CL_PROGRAM_BINARY_SIZES,
                                    sizeof(size_t),
                                    &binarySize, NULL));
            char* binary = (char*)malloc(binarySize);
            if(binary == NULL)
            {
                CV_Error(CV_StsNoMem, "Failed to allocate host memory.");
            }
            openCLSafeCall(clGetProgramInfo(program,
                                    CL_PROGRAM_BINARIES,
                                    sizeof(char *),
                                    &binary,
                                    NULL));

            FILE *fp = fopen(fileName, "wb+");
            if(fp != NULL)
            {
                fwrite(binary, binarySize, 1, fp);
                free(binary);
                fclose(fp);
            }
            return 1;
        }

        cl_kernel openCLGetKernelFromSource(const Context *clCxt, const char **source, std::string kernelName,
                                            const char *build_options)
        {
            cl_kernel kernel;
            cl_program program ;
            cl_int status = 0;
            std::stringstream src_sign;
            std::string srcsign;
            std::string filename;
            CV_Assert(programCache != NULL);

            if(NULL != build_options)
            {
                src_sign << (int64)(*source) << clCxt->impl->oclcontext << "_" << build_options;
            }
            else
            {
                src_sign << (int64)(*source) << clCxt->impl->oclcontext;
            }
            srcsign = src_sign.str();

            program = NULL;
            program = programCache->progLookup(srcsign);

            if(!program)
            {
                //config build programs
                char all_build_options[1024];
                memset(all_build_options, 0, 1024);
                char zeromem[512] = {0};
                if(0 != memcmp(clCxt -> impl->extra_options, zeromem, 512))
                    strcat(all_build_options, clCxt -> impl->extra_options);
                strcat(all_build_options, " ");
                if(build_options != NULL)
                    strcat(all_build_options, build_options);
                if(all_build_options != NULL)
                {
                    filename = clCxt->impl->binpath  + kernelName + "_" + clCxt->impl->devName[clCxt->impl->devnum] + all_build_options + ".clb";
                }
                else
                {
                    filename = clCxt->impl->binpath  + kernelName + "_" + clCxt->impl->devName[clCxt->impl->devnum] + ".clb";
                }

                FILE *fp = fopen(filename.c_str(), "rb");
                if(fp == NULL || clCxt->impl->binpath.size() == 0)    //we should generate a binary file for the first time.
                {
                    if(fp != NULL)
                        fclose(fp);

                    program = clCreateProgramWithSource(
                                  clCxt->impl->oclcontext, 1, source, NULL, &status);
                    openCLVerifyCall(status);
                    status = clBuildProgram(program, 1, &(clCxt->impl->devices[clCxt->impl->devnum]), all_build_options, NULL, NULL);
                    if(status == CL_SUCCESS && clCxt->impl->binpath.size())
                        savetofile(clCxt, program, filename.c_str());
                }
                else
                {
                    fseek(fp, 0, SEEK_END);
                    size_t binarySize = ftell(fp);
                    fseek(fp, 0, SEEK_SET);
                    char *binary = new char[binarySize];
                    CV_Assert(1 == fread(binary, binarySize, 1, fp));
                    fclose(fp);
                    cl_int status = 0;
                    program = clCreateProgramWithBinary(clCxt->impl->oclcontext,
                                                        1,
                                                        &(clCxt->impl->devices[clCxt->impl->devnum]),
                                                        (const size_t *)&binarySize,
                                                        (const unsigned char **)&binary,
                                                        NULL,
                                                        &status);
                    openCLVerifyCall(status);
                    status = clBuildProgram(program, 1, &(clCxt->impl->devices[clCxt->impl->devnum]), all_build_options, NULL, NULL);
                    delete[] binary;
                }

                if(status != CL_SUCCESS)
                {
                    if(status == CL_BUILD_PROGRAM_FAILURE)
                    {
                        cl_int logStatus;
                        char *buildLog = NULL;
                        size_t buildLogSize = 0;
                        logStatus = clGetProgramBuildInfo(program,
                                                          clCxt->impl->devices[clCxt->impl->devnum], CL_PROGRAM_BUILD_LOG, buildLogSize,
                                                          buildLog, &buildLogSize);
                        if(logStatus != CL_SUCCESS)
                            std::cout << "Failed to build the program and get the build info." << std::endl;
                        buildLog = new char[buildLogSize];
                        CV_DbgAssert(!!buildLog);
                        memset(buildLog, 0, buildLogSize);
                        openCLSafeCall(clGetProgramBuildInfo(program, clCxt->impl->devices[clCxt->impl->devnum],
                                                             CL_PROGRAM_BUILD_LOG, buildLogSize, buildLog, NULL));
                        std::cout << "\n\t\t\tBUILD LOG\n";
                        std::cout << buildLog << std::endl;
                        delete [] buildLog;
                    }
                    openCLVerifyCall(status);
                }
                //Cache the binary for future use if build_options is null
                if( (programCache->cacheSize += 1) < programCache->MAX_PROG_CACHE_SIZE)
                    programCache->addProgram(srcsign, program);
                else
                    std::cout << "Warning: code cache has been full.\n";
            }
            kernel = clCreateKernel(program, kernelName.c_str(), &status);
            openCLVerifyCall(status);
            return kernel;
        }

        void openCLVerifyKernel(const Context *clCxt, cl_kernel kernel, size_t *localThreads)
        {
            size_t kernelWorkGroupSize;
            openCLSafeCall(clGetKernelWorkGroupInfo(kernel, clCxt->impl->devices[clCxt->impl->devnum],
                                                    CL_KERNEL_WORK_GROUP_SIZE, sizeof(size_t), &kernelWorkGroupSize, 0));
            CV_Assert( localThreads[0] <= clCxt->impl->maxWorkItemSizes[0] );
            CV_Assert( localThreads[1] <= clCxt->impl->maxWorkItemSizes[1] );
            CV_Assert( localThreads[2] <= clCxt->impl->maxWorkItemSizes[2] );
            CV_Assert( localThreads[0] * localThreads[1] * localThreads[2] <= kernelWorkGroupSize );
            CV_Assert( localThreads[0] * localThreads[1] * localThreads[2] <= clCxt->impl->maxWorkGroupSize );
        }

#ifdef PRINT_KERNEL_RUN_TIME
        static double total_execute_time = 0;
        static double total_kernel_time = 0;
#endif
        void openCLExecuteKernel_(Context *clCxt , const char **source, std::string kernelName, size_t globalThreads[3],
                                  size_t localThreads[3],  std::vector< std::pair<size_t, const void *> > &args, int channels,
                                  int depth, const char *build_options)
        {
            //construct kernel name
            //The rule is functionName_Cn_Dn, C represent Channels, D Represent DataType Depth, n represent an integer number
            //for exmaple split_C2_D2, represent the split kernel with channels =2 and dataType Depth = 2(Data type is char)
            std::stringstream idxStr;
            if(channels != -1)
                idxStr << "_C" << channels;
            if(depth != -1)
                idxStr << "_D" << depth;
            kernelName += idxStr.str();

            cl_kernel kernel;
            kernel = openCLGetKernelFromSource(clCxt, source, kernelName, build_options);

            if ( localThreads != NULL)
            {
                globalThreads[0] = divUp(globalThreads[0], localThreads[0]) * localThreads[0];
                globalThreads[1] = divUp(globalThreads[1], localThreads[1]) * localThreads[1];
                globalThreads[2] = divUp(globalThreads[2], localThreads[2]) * localThreads[2];

                //size_t blockSize = localThreads[0] * localThreads[1] * localThreads[2];
                cv::ocl::openCLVerifyKernel(clCxt, kernel, localThreads);
            }
            for(size_t i = 0; i < args.size(); i ++)
                openCLSafeCall(clSetKernelArg(kernel, i, args[i].first, args[i].second));

#ifndef PRINT_KERNEL_RUN_TIME
            openCLSafeCall(clEnqueueNDRangeKernel(clCxt->impl->clCmdQueue, kernel, 3, NULL, globalThreads,
                                                  localThreads, 0, NULL, NULL));
#else
            cl_event event = NULL;
            openCLSafeCall(clEnqueueNDRangeKernel(clCxt->impl->clCmdQueue, kernel, 3, NULL, globalThreads,
                                                  localThreads, 0, NULL, &event));

            cl_ulong start_time, end_time, queue_time;
            double execute_time = 0;
            double total_time   = 0;

            openCLSafeCall(clWaitForEvents(1, &event));
            openCLSafeCall(clGetEventProfilingInfo(event, CL_PROFILING_COMMAND_START,
                                                   sizeof(cl_ulong), &start_time, 0));

            openCLSafeCall(clGetEventProfilingInfo(event, CL_PROFILING_COMMAND_END,
                                                   sizeof(cl_ulong), &end_time, 0));

            openCLSafeCall(clGetEventProfilingInfo(event, CL_PROFILING_COMMAND_QUEUED,
                                                   sizeof(cl_ulong), &queue_time, 0));

            execute_time = (double)(end_time - start_time) / (1000 * 1000);
            total_time = (double)(end_time - queue_time) / (1000 * 1000);

            //	std::cout << setiosflags(ios::left) << setw(15) << execute_time;
            //	std::cout << setiosflags(ios::left) << setw(15) << total_time - execute_time;
            //	std::cout << setiosflags(ios::left) << setw(15) << total_time << std::endl;

            total_execute_time += execute_time;
            total_kernel_time += total_time;
            clReleaseEvent(event);
#endif

            clFinish(clCxt->impl->clCmdQueue);
            openCLSafeCall(clReleaseKernel(kernel));
        }

        void openCLExecuteKernel(Context *clCxt , const char **source, std::string kernelName,
                                 size_t globalThreads[3], size_t localThreads[3],
                                 std::vector< std::pair<size_t, const void *> > &args, int channels, int depth)
        {
            openCLExecuteKernel(clCxt, source, kernelName, globalThreads, localThreads, args,
                                channels, depth, NULL);
        }
        void openCLExecuteKernel(Context *clCxt , const char **source, std::string kernelName,
                                 size_t globalThreads[3], size_t localThreads[3],
                                 std::vector< std::pair<size_t, const void *> > &args, int channels, int depth, const char *build_options)

        {
#ifndef PRINT_KERNEL_RUN_TIME
            openCLExecuteKernel_(clCxt, source, kernelName, globalThreads, localThreads, args, channels, depth,
                                 build_options);
#else
            std::string data_type[] = { "uchar", "char", "ushort", "short", "int", "float", "double"};
            std::cout << std::endl;
            std::cout << "Function Name: " << kernelName;
            if(depth >= 0)
                std::cout << " |data type: " << data_type[depth];
            std::cout << " |channels: " << channels;
            std::cout << " |Time Unit: " << "ms" << std::endl;

            total_execute_time = 0;
            total_kernel_time = 0;
            std::cout << "-------------------------------------" << std::endl;

            std::cout << setiosflags(ios::left) << setw(15) << "excute time";
            std::cout << setiosflags(ios::left) << setw(15) << "lauch time";
            std::cout << setiosflags(ios::left) << setw(15) << "kernel time" << std::endl;
            int i = 0;
            for(i = 0; i < RUN_TIMES; i++)
                openCLExecuteKernel_(clCxt, source, kernelName, globalThreads, localThreads, args, channels, depth,
                                     build_options);

            std::cout << "average kernel excute time: " << total_execute_time / RUN_TIMES << std::endl; // "ms" << std::endl;
            std::cout << "average kernel total time:  " << total_kernel_time / RUN_TIMES << std::endl; // "ms" << std::endl;
#endif
        }

<<<<<<< HEAD
       double openCLExecuteKernelInterop(Context *clCxt , const char **source, std::string kernelName,
                                 size_t globalThreads[3], size_t localThreads[3],
                                 std::vector< std::pair<size_t, const void *> > &args, int channels, int depth, const char *build_options,
=======
       double openCLExecuteKernelInterop(Context *clCxt , const char **source, string kernelName,
                                 size_t globalThreads[3], size_t localThreads[3],
                                 vector< pair<size_t, const void *> > &args, int channels, int depth, const char *build_options,
>>>>>>> b6365699
                                 bool finish, bool measureKernelTime, bool cleanUp)

        {
            //construct kernel name
            //The rule is functionName_Cn_Dn, C represent Channels, D Represent DataType Depth, n represent an integer number
            //for exmaple split_C2_D2, represent the split kernel with channels =2 and dataType Depth = 2(Data type is char)
            std::stringstream idxStr;
            if(channels != -1)
                idxStr << "_C" << channels;
            if(depth != -1)
                idxStr << "_D" << depth;
            kernelName += idxStr.str();

            cl_kernel kernel;
            kernel = openCLGetKernelFromSource(clCxt, source, kernelName, build_options);

            double kernelTime = 0.0;

            if( globalThreads != NULL)
            {
                if ( localThreads != NULL)
                {
                    globalThreads[0] = divUp(globalThreads[0], localThreads[0]) * localThreads[0];
                    globalThreads[1] = divUp(globalThreads[1], localThreads[1]) * localThreads[1];
                    globalThreads[2] = divUp(globalThreads[2], localThreads[2]) * localThreads[2];

                    //size_t blockSize = localThreads[0] * localThreads[1] * localThreads[2];
                    cv::ocl::openCLVerifyKernel(clCxt, kernel, localThreads);
                }
                for(size_t i = 0; i < args.size(); i ++)
                    openCLSafeCall(clSetKernelArg(kernel, i, args[i].first, args[i].second));

                if(measureKernelTime == false)
                {
                    openCLSafeCall(clEnqueueNDRangeKernel(clCxt->impl->clCmdQueue, kernel, 3, NULL, globalThreads,
                                    localThreads, 0, NULL, NULL));
                }
                else
                {
                    cl_event event = NULL;
                    openCLSafeCall(clEnqueueNDRangeKernel(clCxt->impl->clCmdQueue, kernel, 3, NULL, globalThreads,
                                    localThreads, 0, NULL, &event));

                    cl_ulong end_time, queue_time;

                    openCLSafeCall(clWaitForEvents(1, &event));

                    openCLSafeCall(clGetEventProfilingInfo(event, CL_PROFILING_COMMAND_END,
                                    sizeof(cl_ulong), &end_time, 0));

                    openCLSafeCall(clGetEventProfilingInfo(event, CL_PROFILING_COMMAND_QUEUED,
                                    sizeof(cl_ulong), &queue_time, 0));

                    kernelTime = (double)(end_time - queue_time) / (1000 * 1000);

                    clReleaseEvent(event);
                }
            }

            if(finish)
            {
                clFinish(clCxt->impl->clCmdQueue);
            }

            if(cleanUp)
            {
                openCLSafeCall(clReleaseKernel(kernel));
            }

            return kernelTime;
        }

        // Converts the contents of a file into a string
        static int convertToString(const char *filename, std::string& s)
        {
            size_t size;
            char*  str;

            std::fstream f(filename, (std::fstream::in | std::fstream::binary));
            if(f.is_open())
            {
                size_t fileSize;
                f.seekg(0, std::fstream::end);
                size = fileSize = (size_t)f.tellg();
                f.seekg(0, std::fstream::beg);

                str = new char[size+1];
                if(!str)
                {
                    f.close();
                    return -1;
                }

                f.read(str, fileSize);
                f.close();
                str[size] = '\0';

                s = str;
                delete[] str;
                return 0;
            }
            printf("Error: Failed to open file %s\n", filename);
            return -1;
        }

        double openCLExecuteKernelInterop(Context *clCxt , const char **fileName, const int numFiles, std::string kernelName,
                                 size_t globalThreads[3], size_t localThreads[3],
<<<<<<< HEAD
                                 std::vector< std::pair<size_t, const void *> > &args, int channels, int depth, const char *build_options,
=======
                                 vector< pair<size_t, const void *> > &args, int channels, int depth, const char *build_options,
>>>>>>> b6365699
                                 bool finish, bool measureKernelTime, bool cleanUp)

        {
            std::vector<std::string> fsource;
            for (int i = 0 ; i < numFiles ; i++)
            {
                std::string str;
                if (convertToString(fileName[i], str) >= 0)
                    fsource.push_back(str);
            }
            const char **source = new const char *[numFiles];
            for (int i = 0 ; i < numFiles ; i++)
                source[i] = fsource[i].c_str();
            double kernelTime = openCLExecuteKernelInterop(clCxt ,source, kernelName, globalThreads, localThreads,
                                 args, channels, depth, build_options, finish, measureKernelTime, cleanUp);
            fsource.clear();
            delete []source;
            return kernelTime;
        }

<<<<<<< HEAD
       cl_mem load_constant(cl_context context, cl_command_queue command_queue, const void *value,
=======
        cl_mem load_constant(cl_context context, cl_command_queue command_queue, const void *value,
>>>>>>> b6365699
                             const size_t size)
        {
            int status;
            cl_mem con_struct;

            con_struct = clCreateBuffer(context, CL_MEM_READ_ONLY, size, NULL, &status);
            openCLSafeCall(status);

            openCLSafeCall(clEnqueueWriteBuffer(command_queue, con_struct, 1, 0, size,
                                                value, 0, 0, 0));

            return con_struct;

        }

        /////////////////////////////OpenCL initialization/////////////////
        std::auto_ptr<Context> Context::clCxt;
        int Context::val = 0;
        static Mutex cs;
        Context* Context::getContext()
        {
            if(*((volatile int*)&val) != 1)
            {
                AutoLock al(cs);
                if(*((volatile int*)&val) != 1)
                {
                    if( 0 == clCxt.get())
                        clCxt.reset(new Context);

                    std::vector<Info> oclinfo;
                    CV_Assert(getDevice(oclinfo, CVCL_DEVICE_TYPE_ALL) > 0);
                    oclinfo[0].impl->setDevice(0, 0, 0);
                    clCxt.get()->impl = oclinfo[0].impl->copy();

                    *((volatile int*)&val) = 1;
                }
            }
            return clCxt.get();
        }

        void Context::setContext(Info &oclinfo)
        {
            AutoLock guard(cs);
            if(*((volatile int*)&val) != 1)
            {
                if( 0 == clCxt.get())
                    clCxt.reset(new Context);

                clCxt.get()->impl = oclinfo.impl->copy();

                *((volatile int*)&val) = 1;
            }
            else
            {
                clCxt.get()->impl->release();
                clCxt.get()->impl = oclinfo.impl->copy();
            }
        }

        Context::Context()
        {
<<<<<<< HEAD
            impl = new Impl;
            //Information of the OpenCL context
            impl->clContext = NULL;
            impl->clCmdQueue = NULL;
            impl->devices = NULL;
            impl->maxDimensions = 0;
            impl->maxWorkGroupSize = 0;
            for(int i=0; i<4; i++)
                impl->maxWorkItemSizes[i] = 0;
            impl->maxComputeUnits = 0;
            impl->double_support = 0;
            //extra options to recognize vendor specific fp64 extensions
            memset(impl->extra_options, 0, 512);
            impl->unified_memory = 0;
=======
            impl = 0;
>>>>>>> b6365699
            programCache = ProgramCache::getProgramCache();
        }

        Context::~Context()
        {
            release();
        }

        void Context::release()
        {
            if (impl)
                impl->release();
            programCache->releaseProgram();
        }

        bool Context::supportsFeature(int ftype)
        {
            switch(ftype)
            {
            case CL_DOUBLE:
                return impl->double_support == 1;
            case CL_UNIFIED_MEM:
                return impl->unified_memory == 1;
            default:
                return false;
            }
        }

        size_t Context::computeUnits()
        {
            return impl->maxComputeUnits;
        }

        void* Context::oclContext()
        {
            return impl->oclcontext;
        }

        void* Context::oclCommandQueue()
        {
            return impl->clCmdQueue;
        }

        Info::Info()
        {
            impl = new Impl;
        }

        void Info::release()
        {
            fft_teardown();
            impl->release();
            impl = new Impl;
            DeviceName.clear();
        }

        Info::~Info()
        {
            fft_teardown();
            impl->release();
        }

        Info &Info::operator = (const Info &m)
        {
            impl->release();
            impl = m.impl->copy();
            DeviceName = m.DeviceName;
            return *this;
        }

        Info::Info(const Info &m)
        {
            impl = m.impl->copy();
            DeviceName = m.DeviceName;
        }
    }//namespace ocl

}//namespace cv

#if defined BUILD_SHARED_LIBS && defined CVAPI_EXPORTS && defined WIN32 && !defined WINCE
#include <windows.h>
BOOL WINAPI DllMain( HINSTANCE, DWORD  fdwReason, LPVOID );

BOOL WINAPI DllMain( HINSTANCE, DWORD  fdwReason, LPVOID )
{
    if( fdwReason == DLL_PROCESS_DETACH )
    {
        // application hangs if call clReleaseCommandQueue here, so release context only
        // without context release application hangs as well
        cl_context ctx = (cl_context)getoclContext();
        if(ctx)
            openCLSafeCall(clReleaseContext(ctx));
    }
    return TRUE;
}
#endif<|MERGE_RESOLUTION|>--- conflicted
+++ resolved
@@ -121,31 +121,8 @@
             cacheSize = 0;
         }
 
-<<<<<<< HEAD
-        ////////////////////////Common OpenCL specific calls///////////////
-        int getDevMemType(DevMemRW& rw_type, DevMemType& mem_type)
-        {
-            rw_type = gDeviceMemRW;
-            mem_type = gDeviceMemType;
-            return Context::getContext()->impl->unified_memory;
-        }
-
-        int setDevMemType(DevMemRW rw_type, DevMemType mem_type)
-        {
-            if( (mem_type == DEVICE_MEM_PM && Context::getContext()->impl->unified_memory == 0) ||
-                 mem_type == DEVICE_MEM_UHP ||
-                 mem_type == DEVICE_MEM_CHP )
-                return -1;
-            gDeviceMemRW = rw_type;
-            gDeviceMemType = mem_type;
-            return 0;
-        }
 
        struct Info::Impl
-=======
-
-        struct Info::Impl
->>>>>>> b6365699
         {
             cl_platform_id oclplatform;
             std::vector<cl_device_id> devices;
@@ -161,7 +138,7 @@
             char extra_options[512];
             int  double_support;
             int unified_memory; //1 means integrated GPU, otherwise this value is 0
-            string binpath;
+            std::string binpath;
             int refcounter;
 
             Impl()
@@ -186,7 +163,7 @@
                 {
                     releaseResources();
                     delete this;
-                }
+            }
             }
 
             Impl* copy()
@@ -352,46 +329,6 @@
             return devcienums;
         }
 
-<<<<<<< HEAD
-        static void fillClcontext(Info &oclinfo)
-        {
-            //get device information
-            size_t devnum = oclinfo.impl->devnum;
-
-            openCLSafeCall(clGetDeviceInfo(oclinfo.impl->devices[devnum], CL_DEVICE_MAX_WORK_GROUP_SIZE,
-                                           sizeof(size_t), (void *)&oclinfo.impl->maxWorkGroupSize, NULL));
-            openCLSafeCall(clGetDeviceInfo(oclinfo.impl->devices[devnum], CL_DEVICE_MAX_WORK_ITEM_DIMENSIONS,
-                                           sizeof(cl_uint), (void *)&oclinfo.impl->maxDimensions, NULL));
-            oclinfo.impl->maxWorkItemSizes = new size_t[oclinfo.impl->maxDimensions];
-            openCLSafeCall(clGetDeviceInfo(oclinfo.impl->devices[devnum], CL_DEVICE_MAX_WORK_ITEM_SIZES,
-                                           sizeof(size_t)*oclinfo.impl->maxDimensions, (void *)oclinfo.impl->maxWorkItemSizes, NULL));
-            openCLSafeCall(clGetDeviceInfo(oclinfo.impl->devices[devnum], CL_DEVICE_MAX_COMPUTE_UNITS,
-                                           sizeof(cl_uint), (void *)&oclinfo.impl->maxComputeUnits, NULL));
-            //initialize extra options for compilation. Currently only fp64 is included.
-            //Assume 4KB is enough to store all possible extensions.
-
-            const int EXT_LEN = 4096 + 1 ;
-            char extends_set[EXT_LEN];
-            size_t extends_size;
-            openCLSafeCall(clGetDeviceInfo(oclinfo.impl->devices[devnum], CL_DEVICE_EXTENSIONS,
-                                           EXT_LEN, (void *)extends_set, &extends_size));
-            CV_Assert(extends_size < (size_t)EXT_LEN);
-            extends_set[EXT_LEN - 1] = 0;
-            memset(oclinfo.impl->extra_options, 0, 512);
-            oclinfo.impl->double_support = 0;
-            int fp64_khr = std::string(extends_set).find("cl_khr_fp64");
-
-            if(fp64_khr >= 0 && fp64_khr < EXT_LEN)
-            {
-                sprintf(oclinfo.impl->extra_options , "-D DOUBLE_SUPPORT");
-                oclinfo.impl -> double_support = 1;
-            }
-            Context::setContext(oclinfo);
-
-        }
-
-=======
->>>>>>> b6365699
         void setDevice(Info &oclinfo, int devnum)
         {
             oclinfo.impl->setDevice(0, 0, devnum);
@@ -772,15 +709,9 @@
 #endif
         }
 
-<<<<<<< HEAD
        double openCLExecuteKernelInterop(Context *clCxt , const char **source, std::string kernelName,
                                  size_t globalThreads[3], size_t localThreads[3],
                                  std::vector< std::pair<size_t, const void *> > &args, int channels, int depth, const char *build_options,
-=======
-       double openCLExecuteKernelInterop(Context *clCxt , const char **source, string kernelName,
-                                 size_t globalThreads[3], size_t localThreads[3],
-                                 vector< pair<size_t, const void *> > &args, int channels, int depth, const char *build_options,
->>>>>>> b6365699
                                  bool finish, bool measureKernelTime, bool cleanUp)
 
         {
@@ -888,11 +819,7 @@
 
         double openCLExecuteKernelInterop(Context *clCxt , const char **fileName, const int numFiles, std::string kernelName,
                                  size_t globalThreads[3], size_t localThreads[3],
-<<<<<<< HEAD
                                  std::vector< std::pair<size_t, const void *> > &args, int channels, int depth, const char *build_options,
-=======
-                                 vector< pair<size_t, const void *> > &args, int channels, int depth, const char *build_options,
->>>>>>> b6365699
                                  bool finish, bool measureKernelTime, bool cleanUp)
 
         {
@@ -913,11 +840,7 @@
             return kernelTime;
         }
 
-<<<<<<< HEAD
        cl_mem load_constant(cl_context context, cl_command_queue command_queue, const void *value,
-=======
-        cl_mem load_constant(cl_context context, cl_command_queue command_queue, const void *value,
->>>>>>> b6365699
                              const size_t size)
         {
             int status;
@@ -937,7 +860,7 @@
         std::auto_ptr<Context> Context::clCxt;
         int Context::val = 0;
         static Mutex cs;
-        Context* Context::getContext()
+        Context *Context::getContext()
         {
             if(*((volatile int*)&val) != 1)
             {
@@ -945,7 +868,7 @@
                 if(*((volatile int*)&val) != 1)
                 {
                     if( 0 == clCxt.get())
-                        clCxt.reset(new Context);
+                    clCxt.reset(new Context);
 
                     std::vector<Info> oclinfo;
                     CV_Assert(getDevice(oclinfo, CVCL_DEVICE_TYPE_ALL) > 0);
@@ -955,8 +878,8 @@
                     *((volatile int*)&val) = 1;
                 }
             }
-            return clCxt.get();
-        }
+                return clCxt.get();
+            }
 
         void Context::setContext(Info &oclinfo)
         {
@@ -979,24 +902,7 @@
 
         Context::Context()
         {
-<<<<<<< HEAD
-            impl = new Impl;
-            //Information of the OpenCL context
-            impl->clContext = NULL;
-            impl->clCmdQueue = NULL;
-            impl->devices = NULL;
-            impl->maxDimensions = 0;
-            impl->maxWorkGroupSize = 0;
-            for(int i=0; i<4; i++)
-                impl->maxWorkItemSizes[i] = 0;
-            impl->maxComputeUnits = 0;
-            impl->double_support = 0;
-            //extra options to recognize vendor specific fp64 extensions
-            memset(impl->extra_options, 0, 512);
-            impl->unified_memory = 0;
-=======
             impl = 0;
->>>>>>> b6365699
             programCache = ProgramCache::getProgramCache();
         }
 
@@ -1028,6 +934,11 @@
         size_t Context::computeUnits()
         {
             return impl->maxComputeUnits;
+        }
+
+        size_t Context::maxWorkGroupSize()
+        {
+            return impl->maxWorkGroupSize;
         }
 
         void* Context::oclContext()
