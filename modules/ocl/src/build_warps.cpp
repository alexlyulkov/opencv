--- conflicted
+++ resolved
@@ -74,39 +74,22 @@
     int tl_u = dst_roi.tl().x;
     int tl_v = dst_roi.tl().y;
 
-<<<<<<< HEAD
-    Context *clCxt = Context::getContext();
-    String kernelName = "buildWarpPlaneMaps";
-    std::vector< std::pair<size_t, const void *> > args;
-
-    args.push_back( std::make_pair( sizeof(cl_mem), (void *)&map_x.data));
-    args.push_back( std::make_pair( sizeof(cl_mem), (void *)&map_y.data));
+    int xmap_step = xmap.step / xmap.elemSize(), xmap_offset = xmap.offset / xmap.elemSize();
+    int ymap_step = ymap.step / ymap.elemSize(), ymap_offset = ymap.offset / ymap.elemSize();
+
+    std::vector< std::pair<size_t, const void *> > args;
+    args.push_back( std::make_pair( sizeof(cl_mem), (void *)&xmap.data));
+    args.push_back( std::make_pair( sizeof(cl_mem), (void *)&ymap.data));
     args.push_back( std::make_pair( sizeof(cl_mem), (void *)&KRT_mat.data));
     args.push_back( std::make_pair( sizeof(cl_int), (void *)&tl_u));
     args.push_back( std::make_pair( sizeof(cl_int), (void *)&tl_v));
-    args.push_back( std::make_pair( sizeof(cl_int), (void *)&map_x.cols));
-    args.push_back( std::make_pair( sizeof(cl_int), (void *)&map_x.rows));
-    args.push_back( std::make_pair( sizeof(cl_int), (void *)&map_x.step));
-    args.push_back( std::make_pair( sizeof(cl_int), (void *)&map_y.step));
+    args.push_back( std::make_pair( sizeof(cl_int), (void *)&xmap.cols));
+    args.push_back( std::make_pair( sizeof(cl_int), (void *)&xmap.rows));
+    args.push_back( std::make_pair( sizeof(cl_int), (void *)&xmap_step));
+    args.push_back( std::make_pair( sizeof(cl_int), (void *)&ymap_step));
+    args.push_back( std::make_pair( sizeof(cl_int), (void *)&xmap_offset));
+    args.push_back( std::make_pair( sizeof(cl_int), (void *)&ymap_offset));
     args.push_back( std::make_pair( sizeof(cl_float), (void *)&scale));
-=======
-    int xmap_step = xmap.step / xmap.elemSize(), xmap_offset = xmap.offset / xmap.elemSize();
-    int ymap_step = ymap.step / ymap.elemSize(), ymap_offset = ymap.offset / ymap.elemSize();
-
-    vector< pair<size_t, const void *> > args;
-    args.push_back( make_pair( sizeof(cl_mem), (void *)&xmap.data));
-    args.push_back( make_pair( sizeof(cl_mem), (void *)&ymap.data));
-    args.push_back( make_pair( sizeof(cl_mem), (void *)&KRT_mat.data));
-    args.push_back( make_pair( sizeof(cl_int), (void *)&tl_u));
-    args.push_back( make_pair( sizeof(cl_int), (void *)&tl_v));
-    args.push_back( make_pair( sizeof(cl_int), (void *)&xmap.cols));
-    args.push_back( make_pair( sizeof(cl_int), (void *)&xmap.rows));
-    args.push_back( make_pair( sizeof(cl_int), (void *)&xmap_step));
-    args.push_back( make_pair( sizeof(cl_int), (void *)&ymap_step));
-    args.push_back( make_pair( sizeof(cl_int), (void *)&xmap_offset));
-    args.push_back( make_pair( sizeof(cl_int), (void *)&ymap_offset));
-    args.push_back( make_pair( sizeof(cl_float), (void *)&scale));
->>>>>>> 7703b63c
 
     size_t globalThreads[3] = { xmap.cols, xmap.rows, 1 };
     size_t localThreads[3]  = { 32, 8, 1 };
@@ -134,39 +117,22 @@
     int tl_u = dst_roi.tl().x;
     int tl_v = dst_roi.tl().y;
 
-<<<<<<< HEAD
-    Context *clCxt = Context::getContext();
-    String kernelName = "buildWarpCylindricalMaps";
-    std::vector< std::pair<size_t, const void *> > args;
-
-    args.push_back( std::make_pair( sizeof(cl_mem), (void *)&map_x.data));
-    args.push_back( std::make_pair( sizeof(cl_mem), (void *)&map_y.data));
+    int xmap_step = xmap.step / xmap.elemSize(), xmap_offset = xmap.offset / xmap.elemSize();
+    int ymap_step = ymap.step / ymap.elemSize(), ymap_offset = ymap.offset / ymap.elemSize();
+
+    std::vector< std::pair<size_t, const void *> > args;
+    args.push_back( std::make_pair( sizeof(cl_mem), (void *)&xmap.data));
+    args.push_back( std::make_pair( sizeof(cl_mem), (void *)&ymap.data));
     args.push_back( std::make_pair( sizeof(cl_mem), (void *)&KR_oclMat.data));
     args.push_back( std::make_pair( sizeof(cl_int), (void *)&tl_u));
     args.push_back( std::make_pair( sizeof(cl_int), (void *)&tl_v));
-    args.push_back( std::make_pair( sizeof(cl_int), (void *)&map_x.cols));
-    args.push_back( std::make_pair( sizeof(cl_int), (void *)&map_x.rows));
-    args.push_back( std::make_pair( sizeof(cl_int), (void *)&map_x.step));
-    args.push_back( std::make_pair( sizeof(cl_int), (void *)&map_y.step));
+    args.push_back( std::make_pair( sizeof(cl_int), (void *)&xmap.cols));
+    args.push_back( std::make_pair( sizeof(cl_int), (void *)&xmap.rows));
+    args.push_back( std::make_pair( sizeof(cl_int), (void *)&xmap_step));
+    args.push_back( std::make_pair( sizeof(cl_int), (void *)&ymap_step));
+    args.push_back( std::make_pair( sizeof(cl_int), (void *)&xmap_offset));
+    args.push_back( std::make_pair( sizeof(cl_int), (void *)&ymap_offset));
     args.push_back( std::make_pair( sizeof(cl_float), (void *)&scale));
-=======
-    int xmap_step = xmap.step / xmap.elemSize(), xmap_offset = xmap.offset / xmap.elemSize();
-    int ymap_step = ymap.step / ymap.elemSize(), ymap_offset = ymap.offset / ymap.elemSize();
-
-    vector< pair<size_t, const void *> > args;
-    args.push_back( make_pair( sizeof(cl_mem), (void *)&xmap.data));
-    args.push_back( make_pair( sizeof(cl_mem), (void *)&ymap.data));
-    args.push_back( make_pair( sizeof(cl_mem), (void *)&KR_oclMat.data));
-    args.push_back( make_pair( sizeof(cl_int), (void *)&tl_u));
-    args.push_back( make_pair( sizeof(cl_int), (void *)&tl_v));
-    args.push_back( make_pair( sizeof(cl_int), (void *)&xmap.cols));
-    args.push_back( make_pair( sizeof(cl_int), (void *)&xmap.rows));
-    args.push_back( make_pair( sizeof(cl_int), (void *)&xmap_step));
-    args.push_back( make_pair( sizeof(cl_int), (void *)&ymap_step));
-    args.push_back( make_pair( sizeof(cl_int), (void *)&xmap_offset));
-    args.push_back( make_pair( sizeof(cl_int), (void *)&ymap_offset));
-    args.push_back( make_pair( sizeof(cl_float), (void *)&scale));
->>>>>>> 7703b63c
 
     size_t globalThreads[3] = { xmap.cols, xmap.rows, 1 };
     size_t localThreads[3]  = { 32, 8, 1 };
@@ -194,39 +160,22 @@
     int tl_u = dst_roi.tl().x;
     int tl_v = dst_roi.tl().y;
 
-<<<<<<< HEAD
-    Context *clCxt = Context::getContext();
-    String kernelName = "buildWarpSphericalMaps";
-    std::vector< std::pair<size_t, const void *> > args;
-
-    args.push_back( std::make_pair( sizeof(cl_mem), (void *)&map_x.data));
-    args.push_back( std::make_pair( sizeof(cl_mem), (void *)&map_y.data));
+    int xmap_step = xmap.step / xmap.elemSize(), xmap_offset = xmap.offset / xmap.elemSize();
+    int ymap_step = ymap.step / ymap.elemSize(), ymap_offset = ymap.offset / ymap.elemSize();
+
+    std::vector< std::pair<size_t, const void *> > args;
+    args.push_back( std::make_pair( sizeof(cl_mem), (void *)&xmap.data));
+    args.push_back( std::make_pair( sizeof(cl_mem), (void *)&ymap.data));
     args.push_back( std::make_pair( sizeof(cl_mem), (void *)&KR_oclMat.data));
     args.push_back( std::make_pair( sizeof(cl_int), (void *)&tl_u));
     args.push_back( std::make_pair( sizeof(cl_int), (void *)&tl_v));
-    args.push_back( std::make_pair( sizeof(cl_int), (void *)&map_x.cols));
-    args.push_back( std::make_pair( sizeof(cl_int), (void *)&map_x.rows));
-    args.push_back( std::make_pair( sizeof(cl_int), (void *)&map_x.step));
-    args.push_back( std::make_pair( sizeof(cl_int), (void *)&map_y.step));
+    args.push_back( std::make_pair( sizeof(cl_int), (void *)&xmap.cols));
+    args.push_back( std::make_pair( sizeof(cl_int), (void *)&xmap.rows));
+    args.push_back( std::make_pair( sizeof(cl_int), (void *)&xmap_step));
+    args.push_back( std::make_pair( sizeof(cl_int), (void *)&ymap_step));
+    args.push_back( std::make_pair( sizeof(cl_int), (void *)&xmap_offset));
+    args.push_back( std::make_pair( sizeof(cl_int), (void *)&ymap_offset));
     args.push_back( std::make_pair( sizeof(cl_float), (void *)&scale));
-=======
-    int xmap_step = xmap.step / xmap.elemSize(), xmap_offset = xmap.offset / xmap.elemSize();
-    int ymap_step = ymap.step / ymap.elemSize(), ymap_offset = ymap.offset / ymap.elemSize();
-
-    vector< pair<size_t, const void *> > args;
-    args.push_back( make_pair( sizeof(cl_mem), (void *)&xmap.data));
-    args.push_back( make_pair( sizeof(cl_mem), (void *)&ymap.data));
-    args.push_back( make_pair( sizeof(cl_mem), (void *)&KR_oclMat.data));
-    args.push_back( make_pair( sizeof(cl_int), (void *)&tl_u));
-    args.push_back( make_pair( sizeof(cl_int), (void *)&tl_v));
-    args.push_back( make_pair( sizeof(cl_int), (void *)&xmap.cols));
-    args.push_back( make_pair( sizeof(cl_int), (void *)&xmap.rows));
-    args.push_back( make_pair( sizeof(cl_int), (void *)&xmap_step));
-    args.push_back( make_pair( sizeof(cl_int), (void *)&ymap_step));
-    args.push_back( make_pair( sizeof(cl_int), (void *)&xmap_offset));
-    args.push_back( make_pair( sizeof(cl_int), (void *)&ymap_offset));
-    args.push_back( make_pair( sizeof(cl_float), (void *)&scale));
->>>>>>> 7703b63c
 
     size_t globalThreads[3] = { xmap.cols, xmap.rows, 1 };
     size_t localThreads[3]  = { 32, 8, 1 };
@@ -261,38 +210,20 @@
 
     oclMat coeffsOclMat(coeffsMat.reshape(1, 1));
 
-<<<<<<< HEAD
-    Context *clCxt = Context::getContext();
-    String kernelName = "buildWarpAffineMaps";
-    std::vector< std::pair<size_t, const void *> > args;
-
+    std::vector< std::pair<size_t, const void *> > args;
     args.push_back( std::make_pair( sizeof(cl_mem), (void *)&xmap.data));
     args.push_back( std::make_pair( sizeof(cl_mem), (void *)&ymap.data));
     args.push_back( std::make_pair( sizeof(cl_mem), (void *)&coeffsOclMat.data));
     args.push_back( std::make_pair( sizeof(cl_int), (void *)&xmap.cols));
     args.push_back( std::make_pair( sizeof(cl_int), (void *)&xmap.rows));
-    args.push_back( std::make_pair( sizeof(cl_int), (void *)&xmap.step));
-    args.push_back( std::make_pair( sizeof(cl_int), (void *)&ymap.step));
-
-    size_t globalThreads[3] = {xmap.cols, xmap.rows, 1};
-    size_t localThreads[3]  = {32, 8, 1};
-    openCLExecuteKernel(clCxt, &build_warps, kernelName, globalThreads, localThreads, args, -1, -1);
-=======
-    vector< pair<size_t, const void *> > args;
-    args.push_back( make_pair( sizeof(cl_mem), (void *)&xmap.data));
-    args.push_back( make_pair( sizeof(cl_mem), (void *)&ymap.data));
-    args.push_back( make_pair( sizeof(cl_mem), (void *)&coeffsOclMat.data));
-    args.push_back( make_pair( sizeof(cl_int), (void *)&xmap.cols));
-    args.push_back( make_pair( sizeof(cl_int), (void *)&xmap.rows));
-    args.push_back( make_pair( sizeof(cl_int), (void *)&xmap_step));
-    args.push_back( make_pair( sizeof(cl_int), (void *)&ymap_step));
-    args.push_back( make_pair( sizeof(cl_int), (void *)&xmap_offset));
-    args.push_back( make_pair( sizeof(cl_int), (void *)&ymap_offset));
+    args.push_back( std::make_pair( sizeof(cl_int), (void *)&xmap_step));
+    args.push_back( std::make_pair( sizeof(cl_int), (void *)&ymap_step));
+    args.push_back( std::make_pair( sizeof(cl_int), (void *)&xmap_offset));
+    args.push_back( std::make_pair( sizeof(cl_int), (void *)&ymap_offset));
 
     size_t globalThreads[3] = { xmap.cols, xmap.rows, 1 };
     size_t localThreads[3]  = { 32, 8, 1 };
     openCLExecuteKernel(Context::getContext(), &build_warps, "buildWarpAffineMaps", globalThreads, localThreads, args, -1, -1);
->>>>>>> 7703b63c
 }
 
 //////////////////////////////////////////////////////////////////////////////
@@ -320,35 +251,21 @@
 
     oclMat coeffsOclMat(coeffsMat.reshape(1, 1));
 
-<<<<<<< HEAD
-    Context *clCxt = Context::getContext();
-    String kernelName = "buildWarpPerspectiveMaps";
-    std::vector< std::pair<size_t, const void *> > args;
-
+    int xmap_step = xmap.step / xmap.elemSize(), xmap_offset = xmap.offset / xmap.elemSize();
+    int ymap_step = ymap.step / ymap.elemSize(), ymap_offset = ymap.offset / ymap.elemSize();
+
+    std::vector< std::pair<size_t, const void *> > args;
     args.push_back( std::make_pair( sizeof(cl_mem), (void *)&xmap.data));
     args.push_back( std::make_pair( sizeof(cl_mem), (void *)&ymap.data));
     args.push_back( std::make_pair( sizeof(cl_mem), (void *)&coeffsOclMat.data));
     args.push_back( std::make_pair( sizeof(cl_int), (void *)&xmap.cols));
     args.push_back( std::make_pair( sizeof(cl_int), (void *)&xmap.rows));
-    args.push_back( std::make_pair( sizeof(cl_int), (void *)&xmap.step));
-    args.push_back( std::make_pair( sizeof(cl_int), (void *)&ymap.step));
-=======
-    int xmap_step = xmap.step / xmap.elemSize(), xmap_offset = xmap.offset / xmap.elemSize();
-    int ymap_step = ymap.step / ymap.elemSize(), ymap_offset = ymap.offset / ymap.elemSize();
-
-    vector< pair<size_t, const void *> > args;
-    args.push_back( make_pair( sizeof(cl_mem), (void *)&xmap.data));
-    args.push_back( make_pair( sizeof(cl_mem), (void *)&ymap.data));
-    args.push_back( make_pair( sizeof(cl_mem), (void *)&coeffsOclMat.data));
-    args.push_back( make_pair( sizeof(cl_int), (void *)&xmap.cols));
-    args.push_back( make_pair( sizeof(cl_int), (void *)&xmap.rows));
-    args.push_back( make_pair( sizeof(cl_int), (void *)&xmap_step));
-    args.push_back( make_pair( sizeof(cl_int), (void *)&ymap_step));
-    args.push_back( make_pair( sizeof(cl_int), (void *)&xmap_offset));
-    args.push_back( make_pair( sizeof(cl_int), (void *)&ymap_offset));
-
-    size_t globalThreads[3] = { xmap.cols, xmap.rows, 1 };
->>>>>>> 7703b63c
+    args.push_back( std::make_pair( sizeof(cl_int), (void *)&xmap_step));
+    args.push_back( std::make_pair( sizeof(cl_int), (void *)&ymap_step));
+    args.push_back( std::make_pair( sizeof(cl_int), (void *)&xmap_offset));
+    args.push_back( std::make_pair( sizeof(cl_int), (void *)&ymap_offset));
+
+    size_t globalThreads[3] = { xmap.cols, xmap.rows, 1 };
 
     openCLExecuteKernel(Context::getContext(), &build_warps, "buildWarpPerspectiveMaps", globalThreads, NULL, args, -1, -1);
 }