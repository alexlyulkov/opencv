--- conflicted
+++ resolved
@@ -1174,19 +1174,13 @@
 
     switch( property_id )
     {
-<<<<<<< HEAD
     case CAP_PROP_POS_MSEC:
-        return 1000.0*(double)frame_number/get_fps();
+        if (picture_pts == AV_NOPTS_VALUE_)
+        {
+            return 0;
+        }
+        return (dts_to_sec(picture_pts) * 1000);
     case CAP_PROP_POS_FRAMES:
-=======
-    case CV_FFMPEG_CAP_PROP_POS_MSEC:
-        if (picture_pts == AV_NOPTS_VALUE_)
-        {
-            return 0;
-        }
-        return (dts_to_sec(picture_pts) * 1000);
-    case CV_FFMPEG_CAP_PROP_POS_FRAMES:
->>>>>>> 7c96857c
         return (double)frame_number;
     case CAP_PROP_POS_AVI_RATIO:
         return r2d(ic->streams[video_stream]->time_base);
