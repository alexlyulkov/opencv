--- conflicted
+++ resolved
@@ -2211,18 +2211,13 @@
         step = aligned_step;
     }
 
-<<<<<<< HEAD
     AVPixelFormat sw_pix_fmt = c->pix_fmt;
 #if USE_AV_HW_CODECS
     if (c->hw_frames_ctx)
         sw_pix_fmt = ((AVHWFramesContext*)c->hw_frames_ctx->data)->sw_format;
 #endif
     if ( sw_pix_fmt != input_pix_fmt ) {
-        assert( input_picture );
-=======
-    if ( c->pix_fmt != input_pix_fmt ) {
         CV_Assert( input_picture );
->>>>>>> 35ff9af6
         // let input_picture point to the raw data buffer of 'image'
         _opencv_ffmpeg_av_image_fill_arrays(input_picture, (uint8_t *) data,
                        (AVPixelFormat)input_pix_fmt, width, height);
@@ -2596,14 +2591,7 @@
 
     // alloc memory for context
     oc = avformat_alloc_context();
-<<<<<<< HEAD
-    assert (oc);
-=======
-#else
-    oc = av_alloc_format_context();
-#endif
-    CV_Assert (oc);
->>>>>>> 35ff9af6
+    CV_Assert(oc);
 
     /* set file name */
     oc->oformat = fmt;
