--- conflicted
+++ resolved
@@ -1535,251 +1535,6 @@
     return Py_BuildValue("(ddd)", p.x, p.y, p.z);
 }
 
-<<<<<<< HEAD
-template<typename _Tp> struct pyopencvVecConverter
-{
-    typedef typename DataType<_Tp>::channel_type _Cp;
-    static inline bool copyOneItem(PyObject *obj, size_t start, int channels, _Cp * data)
-    {
-        for(size_t j = 0; (int)j < channels; j++ )
-        {
-            SafeSeqItem sub_item_wrap(obj, start + j);
-            PyObject* item_ij = sub_item_wrap.item;
-            if( PyInt_Check(item_ij))
-            {
-                int v = (int)PyInt_AsLong(item_ij);
-                if( v == -1 && PyErr_Occurred() )
-                    return false;
-                data[j] = saturate_cast<_Cp>(v);
-            }
-            else if( PyLong_Check(item_ij))
-            {
-                int v = (int)PyLong_AsLong(item_ij);
-                if( v == -1 && PyErr_Occurred() )
-                    return false;
-                data[j] = saturate_cast<_Cp>(v);
-            }
-            else if( PyFloat_Check(item_ij))
-            {
-                double v = PyFloat_AsDouble(item_ij);
-                if( PyErr_Occurred() )
-                    return false;
-                data[j] = saturate_cast<_Cp>(v);
-            }
-            else
-                return false;
-        }
-        return true;
-    }
-    static bool to(PyObject* obj, std::vector<_Tp>& value, const ArgInfo& info)
-    {
-        if(!obj || obj == Py_None)
-            return true;
-        if (PyArray_Check(obj))
-        {
-            Mat m;
-            pyopencv_to(obj, m, info);
-            m.copyTo(value);
-            return true;
-        }
-        else if (PySequence_Check(obj))
-        {
-            const int type = traits::Type<_Tp>::value;
-            const int depth = CV_MAT_DEPTH(type), channels = CV_MAT_CN(type);
-            size_t i, n = PySequence_Size(obj);
-            value.resize(n);
-            for (i = 0; i < n; i++ )
-            {
-                SafeSeqItem item_wrap(obj, i);
-                PyObject* item = item_wrap.item;
-                _Cp* data = (_Cp*)&value[i];
-
-                if( channels == 2 && PyComplex_Check(item) )
-                {
-                    data[0] = saturate_cast<_Cp>(PyComplex_RealAsDouble(item));
-                    data[1] = saturate_cast<_Cp>(PyComplex_ImagAsDouble(item));
-                }
-                else if( channels > 1 )
-                {
-                    if( PyArray_Check(item))
-                    {
-                        Mat src;
-                        pyopencv_to(item, src, info);
-                        if( src.dims != 2 || src.channels() != 1 ||
-                           ((src.cols != 1 || src.rows != channels) &&
-                            (src.cols != channels || src.rows != 1)))
-                            break;
-                        Mat dst(src.rows, src.cols, depth, data);
-                        src.convertTo(dst, type);
-                        if( dst.data != (uchar*)data )
-                            break;
-                    }
-                    else if (PySequence_Check(item))
-                    {
-                        if (!copyOneItem(item, 0, channels, data))
-                            break;
-                    }
-                    else
-                    {
-                        break;
-                    }
-                }
-                else if (channels == 1)
-                {
-                    if (!copyOneItem(obj, i, channels, data))
-                        break;
-                }
-                else
-                {
-                    break;
-                }
-            }
-            if (i != n)
-            {
-                failmsg("Can't convert vector element for '%s', index=%d", info.name, i);
-            }
-            return i == n;
-        }
-        failmsg("Can't convert object to vector for '%s', unsupported type", info.name);
-        return false;
-    }
-
-    static PyObject* from(const std::vector<_Tp>& value)
-    {
-        if(value.empty())
-            return PyTuple_New(0);
-        int type = traits::Type<_Tp>::value;
-        int depth = CV_MAT_DEPTH(type), channels = CV_MAT_CN(type);
-        Mat src((int)value.size(), channels, depth, (uchar*)&value[0]);
-        return pyopencv_from(src);
-    }
-};
-
-template<typename _Tp>
-bool pyopencv_to(PyObject* obj, std::vector<_Tp>& value, const ArgInfo& info)
-{
-    return pyopencvVecConverter<_Tp>::to(obj, value, info);
-}
-
-template<typename _Tp>
-PyObject* pyopencv_from(const std::vector<_Tp>& value)
-{
-    return pyopencvVecConverter<_Tp>::from(value);
-}
-
-template<typename _Tp> static inline bool pyopencv_to_generic_vec(PyObject* obj, std::vector<_Tp>& value, const ArgInfo& info)
-{
-    if(!obj || obj == Py_None)
-       return true;
-    if (!PySequence_Check(obj))
-        return false;
-    size_t n = PySequence_Size(obj);
-    value.resize(n);
-    for(size_t i = 0; i < n; i++ )
-    {
-        SafeSeqItem item_wrap(obj, i);
-        if(!pyopencv_to(item_wrap.item, value[i], info))
-            return false;
-    }
-    return true;
-}
-
-template<> inline bool pyopencv_to_generic_vec(PyObject* obj, std::vector<bool>& value, const ArgInfo& info)
-{
-    if(!obj || obj == Py_None)
-       return true;
-    if (!PySequence_Check(obj))
-        return false;
-    size_t n = PySequence_Size(obj);
-    value.resize(n);
-    for(size_t i = 0; i < n; i++ )
-    {
-        SafeSeqItem item_wrap(obj, i);
-        bool elem{};
-        if(!pyopencv_to(item_wrap.item, elem, info))
-            return false;
-        value[i] = elem;
-    }
-    return true;
-}
-
-template<typename _Tp> static inline PyObject* pyopencv_from_generic_vec(const std::vector<_Tp>& value)
-{
-    int i, n = (int)value.size();
-    PyObject* seq = PyList_New(n);
-    for( i = 0; i < n; i++ )
-    {
-        _Tp elem = value[i];
-        PyObject* item = pyopencv_from(elem);
-        if(!item)
-            break;
-        PyList_SetItem(seq, i, item);
-    }
-    if( i < n )
-    {
-        Py_DECREF(seq);
-        return 0;
-    }
-    return seq;
-}
-
-template<> inline PyObject* pyopencv_from_generic_vec(const std::vector<bool>& value)
-{
-    int i, n = (int)value.size();
-    PyObject* seq = PyList_New(n);
-    for( i = 0; i < n; i++ )
-    {
-        bool elem = value[i];
-        PyObject* item = pyopencv_from(elem);
-        if(!item)
-            break;
-        PyList_SetItem(seq, i, item);
-    }
-    if( i < n )
-    {
-        Py_DECREF(seq);
-        return 0;
-    }
-    return seq;
-}
-
-template<std::size_t I = 0, typename... Tp>
-inline typename std::enable_if<I == sizeof...(Tp), void>::type
-convert_to_python_tuple(const std::tuple<Tp...>&, PyObject*) {  }
-
-template<std::size_t I = 0, typename... Tp>
-inline typename std::enable_if<I < sizeof...(Tp), void>::type
-convert_to_python_tuple(const std::tuple<Tp...>& cpp_tuple, PyObject* py_tuple)
-{
-    PyObject* item = pyopencv_from(std::get<I>(cpp_tuple));
-
-    if (!item)
-        return;
-
-    PyTuple_SetItem(py_tuple, I, item);
-    convert_to_python_tuple<I + 1, Tp...>(cpp_tuple, py_tuple);
-}
-
-
-template<typename... Ts>
-PyObject* pyopencv_from(const std::tuple<Ts...>& cpp_tuple)
-{
-    size_t size = sizeof...(Ts);
-    PyObject* py_tuple = PyTuple_New(size);
-    convert_to_python_tuple(cpp_tuple, py_tuple);
-    size_t actual_size = PyTuple_Size(py_tuple);
-
-    if (actual_size < size)
-    {
-        Py_DECREF(py_tuple);
-        return NULL;
-    }
-
-    return py_tuple;
-}
-
-=======
->>>>>>> 7c23ec90
 template<>
 PyObject* pyopencv_from(const std::pair<int, double>& src)
 {
@@ -1958,6 +1713,34 @@
     return true;
 }
 
+template<> inline bool pyopencv_to_generic_vec(PyObject* obj, std::vector<bool>& value, const ArgInfo& info)
+{
+    if (!obj || obj == Py_None)
+    {
+        return true;
+    }
+    if (!PySequence_Check(obj))
+    {
+        failmsg("Can't parse '%s'. Input argument doesn't provide sequence protocol", info.name);
+        return false;
+    }
+    const size_t n = static_cast<size_t>(PySequence_Size(obj));
+    value.resize(n);
+    for (size_t i = 0; i < n; i++)
+    {
+        SafeSeqItem item_wrap(obj, i);
+        bool elem{};
+        if (!pyopencv_to(item_wrap.item, elem, info))
+        {
+            failmsg("Can't parse '%s'. Sequence item with index %lu has a wrong type", info.name, i);
+            return false;
+        }
+        value[i] = elem;
+    }
+    return true;
+}
+
+
 template <typename Tp>
 static PyObject* pyopencv_from_generic_vec(const std::vector<Tp>& value)
 {
@@ -1973,6 +1756,59 @@
         }
     }
     return seq.release();
+}
+
+template<> inline PyObject* pyopencv_from_generic_vec(const std::vector<bool>& value)
+{
+    Py_ssize_t n = static_cast<Py_ssize_t>(value.size());
+    PySafeObject seq(PyTuple_New(n));
+    for (Py_ssize_t i = 0; i < n; i++)
+    {
+        bool elem = value[i];
+        PyObject* item = pyopencv_from(elem);
+        // If item can't be assigned - PyTuple_SetItem raises exception and returns -1.
+        if (!item || PyTuple_SetItem(seq, i, item) == -1)
+        {
+            return NULL;
+        }
+    }
+    return seq.release();
+}
+
+
+template<std::size_t I = 0, typename... Tp>
+inline typename std::enable_if<I == sizeof...(Tp), void>::type
+convert_to_python_tuple(const std::tuple<Tp...>&, PyObject*) {  }
+
+template<std::size_t I = 0, typename... Tp>
+inline typename std::enable_if<I < sizeof...(Tp), void>::type
+convert_to_python_tuple(const std::tuple<Tp...>& cpp_tuple, PyObject* py_tuple)
+{
+    PyObject* item = pyopencv_from(std::get<I>(cpp_tuple));
+
+    if (!item)
+        return;
+
+    PyTuple_SetItem(py_tuple, I, item);
+    convert_to_python_tuple<I + 1, Tp...>(cpp_tuple, py_tuple);
+}
+
+
+template<typename... Ts>
+PyObject* pyopencv_from(const std::tuple<Ts...>& cpp_tuple)
+{
+    size_t size = sizeof...(Ts);
+    PyObject* py_tuple = PyTuple_New(size);
+    convert_to_python_tuple(cpp_tuple, py_tuple);
+    size_t actual_size = PyTuple_Size(py_tuple);
+
+    if (actual_size < size)
+    {
+        Py_DECREF(py_tuple);
+        return NULL;
+    }
+
+    return py_tuple;
 }
 
 template <typename Tp>
