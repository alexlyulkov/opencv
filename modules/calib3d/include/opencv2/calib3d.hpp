/*M///////////////////////////////////////////////////////////////////////////////////////
//
//  IMPORTANT: READ BEFORE DOWNLOADING, COPYING, INSTALLING OR USING.
//
//  By downloading, copying, installing or using the software you agree to this license.
//  If you do not agree to this license, do not download, install,
//  copy or use the software.
//
//
//                          License Agreement
//                For Open Source Computer Vision Library
//
// Copyright (C) 2000-2008, Intel Corporation, all rights reserved.
// Copyright (C) 2009, Willow Garage Inc., all rights reserved.
// Copyright (C) 2013, OpenCV Foundation, all rights reserved.
// Third party copyrights are property of their respective owners.
//
// Redistribution and use in source and binary forms, with or without modification,
// are permitted provided that the following conditions are met:
//
//   * Redistribution's of source code must retain the above copyright notice,
//     this list of conditions and the following disclaimer.
//
//   * Redistribution's in binary form must reproduce the above copyright notice,
//     this list of conditions and the following disclaimer in the documentation
//     and/or other materials provided with the distribution.
//
//   * The name of the copyright holders may not be used to endorse or promote products
//     derived from this software without specific prior written permission.
//
// This software is provided by the copyright holders and contributors "as is" and
// any express or implied warranties, including, but not limited to, the implied
// warranties of merchantability and fitness for a particular purpose are disclaimed.
// In no event shall the Intel Corporation or contributors be liable for any direct,
// indirect, incidental, special, exemplary, or consequential damages
// (including, but not limited to, procurement of substitute goods or services;
// loss of use, data, or profits; or business interruption) however caused
// and on any theory of liability, whether in contract, strict liability,
// or tort (including negligence or otherwise) arising in any way out of
// the use of this software, even if advised of the possibility of such damage.
//
//M*/

#ifndef OPENCV_CALIB3D_HPP
#define OPENCV_CALIB3D_HPP

#include "opencv2/core.hpp"
#include "opencv2/core/types.hpp"
#include "opencv2/features2d.hpp"
#include "opencv2/core/affine.hpp"

/**
  @defgroup calib3d Camera Calibration and 3D Reconstruction

The functions in this section use a so-called pinhole camera model. The view of a scene
is obtained by projecting a scene's 3D point \f$P_w\f$ into the image plane using a perspective
transformation which forms the corresponding pixel \f$p\f$. Both \f$P_w\f$ and \f$p\f$ are
represented in homogeneous coordinates, i.e. as 3D and 2D homogeneous vector respectively. You will
find a brief introduction to projective geometry, homogeneous vectors and homogeneous
transformations at the end of this section's introduction. For more succinct notation, we often drop
the 'homogeneous' and say vector instead of homogeneous vector.

The distortion-free projective transformation given by a  pinhole camera model is shown below.

\f[s \; p = A \begin{bmatrix} R|t \end{bmatrix} P_w,\f]

where \f$P_w\f$ is a 3D point expressed with respect to the world coordinate system,
\f$p\f$ is a 2D pixel in the image plane, \f$A\f$ is the camera intrinsic matrix,
\f$R\f$ and \f$t\f$ are the rotation and translation that describe the change of coordinates from
world to camera coordinate systems (or camera frame) and \f$s\f$ is the projective transformation's
arbitrary scaling and not part of the camera model.

The camera intrinsic matrix \f$A\f$ (notation used as in @cite Zhang2000 and also generally notated
as \f$K\f$) projects 3D points given in the camera coordinate system to 2D pixel coordinates, i.e.

\f[p = A P_c.\f]

The camera intrinsic matrix \f$A\f$ is composed of the focal lengths \f$f_x\f$ and \f$f_y\f$, which are
expressed in pixel units, and the principal point \f$(c_x, c_y)\f$, that is usually close to the
image center:

\f[A = \vecthreethree{f_x}{0}{c_x}{0}{f_y}{c_y}{0}{0}{1},\f]

and thus

\f[s \vecthree{u}{v}{1} = \vecthreethree{f_x}{0}{c_x}{0}{f_y}{c_y}{0}{0}{1} \vecthree{X_c}{Y_c}{Z_c}.\f]

The matrix of intrinsic parameters does not depend on the scene viewed. So, once estimated, it can
be re-used as long as the focal length is fixed (in case of a zoom lens). Thus, if an image from the
camera is scaled by a factor, all of these parameters need to be scaled (multiplied/divided,
respectively) by the same factor.

The joint rotation-translation matrix \f$[R|t]\f$ is the matrix product of a projective
transformation and a homogeneous transformation. The 3-by-4 projective transformation maps 3D points
represented in camera coordinates to 2D points in the image plane and represented in normalized
camera coordinates \f$x' = X_c / Z_c\f$ and \f$y' = Y_c / Z_c\f$:

\f[Z_c \begin{bmatrix}
x' \\
y' \\
1
\end{bmatrix} = \begin{bmatrix}
1 & 0 & 0 & 0 \\
0 & 1 & 0 & 0 \\
0 & 0 & 1 & 0
\end{bmatrix}
\begin{bmatrix}
X_c \\
Y_c \\
Z_c \\
1
\end{bmatrix}.\f]

The homogeneous transformation is encoded by the extrinsic parameters \f$R\f$ and \f$t\f$ and
represents the change of basis from world coordinate system \f$w\f$ to the camera coordinate sytem
\f$c\f$. Thus, given the representation of the point \f$P\f$ in world coordinates, \f$P_w\f$, we
obtain \f$P\f$'s representation in the camera coordinate system, \f$P_c\f$, by

\f[P_c = \begin{bmatrix}
R & t \\
0 & 1
\end{bmatrix} P_w,\f]

This homogeneous transformation is composed out of \f$R\f$, a 3-by-3 rotation matrix, and \f$t\f$, a
3-by-1 translation vector:

\f[\begin{bmatrix}
R & t \\
0 & 1
\end{bmatrix} = \begin{bmatrix}
r_{11} & r_{12} & r_{13} & t_x \\
r_{21} & r_{22} & r_{23} & t_y \\
r_{31} & r_{32} & r_{33} & t_z \\
0 & 0 & 0 & 1
\end{bmatrix},
\f]

and therefore

\f[\begin{bmatrix}
X_c \\
Y_c \\
Z_c \\
1
\end{bmatrix} = \begin{bmatrix}
r_{11} & r_{12} & r_{13} & t_x \\
r_{21} & r_{22} & r_{23} & t_y \\
r_{31} & r_{32} & r_{33} & t_z \\
0 & 0 & 0 & 1
\end{bmatrix}
\begin{bmatrix}
X_w \\
Y_w \\
Z_w \\
1
\end{bmatrix}.\f]

Combining the projective transformation and the homogeneous transformation, we obtain the projective
transformation that maps 3D points in world coordinates into 2D points in the image plane and in
normalized camera coordinates:

\f[Z_c \begin{bmatrix}
x' \\
y' \\
1
\end{bmatrix} = \begin{bmatrix} R|t \end{bmatrix} \begin{bmatrix}
X_w \\
Y_w \\
Z_w \\
1
\end{bmatrix} = \begin{bmatrix}
r_{11} & r_{12} & r_{13} & t_x \\
r_{21} & r_{22} & r_{23} & t_y \\
r_{31} & r_{32} & r_{33} & t_z
\end{bmatrix}
\begin{bmatrix}
X_w \\
Y_w \\
Z_w \\
1
\end{bmatrix},\f]

with \f$x' = X_c / Z_c\f$ and \f$y' = Y_c / Z_c\f$. Putting the equations for instrincs and extrinsics together, we can write out
\f$s \; p = A \begin{bmatrix} R|t \end{bmatrix} P_w\f$ as

\f[s \vecthree{u}{v}{1} = \vecthreethree{f_x}{0}{c_x}{0}{f_y}{c_y}{0}{0}{1}
\begin{bmatrix}
r_{11} & r_{12} & r_{13} & t_x \\
r_{21} & r_{22} & r_{23} & t_y \\
r_{31} & r_{32} & r_{33} & t_z
\end{bmatrix}
\begin{bmatrix}
X_w \\
Y_w \\
Z_w \\
1
\end{bmatrix}.\f]

If \f$Z_c \ne 0\f$, the transformation above is equivalent to the following,

\f[\begin{bmatrix}
u \\
v
\end{bmatrix} = \begin{bmatrix}
f_x X_c/Z_c + c_x \\
f_y Y_c/Z_c + c_y
\end{bmatrix}\f]

with

\f[\vecthree{X_c}{Y_c}{Z_c} = \begin{bmatrix}
R|t
\end{bmatrix} \begin{bmatrix}
X_w \\
Y_w \\
Z_w \\
1
\end{bmatrix}.\f]

The following figure illustrates the pinhole camera model.

![Pinhole camera model](pics/pinhole_camera_model.png)

Real lenses usually have some distortion, mostly radial distortion, and slight tangential distortion.
So, the above model is extended as:

\f[\begin{bmatrix}
u \\
v
\end{bmatrix} = \begin{bmatrix}
f_x x'' + c_x \\
f_y y'' + c_y
\end{bmatrix}\f]

where

\f[\begin{bmatrix}
x'' \\
y''
\end{bmatrix} = \begin{bmatrix}
x' \frac{1 + k_1 r^2 + k_2 r^4 + k_3 r^6}{1 + k_4 r^2 + k_5 r^4 + k_6 r^6} + 2 p_1 x' y' + p_2(r^2 + 2 x'^2) + s_1 r^2 + s_2 r^4 \\
y' \frac{1 + k_1 r^2 + k_2 r^4 + k_3 r^6}{1 + k_4 r^2 + k_5 r^4 + k_6 r^6} + p_1 (r^2 + 2 y'^2) + 2 p_2 x' y' + s_3 r^2 + s_4 r^4 \\
\end{bmatrix}\f]

with

\f[r^2 = x'^2 + y'^2\f]

and

\f[\begin{bmatrix}
x'\\
y'
\end{bmatrix} = \begin{bmatrix}
X_c/Z_c \\
Y_c/Z_c
\end{bmatrix},\f]

if \f$Z_c \ne 0\f$.

The distortion parameters are the radial coefficients \f$k_1\f$, \f$k_2\f$, \f$k_3\f$, \f$k_4\f$, \f$k_5\f$, and \f$k_6\f$
,\f$p_1\f$ and \f$p_2\f$ are the tangential distortion coefficients, and \f$s_1\f$, \f$s_2\f$, \f$s_3\f$, and \f$s_4\f$,
are the thin prism distortion coefficients. Higher-order coefficients are not considered in OpenCV.

The next figures show two common types of radial distortion: barrel distortion
(\f$ 1 + k_1 r^2 + k_2 r^4 + k_3 r^6 \f$ monotonically decreasing)
and pincushion distortion (\f$ 1 + k_1 r^2 + k_2 r^4 + k_3 r^6 \f$ monotonically increasing).
Radial distortion is always monotonic for real lenses,
and if the estimator produces a non-monotonic result,
this should be considered a calibration failure.
More generally, radial distortion must be monotonic and the distortion function must be bijective.
A failed estimation result may look deceptively good near the image center
but will work poorly in e.g. AR/SFM applications.
The optimization method used in OpenCV camera calibration does not include these constraints as
the framework does not support the required integer programming and polynomial inequalities.
See [issue #15992](https://github.com/opencv/opencv/issues/15992) for additional information.

![](pics/distortion_examples.png)
![](pics/distortion_examples2.png)

In some cases, the image sensor may be tilted in order to focus an oblique plane in front of the
camera (Scheimpflug principle). This can be useful for particle image velocimetry (PIV) or
triangulation with a laser fan. The tilt causes a perspective distortion of \f$x''\f$ and
\f$y''\f$. This distortion can be modeled in the following way, see e.g. @cite Louhichi07.

\f[\begin{bmatrix}
u \\
v
\end{bmatrix} = \begin{bmatrix}
f_x x''' + c_x \\
f_y y''' + c_y
\end{bmatrix},\f]

where

\f[s\vecthree{x'''}{y'''}{1} =
\vecthreethree{R_{33}(\tau_x, \tau_y)}{0}{-R_{13}(\tau_x, \tau_y)}
{0}{R_{33}(\tau_x, \tau_y)}{-R_{23}(\tau_x, \tau_y)}
{0}{0}{1} R(\tau_x, \tau_y) \vecthree{x''}{y''}{1}\f]

and the matrix \f$R(\tau_x, \tau_y)\f$ is defined by two rotations with angular parameter
\f$\tau_x\f$ and \f$\tau_y\f$, respectively,

\f[
R(\tau_x, \tau_y) =
\vecthreethree{\cos(\tau_y)}{0}{-\sin(\tau_y)}{0}{1}{0}{\sin(\tau_y)}{0}{\cos(\tau_y)}
\vecthreethree{1}{0}{0}{0}{\cos(\tau_x)}{\sin(\tau_x)}{0}{-\sin(\tau_x)}{\cos(\tau_x)} =
\vecthreethree{\cos(\tau_y)}{\sin(\tau_y)\sin(\tau_x)}{-\sin(\tau_y)\cos(\tau_x)}
{0}{\cos(\tau_x)}{\sin(\tau_x)}
{\sin(\tau_y)}{-\cos(\tau_y)\sin(\tau_x)}{\cos(\tau_y)\cos(\tau_x)}.
\f]

In the functions below the coefficients are passed or returned as

\f[(k_1, k_2, p_1, p_2[, k_3[, k_4, k_5, k_6 [, s_1, s_2, s_3, s_4[, \tau_x, \tau_y]]]])\f]

vector. That is, if the vector contains four elements, it means that \f$k_3=0\f$ . The distortion
coefficients do not depend on the scene viewed. Thus, they also belong to the intrinsic camera
parameters. And they remain the same regardless of the captured image resolution. If, for example, a
camera has been calibrated on images of 320 x 240 resolution, absolutely the same distortion
coefficients can be used for 640 x 480 images from the same camera while \f$f_x\f$, \f$f_y\f$,
\f$c_x\f$, and \f$c_y\f$ need to be scaled appropriately.

The functions below use the above model to do the following:

-   Project 3D points to the image plane given intrinsic and extrinsic parameters.
-   Compute extrinsic parameters given intrinsic parameters, a few 3D points, and their
projections.
-   Estimate intrinsic and extrinsic camera parameters from several views of a known calibration
pattern (every view is described by several 3D-2D point correspondences).
-   Estimate the relative position and orientation of the stereo camera "heads" and compute the
*rectification* transformation that makes the camera optical axes parallel.

<B> Homogeneous Coordinates </B><br>
Homogeneous Coordinates are a system of coordinates that are used in projective geometry. Their use
allows to represent points at infinity by finite coordinates and simplifies formulas when compared
to the cartesian counterparts, e.g. they have the advantage that affine transformations can be
expressed as linear homogeneous transformation.

One obtains the homogeneous vector \f$P_h\f$ by appending a 1 along an n-dimensional cartesian
vector \f$P\f$ e.g. for a 3D cartesian vector the mapping \f$P \rightarrow P_h\f$ is:

\f[\begin{bmatrix}
X \\
Y \\
Z
\end{bmatrix} \rightarrow \begin{bmatrix}
X \\
Y \\
Z \\
1
\end{bmatrix}.\f]

For the inverse mapping \f$P_h \rightarrow P\f$, one divides all elements of the homogeneous vector
by its last element, e.g. for a 3D homogeneous vector one gets its 2D cartesian counterpart by:

\f[\begin{bmatrix}
X \\
Y \\
W
\end{bmatrix} \rightarrow \begin{bmatrix}
X / W \\
Y / W
\end{bmatrix},\f]

if \f$W \ne 0\f$.

Due to this mapping, all multiples \f$k P_h\f$, for \f$k \ne 0\f$, of a homogeneous point represent
the same point \f$P_h\f$. An intuitive understanding of this property is that under a projective
transformation, all multiples of \f$P_h\f$ are mapped to the same point. This is the physical
observation one does for pinhole cameras, as all points along a ray through the camera's pinhole are
projected to the same image point, e.g. all points along the red ray in the image of the pinhole
camera model above would be mapped to the same image coordinate. This property is also the source
for the scale ambiguity s in the equation of the pinhole camera model.

As mentioned, by using homogeneous coordinates we can express any change of basis parameterized by
\f$R\f$ and \f$t\f$ as a linear transformation, e.g. for the change of basis from coordinate system
0 to coordinate system 1 becomes:

\f[P_1 = R P_0 + t \rightarrow P_{h_1} = \begin{bmatrix}
R & t \\
0 & 1
\end{bmatrix} P_{h_0}.\f]

@note
    -   Many functions in this module take a camera intrinsic matrix as an input parameter. Although all
        functions assume the same structure of this parameter, they may name it differently. The
        parameter's description, however, will be clear in that a camera intrinsic matrix with the structure
        shown above is required.
    -   A calibration sample for 3 cameras in a horizontal position can be found at
        opencv_source_code/samples/cpp/3calibration.cpp
    -   A calibration sample based on a sequence of images can be found at
        opencv_source_code/samples/cpp/calibration.cpp
    -   A calibration sample in order to do 3D reconstruction can be found at
        opencv_source_code/samples/cpp/build3dmodel.cpp
    -   A calibration example on stereo calibration can be found at
        opencv_source_code/samples/cpp/stereo_calib.cpp
    -   A calibration example on stereo matching can be found at
        opencv_source_code/samples/cpp/stereo_match.cpp
    -   (Python) A camera calibration sample can be found at
        opencv_source_code/samples/python/calibrate.py

  @{
    @defgroup calib3d_fisheye Fisheye camera model

    Definitions: Let P be a point in 3D of coordinates X in the world reference frame (stored in the
    matrix X) The coordinate vector of P in the camera reference frame is:

    \f[Xc = R X + T\f]

    where R is the rotation matrix corresponding to the rotation vector om: R = rodrigues(om); call x, y
    and z the 3 coordinates of Xc:

    \f[x = Xc_1 \\ y = Xc_2 \\ z = Xc_3\f]

    The pinhole projection coordinates of P is [a; b] where

    \f[a = x / z \ and \ b = y / z \\ r^2 = a^2 + b^2 \\ \theta = atan(r)\f]

    Fisheye distortion:

    \f[\theta_d = \theta (1 + k_1 \theta^2 + k_2 \theta^4 + k_3 \theta^6 + k_4 \theta^8)\f]

    The distorted point coordinates are [x'; y'] where

    \f[x' = (\theta_d / r) a \\ y' = (\theta_d / r) b \f]

    Finally, conversion into pixel coordinates: The final pixel coordinates vector [u; v] where:

    \f[u = f_x (x' + \alpha y') + c_x \\
    v = f_y y' + c_y\f]

    Summary:
    Generic camera model @cite Kannala2006 with perspective projection and without distortion correction

    @defgroup calib3d_c C API

  @}
 */

namespace cv
{

//! @addtogroup calib3d
//! @{

//! type of the robust estimation algorithm
enum { LMEDS  = 4,  //!< least-median of squares algorithm
       RANSAC = 8,  //!< RANSAC algorithm
       RHO    = 16, //!< RHO algorithm
       USAC_DEFAULT  = 32, //!< USAC algorithm, default settings
       USAC_PARALLEL = 33, //!< USAC, parallel version
       USAC_FM_8PTS = 34,  //!< USAC, fundamental matrix 8 points
       USAC_FAST = 35,     //!< USAC, fast settings
       USAC_ACCURATE = 36, //!< USAC, accurate settings
       USAC_PROSAC = 37,   //!< USAC, sorted points, runs PROSAC
       USAC_MAGSAC = 38    //!< USAC, runs MAGSAC++
     };

enum SolvePnPMethod {
    SOLVEPNP_ITERATIVE   = 0, //!< Pose refinement using non-linear Levenberg-Marquardt minimization scheme @cite Madsen04 @cite Eade13 \n
                              //!< Initial solution for non-planar "objectPoints" needs at least 6 points and uses the DLT algorithm. \n
                              //!< Initial solution for planar "objectPoints" needs at least 4 points and uses pose from homography decomposition.
    SOLVEPNP_EPNP        = 1, //!< EPnP: Efficient Perspective-n-Point Camera Pose Estimation @cite lepetit2009epnp
    SOLVEPNP_P3P         = 2, //!< Complete Solution Classification for the Perspective-Three-Point Problem @cite gao2003complete
    SOLVEPNP_DLS         = 3, //!< **Broken implementation. Using this flag will fallback to EPnP.** \n
                              //!< A Direct Least-Squares (DLS) Method for PnP @cite hesch2011direct
    SOLVEPNP_UPNP        = 4, //!< **Broken implementation. Using this flag will fallback to EPnP.** \n
                              //!< Exhaustive Linearization for Robust Camera Pose and Focal Length Estimation @cite penate2013exhaustive
    SOLVEPNP_AP3P        = 5, //!< An Efficient Algebraic Solution to the Perspective-Three-Point Problem @cite Ke17
    SOLVEPNP_IPPE        = 6, //!< Infinitesimal Plane-Based Pose Estimation @cite Collins14 \n
                              //!< Object points must be coplanar.
    SOLVEPNP_IPPE_SQUARE = 7, //!< Infinitesimal Plane-Based Pose Estimation @cite Collins14 \n
                              //!< This is a special case suitable for marker pose estimation.\n
                              //!< 4 coplanar object points must be defined in the following order:
                              //!<   - point 0: [-squareLength / 2,  squareLength / 2, 0]
                              //!<   - point 1: [ squareLength / 2,  squareLength / 2, 0]
                              //!<   - point 2: [ squareLength / 2, -squareLength / 2, 0]
                              //!<   - point 3: [-squareLength / 2, -squareLength / 2, 0]
    SOLVEPNP_SQPNP       = 8, //!< SQPnP: A Consistently Fast and Globally OptimalSolution to the Perspective-n-Point Problem @cite Terzakis2020SQPnP
#ifndef CV_DOXYGEN
    SOLVEPNP_MAX_COUNT        //!< Used for count
#endif
};

enum { CALIB_CB_ADAPTIVE_THRESH = 1,
       CALIB_CB_NORMALIZE_IMAGE = 2,
       CALIB_CB_FILTER_QUADS    = 4,
       CALIB_CB_FAST_CHECK      = 8,
       CALIB_CB_EXHAUSTIVE      = 16,
       CALIB_CB_ACCURACY        = 32,
       CALIB_CB_LARGER          = 64,
       CALIB_CB_MARKER          = 128
     };

enum { CALIB_CB_SYMMETRIC_GRID  = 1,
       CALIB_CB_ASYMMETRIC_GRID = 2,
       CALIB_CB_CLUSTERING      = 4
     };

enum { CALIB_NINTRINSIC          = 18,
       CALIB_USE_INTRINSIC_GUESS = 0x00001,
       CALIB_FIX_ASPECT_RATIO    = 0x00002,
       CALIB_FIX_PRINCIPAL_POINT = 0x00004,
       CALIB_ZERO_TANGENT_DIST   = 0x00008,
       CALIB_FIX_FOCAL_LENGTH    = 0x00010,
       CALIB_FIX_K1              = 0x00020,
       CALIB_FIX_K2              = 0x00040,
       CALIB_FIX_K3              = 0x00080,
       CALIB_FIX_K4              = 0x00800,
       CALIB_FIX_K5              = 0x01000,
       CALIB_FIX_K6              = 0x02000,
       CALIB_RATIONAL_MODEL      = 0x04000,
       CALIB_THIN_PRISM_MODEL    = 0x08000,
       CALIB_FIX_S1_S2_S3_S4     = 0x10000,
       CALIB_TILTED_MODEL        = 0x40000,
       CALIB_FIX_TAUX_TAUY       = 0x80000,
       CALIB_USE_QR              = 0x100000, //!< use QR instead of SVD decomposition for solving. Faster but potentially less precise
       CALIB_FIX_TANGENT_DIST    = 0x200000,
       // only for stereo
       CALIB_FIX_INTRINSIC       = 0x00100,
       CALIB_SAME_FOCAL_LENGTH   = 0x00200,
       // for stereo rectification
       CALIB_ZERO_DISPARITY      = 0x00400,
       CALIB_USE_LU              = (1 << 17), //!< use LU instead of SVD decomposition for solving. much faster but potentially less precise
       CALIB_USE_EXTRINSIC_GUESS = (1 << 22)  //!< for stereoCalibrate
     };

//! the algorithm for finding fundamental matrix
enum { FM_7POINT = 1, //!< 7-point algorithm
       FM_8POINT = 2, //!< 8-point algorithm
       FM_LMEDS  = 4, //!< least-median algorithm. 7-point algorithm is used.
       FM_RANSAC = 8  //!< RANSAC algorithm. It needs at least 15 points. 7-point algorithm is used.
     };

enum HandEyeCalibrationMethod
{
    CALIB_HAND_EYE_TSAI         = 0, //!< A New Technique for Fully Autonomous and Efficient 3D Robotics Hand/Eye Calibration @cite Tsai89
    CALIB_HAND_EYE_PARK         = 1, //!< Robot Sensor Calibration: Solving AX = XB on the Euclidean Group @cite Park94
    CALIB_HAND_EYE_HORAUD       = 2, //!< Hand-eye Calibration @cite Horaud95
    CALIB_HAND_EYE_ANDREFF      = 3, //!< On-line Hand-Eye Calibration @cite Andreff99
    CALIB_HAND_EYE_DANIILIDIS   = 4  //!< Hand-Eye Calibration Using Dual Quaternions @cite Daniilidis98
};

enum RobotWorldHandEyeCalibrationMethod
{
    CALIB_ROBOT_WORLD_HAND_EYE_SHAH = 0, //!< Solving the robot-world/hand-eye calibration problem using the kronecker product @cite Shah2013SolvingTR
    CALIB_ROBOT_WORLD_HAND_EYE_LI   = 1  //!< Simultaneous robot-world and hand-eye calibration using dual-quaternions and kronecker product @cite Li2010SimultaneousRA
};

enum SamplingMethod { SAMPLING_UNIFORM, SAMPLING_PROGRESSIVE_NAPSAC, SAMPLING_NAPSAC,
        SAMPLING_PROSAC };
enum LocalOptimMethod {LOCAL_OPTIM_NULL, LOCAL_OPTIM_INNER_LO, LOCAL_OPTIM_INNER_AND_ITER_LO,
        LOCAL_OPTIM_GC, LOCAL_OPTIM_SIGMA};
enum ScoreMethod {SCORE_METHOD_RANSAC, SCORE_METHOD_MSAC, SCORE_METHOD_MAGSAC, SCORE_METHOD_LMEDS};
enum NeighborSearchMethod { NEIGH_FLANN_KNN, NEIGH_GRID, NEIGH_FLANN_RADIUS };

struct CV_EXPORTS_W_SIMPLE UsacParams
{ // in alphabetical order
    CV_WRAP UsacParams();
    CV_PROP_RW double confidence;
    CV_PROP_RW bool isParallel;
    CV_PROP_RW int loIterations;
    CV_PROP_RW LocalOptimMethod loMethod;
    CV_PROP_RW int loSampleSize;
    CV_PROP_RW int maxIterations;
    CV_PROP_RW NeighborSearchMethod neighborsSearch;
    CV_PROP_RW int randomGeneratorState;
    CV_PROP_RW SamplingMethod sampler;
    CV_PROP_RW ScoreMethod score;
    CV_PROP_RW double threshold;
};

/** @brief Converts a rotation matrix to a rotation vector or vice versa.

@param src Input rotation vector (3x1 or 1x3) or rotation matrix (3x3).
@param dst Output rotation matrix (3x3) or rotation vector (3x1 or 1x3), respectively.
@param jacobian Optional output Jacobian matrix, 3x9 or 9x3, which is a matrix of partial
derivatives of the output array components with respect to the input array components.

\f[\begin{array}{l} \theta \leftarrow norm(r) \\ r  \leftarrow r/ \theta \\ R =  \cos(\theta) I + (1- \cos{\theta} ) r r^T +  \sin(\theta) \vecthreethree{0}{-r_z}{r_y}{r_z}{0}{-r_x}{-r_y}{r_x}{0} \end{array}\f]

Inverse transformation can be also done easily, since

\f[\sin ( \theta ) \vecthreethree{0}{-r_z}{r_y}{r_z}{0}{-r_x}{-r_y}{r_x}{0} = \frac{R - R^T}{2}\f]

A rotation vector is a convenient and most compact representation of a rotation matrix (since any
rotation matrix has just 3 degrees of freedom). The representation is used in the global 3D geometry
optimization procedures like @ref calibrateCamera, @ref stereoCalibrate, or @ref solvePnP .

@note More information about the computation of the derivative of a 3D rotation matrix with respect to its exponential coordinate
can be found in:
    - A Compact Formula for the Derivative of a 3-D Rotation in Exponential Coordinates, Guillermo Gallego, Anthony J. Yezzi @cite Gallego2014ACF

@note Useful information on SE(3) and Lie Groups can be found in:
    - A tutorial on SE(3) transformation parameterizations and on-manifold optimization, Jose-Luis Blanco @cite blanco2010tutorial
    - Lie Groups for 2D and 3D Transformation, Ethan Eade @cite Eade17
    - A micro Lie theory for state estimation in robotics, Joan Solà, Jérémie Deray, Dinesh Atchuthan @cite Sol2018AML
 */
CV_EXPORTS_W void Rodrigues( InputArray src, OutputArray dst, OutputArray jacobian = noArray() );



/** Levenberg-Marquardt solver. Starting with the specified vector of parameters it
    optimizes the target vector criteria "err"
    (finds local minima of each target vector component absolute value).

    When needed, it calls user-provided callback.
*/
class CV_EXPORTS LMSolver : public Algorithm
{
public:
    class CV_EXPORTS Callback
    {
    public:
        virtual ~Callback() {}
        /**
         computes error and Jacobian for the specified vector of parameters

         @param param the current vector of parameters
         @param err output vector of errors: err_i = actual_f_i - ideal_f_i
         @param J output Jacobian: J_ij = d(err_i)/d(param_j)

         when J=noArray(), it means that it does not need to be computed.
         Dimensionality of error vector and param vector can be different.
         The callback should explicitly allocate (with "create" method) each output array
         (unless it's noArray()).
        */
        virtual bool compute(InputArray param, OutputArray err, OutputArray J) const = 0;
    };

    /**
       Runs Levenberg-Marquardt algorithm using the passed vector of parameters as the start point.
       The final vector of parameters (whether the algorithm converged or not) is stored at the same
       vector. The method returns the number of iterations used. If it's equal to the previously specified
       maxIters, there is a big chance the algorithm did not converge.

       @param param initial/final vector of parameters.

       Note that the dimensionality of parameter space is defined by the size of param vector,
       and the dimensionality of optimized criteria is defined by the size of err vector
       computed by the callback.
    */
    virtual int run(InputOutputArray param) const = 0;

    /**
       Sets the maximum number of iterations
       @param maxIters the number of iterations
    */
    virtual void setMaxIters(int maxIters) = 0;
    /**
       Retrieves the current maximum number of iterations
    */
    virtual int getMaxIters() const = 0;

    /**
       Creates Levenberg-Marquard solver

       @param cb callback
       @param maxIters maximum number of iterations that can be further
         modified using setMaxIters() method.
    */
    static Ptr<LMSolver> create(const Ptr<LMSolver::Callback>& cb, int maxIters);
    static Ptr<LMSolver> create(const Ptr<LMSolver::Callback>& cb, int maxIters, double eps);
};



/** @example samples/cpp/tutorial_code/features2D/Homography/pose_from_homography.cpp
An example program about pose estimation from coplanar points

Check @ref tutorial_homography "the corresponding tutorial" for more details
*/

/** @brief Finds a perspective transformation between two planes.

@param srcPoints Coordinates of the points in the original plane, a matrix of the type CV_32FC2
or vector\<Point2f\> .
@param dstPoints Coordinates of the points in the target plane, a matrix of the type CV_32FC2 or
a vector\<Point2f\> .
@param method Method used to compute a homography matrix. The following methods are possible:
-   **0** - a regular method using all the points, i.e., the least squares method
-   @ref RANSAC - RANSAC-based robust method
-   @ref LMEDS - Least-Median robust method
-   @ref RHO - PROSAC-based robust method
@param ransacReprojThreshold Maximum allowed reprojection error to treat a point pair as an inlier
(used in the RANSAC and RHO methods only). That is, if
\f[\| \texttt{dstPoints} _i -  \texttt{convertPointsHomogeneous} ( \texttt{H} * \texttt{srcPoints} _i) \|_2  >  \texttt{ransacReprojThreshold}\f]
then the point \f$i\f$ is considered as an outlier. If srcPoints and dstPoints are measured in pixels,
it usually makes sense to set this parameter somewhere in the range of 1 to 10.
@param mask Optional output mask set by a robust method ( RANSAC or LMeDS ). Note that the input
mask values are ignored.
@param maxIters The maximum number of RANSAC iterations.
@param confidence Confidence level, between 0 and 1.

The function finds and returns the perspective transformation \f$H\f$ between the source and the
destination planes:

\f[s_i  \vecthree{x'_i}{y'_i}{1} \sim H  \vecthree{x_i}{y_i}{1}\f]

so that the back-projection error

\f[\sum _i \left ( x'_i- \frac{h_{11} x_i + h_{12} y_i + h_{13}}{h_{31} x_i + h_{32} y_i + h_{33}} \right )^2+ \left ( y'_i- \frac{h_{21} x_i + h_{22} y_i + h_{23}}{h_{31} x_i + h_{32} y_i + h_{33}} \right )^2\f]

is minimized. If the parameter method is set to the default value 0, the function uses all the point
pairs to compute an initial homography estimate with a simple least-squares scheme.

However, if not all of the point pairs ( \f$srcPoints_i\f$, \f$dstPoints_i\f$ ) fit the rigid perspective
transformation (that is, there are some outliers), this initial estimate will be poor. In this case,
you can use one of the three robust methods. The methods RANSAC, LMeDS and RHO try many different
random subsets of the corresponding point pairs (of four pairs each, collinear pairs are discarded), estimate the homography matrix
using this subset and a simple least-squares algorithm, and then compute the quality/goodness of the
computed homography (which is the number of inliers for RANSAC or the least median re-projection error for
LMeDS). The best subset is then used to produce the initial estimate of the homography matrix and
the mask of inliers/outliers.

Regardless of the method, robust or not, the computed homography matrix is refined further (using
inliers only in case of a robust method) with the Levenberg-Marquardt method to reduce the
re-projection error even more.

The methods RANSAC and RHO can handle practically any ratio of outliers but need a threshold to
distinguish inliers from outliers. The method LMeDS does not need any threshold but it works
correctly only when there are more than 50% of inliers. Finally, if there are no outliers and the
noise is rather small, use the default method (method=0).

The function is used to find initial intrinsic and extrinsic matrices. Homography matrix is
determined up to a scale. Thus, it is normalized so that \f$h_{33}=1\f$. Note that whenever an \f$H\f$ matrix
cannot be estimated, an empty one will be returned.

@sa
getAffineTransform, estimateAffine2D, estimateAffinePartial2D, getPerspectiveTransform, warpPerspective,
perspectiveTransform
 */
CV_EXPORTS_W Mat findHomography( InputArray srcPoints, InputArray dstPoints,
                                 int method = 0, double ransacReprojThreshold = 3,
                                 OutputArray mask=noArray(), const int maxIters = 2000,
                                 const double confidence = 0.995);

/** @overload */
CV_EXPORTS Mat findHomography( InputArray srcPoints, InputArray dstPoints,
                               OutputArray mask, int method = 0, double ransacReprojThreshold = 3 );


CV_EXPORTS_W Mat findHomography(InputArray srcPoints, InputArray dstPoints, OutputArray mask,
                   const UsacParams &params);

/** @brief Computes an RQ decomposition of 3x3 matrices.

@param src 3x3 input matrix.
@param mtxR Output 3x3 upper-triangular matrix.
@param mtxQ Output 3x3 orthogonal matrix.
@param Qx Optional output 3x3 rotation matrix around x-axis.
@param Qy Optional output 3x3 rotation matrix around y-axis.
@param Qz Optional output 3x3 rotation matrix around z-axis.

The function computes a RQ decomposition using the given rotations. This function is used in
#decomposeProjectionMatrix to decompose the left 3x3 submatrix of a projection matrix into a camera
and a rotation matrix.

It optionally returns three rotation matrices, one for each axis, and the three Euler angles in
degrees (as the return value) that could be used in OpenGL. Note, there is always more than one
sequence of rotations about the three principal axes that results in the same orientation of an
object, e.g. see @cite Slabaugh . Returned tree rotation matrices and corresponding three Euler angles
are only one of the possible solutions.
 */
CV_EXPORTS_W Vec3d RQDecomp3x3( InputArray src, OutputArray mtxR, OutputArray mtxQ,
                                OutputArray Qx = noArray(),
                                OutputArray Qy = noArray(),
                                OutputArray Qz = noArray());

/** @brief Decomposes a projection matrix into a rotation matrix and a camera intrinsic matrix.

@param projMatrix 3x4 input projection matrix P.
@param cameraMatrix Output 3x3 camera intrinsic matrix \f$\cameramatrix{A}\f$.
@param rotMatrix Output 3x3 external rotation matrix R.
@param transVect Output 4x1 translation vector T.
@param rotMatrixX Optional 3x3 rotation matrix around x-axis.
@param rotMatrixY Optional 3x3 rotation matrix around y-axis.
@param rotMatrixZ Optional 3x3 rotation matrix around z-axis.
@param eulerAngles Optional three-element vector containing three Euler angles of rotation in
degrees.

The function computes a decomposition of a projection matrix into a calibration and a rotation
matrix and the position of a camera.

It optionally returns three rotation matrices, one for each axis, and three Euler angles that could
be used in OpenGL. Note, there is always more than one sequence of rotations about the three
principal axes that results in the same orientation of an object, e.g. see @cite Slabaugh . Returned
tree rotation matrices and corresponding three Euler angles are only one of the possible solutions.

The function is based on RQDecomp3x3 .
 */
CV_EXPORTS_W void decomposeProjectionMatrix( InputArray projMatrix, OutputArray cameraMatrix,
                                             OutputArray rotMatrix, OutputArray transVect,
                                             OutputArray rotMatrixX = noArray(),
                                             OutputArray rotMatrixY = noArray(),
                                             OutputArray rotMatrixZ = noArray(),
                                             OutputArray eulerAngles =noArray() );

/** @brief Computes partial derivatives of the matrix product for each multiplied matrix.

@param A First multiplied matrix.
@param B Second multiplied matrix.
@param dABdA First output derivative matrix d(A\*B)/dA of size
\f$\texttt{A.rows*B.cols} \times {A.rows*A.cols}\f$ .
@param dABdB Second output derivative matrix d(A\*B)/dB of size
\f$\texttt{A.rows*B.cols} \times {B.rows*B.cols}\f$ .

The function computes partial derivatives of the elements of the matrix product \f$A*B\f$ with regard to
the elements of each of the two input matrices. The function is used to compute the Jacobian
matrices in #stereoCalibrate but can also be used in any other similar optimization function.
 */
CV_EXPORTS_W void matMulDeriv( InputArray A, InputArray B, OutputArray dABdA, OutputArray dABdB );

/** @brief Combines two rotation-and-shift transformations.

@param rvec1 First rotation vector.
@param tvec1 First translation vector.
@param rvec2 Second rotation vector.
@param tvec2 Second translation vector.
@param rvec3 Output rotation vector of the superposition.
@param tvec3 Output translation vector of the superposition.
@param dr3dr1 Optional output derivative of rvec3 with regard to rvec1
@param dr3dt1 Optional output derivative of rvec3 with regard to tvec1
@param dr3dr2 Optional output derivative of rvec3 with regard to rvec2
@param dr3dt2 Optional output derivative of rvec3 with regard to tvec2
@param dt3dr1 Optional output derivative of tvec3 with regard to rvec1
@param dt3dt1 Optional output derivative of tvec3 with regard to tvec1
@param dt3dr2 Optional output derivative of tvec3 with regard to rvec2
@param dt3dt2 Optional output derivative of tvec3 with regard to tvec2

The functions compute:

\f[\begin{array}{l} \texttt{rvec3} =  \mathrm{rodrigues} ^{-1} \left ( \mathrm{rodrigues} ( \texttt{rvec2} )  \cdot \mathrm{rodrigues} ( \texttt{rvec1} ) \right )  \\ \texttt{tvec3} =  \mathrm{rodrigues} ( \texttt{rvec2} )  \cdot \texttt{tvec1} +  \texttt{tvec2} \end{array} ,\f]

where \f$\mathrm{rodrigues}\f$ denotes a rotation vector to a rotation matrix transformation, and
\f$\mathrm{rodrigues}^{-1}\f$ denotes the inverse transformation. See Rodrigues for details.

Also, the functions can compute the derivatives of the output vectors with regards to the input
vectors (see matMulDeriv ). The functions are used inside #stereoCalibrate but can also be used in
your own code where Levenberg-Marquardt or another gradient-based solver is used to optimize a
function that contains a matrix multiplication.
 */
CV_EXPORTS_W void composeRT( InputArray rvec1, InputArray tvec1,
                             InputArray rvec2, InputArray tvec2,
                             OutputArray rvec3, OutputArray tvec3,
                             OutputArray dr3dr1 = noArray(), OutputArray dr3dt1 = noArray(),
                             OutputArray dr3dr2 = noArray(), OutputArray dr3dt2 = noArray(),
                             OutputArray dt3dr1 = noArray(), OutputArray dt3dt1 = noArray(),
                             OutputArray dt3dr2 = noArray(), OutputArray dt3dt2 = noArray() );

/** @brief Projects 3D points to an image plane.

@param objectPoints Array of object points expressed wrt. the world coordinate frame. A 3xN/Nx3
1-channel or 1xN/Nx1 3-channel (or vector\<Point3f\> ), where N is the number of points in the view.
@param rvec The rotation vector (@ref Rodrigues) that, together with tvec, performs a change of
basis from world to camera coordinate system, see @ref calibrateCamera for details.
@param tvec The translation vector, see parameter description above.
@param cameraMatrix Camera intrinsic matrix \f$\cameramatrix{A}\f$ .
@param distCoeffs Input vector of distortion coefficients
\f$\distcoeffs\f$ . If the vector is empty, the zero distortion coefficients are assumed.
@param imagePoints Output array of image points, 1xN/Nx1 2-channel, or
vector\<Point2f\> .
@param jacobian Optional output 2Nx(10+\<numDistCoeffs\>) jacobian matrix of derivatives of image
points with respect to components of the rotation vector, translation vector, focal lengths,
coordinates of the principal point and the distortion coefficients. In the old interface different
components of the jacobian are returned via different output parameters.
@param aspectRatio Optional "fixed aspect ratio" parameter. If the parameter is not 0, the
function assumes that the aspect ratio (\f$f_x / f_y\f$) is fixed and correspondingly adjusts the
jacobian matrix.

The function computes the 2D projections of 3D points to the image plane, given intrinsic and
extrinsic camera parameters. Optionally, the function computes Jacobians -matrices of partial
derivatives of image points coordinates (as functions of all the input parameters) with respect to
the particular parameters, intrinsic and/or extrinsic. The Jacobians are used during the global
optimization in @ref calibrateCamera, @ref solvePnP, and @ref stereoCalibrate. The function itself
can also be used to compute a re-projection error, given the current intrinsic and extrinsic
parameters.

@note By setting rvec = tvec = \f$[0, 0, 0]\f$, or by setting cameraMatrix to a 3x3 identity matrix,
or by passing zero distortion coefficients, one can get various useful partial cases of the
function. This means, one can compute the distorted coordinates for a sparse set of points or apply
a perspective transformation (and also compute the derivatives) in the ideal zero-distortion setup.
 */
CV_EXPORTS_W void projectPoints( InputArray objectPoints,
                                 InputArray rvec, InputArray tvec,
                                 InputArray cameraMatrix, InputArray distCoeffs,
                                 OutputArray imagePoints,
                                 OutputArray jacobian = noArray(),
                                 double aspectRatio = 0 );

/** @example samples/cpp/tutorial_code/features2D/Homography/homography_from_camera_displacement.cpp
An example program about homography from the camera displacement

Check @ref tutorial_homography "the corresponding tutorial" for more details
*/

/** @brief Finds an object pose from 3D-2D point correspondences.

@see @ref calib3d_solvePnP

This function returns the rotation and the translation vectors that transform a 3D point expressed in the object
coordinate frame to the camera coordinate frame, using different methods:
- P3P methods (@ref SOLVEPNP_P3P, @ref SOLVEPNP_AP3P): need 4 input points to return a unique solution.
- @ref SOLVEPNP_IPPE Input points must be >= 4 and object points must be coplanar.
- @ref SOLVEPNP_IPPE_SQUARE Special case suitable for marker pose estimation.
Number of input points must be 4. Object points must be defined in the following order:
  - point 0: [-squareLength / 2,  squareLength / 2, 0]
  - point 1: [ squareLength / 2,  squareLength / 2, 0]
  - point 2: [ squareLength / 2, -squareLength / 2, 0]
  - point 3: [-squareLength / 2, -squareLength / 2, 0]
- for all the other flags, number of input points must be >= 4 and object points can be in any configuration.

@param objectPoints Array of object points in the object coordinate space, Nx3 1-channel or
1xN/Nx1 3-channel, where N is the number of points. vector\<Point3d\> can be also passed here.
@param imagePoints Array of corresponding image points, Nx2 1-channel or 1xN/Nx1 2-channel,
where N is the number of points. vector\<Point2d\> can be also passed here.
@param cameraMatrix Input camera intrinsic matrix \f$\cameramatrix{A}\f$ .
@param distCoeffs Input vector of distortion coefficients
\f$\distcoeffs\f$. If the vector is NULL/empty, the zero distortion coefficients are
assumed.
@param rvec Output rotation vector (see @ref Rodrigues ) that, together with tvec, brings points from
the model coordinate system to the camera coordinate system.
@param tvec Output translation vector.
@param useExtrinsicGuess Parameter used for #SOLVEPNP_ITERATIVE. If true (1), the function uses
the provided rvec and tvec values as initial approximations of the rotation and translation
vectors, respectively, and further optimizes them.
@param flags Method for solving a PnP problem: see @ref calib3d_solvePnP_flags

More information about Perspective-n-Points is described in @ref calib3d_solvePnP

@note
   -   An example of how to use solvePnP for planar augmented reality can be found at
        opencv_source_code/samples/python/plane_ar.py
   -   If you are using Python:
        - Numpy array slices won't work as input because solvePnP requires contiguous
        arrays (enforced by the assertion using cv::Mat::checkVector() around line 55 of
        modules/calib3d/src/solvepnp.cpp version 2.4.9)
        - The P3P algorithm requires image points to be in an array of shape (N,1,2) due
        to its calling of #undistortPoints (around line 75 of modules/calib3d/src/solvepnp.cpp version 2.4.9)
        which requires 2-channel information.
        - Thus, given some data D = np.array(...) where D.shape = (N,M), in order to use a subset of
        it as, e.g., imagePoints, one must effectively copy it into a new array: imagePoints =
        np.ascontiguousarray(D[:,:2]).reshape((N,1,2))
   -   The methods @ref SOLVEPNP_DLS and @ref SOLVEPNP_UPNP cannot be used as the current implementations are
       unstable and sometimes give completely wrong results. If you pass one of these two
       flags, @ref SOLVEPNP_EPNP method will be used instead.
   -   The minimum number of points is 4 in the general case. In the case of @ref SOLVEPNP_P3P and @ref SOLVEPNP_AP3P
       methods, it is required to use exactly 4 points (the first 3 points are used to estimate all the solutions
       of the P3P problem, the last one is used to retain the best solution that minimizes the reprojection error).
   -   With @ref SOLVEPNP_ITERATIVE method and `useExtrinsicGuess=true`, the minimum number of points is 3 (3 points
       are sufficient to compute a pose but there are up to 4 solutions). The initial solution should be close to the
       global solution to converge.
   -   With @ref SOLVEPNP_IPPE input points must be >= 4 and object points must be coplanar.
   -   With @ref SOLVEPNP_IPPE_SQUARE this is a special case suitable for marker pose estimation.
       Number of input points must be 4. Object points must be defined in the following order:
         - point 0: [-squareLength / 2,  squareLength / 2, 0]
         - point 1: [ squareLength / 2,  squareLength / 2, 0]
         - point 2: [ squareLength / 2, -squareLength / 2, 0]
         - point 3: [-squareLength / 2, -squareLength / 2, 0]
    -  With @ref SOLVEPNP_SQPNP input points must be >= 3
 */
CV_EXPORTS_W bool solvePnP( InputArray objectPoints, InputArray imagePoints,
                            InputArray cameraMatrix, InputArray distCoeffs,
                            OutputArray rvec, OutputArray tvec,
                            bool useExtrinsicGuess = false, int flags = SOLVEPNP_ITERATIVE );

/** @brief Finds an object pose from 3D-2D point correspondences using the RANSAC scheme.

@see @ref calib3d_solvePnP

@param objectPoints Array of object points in the object coordinate space, Nx3 1-channel or
1xN/Nx1 3-channel, where N is the number of points. vector\<Point3d\> can be also passed here.
@param imagePoints Array of corresponding image points, Nx2 1-channel or 1xN/Nx1 2-channel,
where N is the number of points. vector\<Point2d\> can be also passed here.
@param cameraMatrix Input camera intrinsic matrix \f$\cameramatrix{A}\f$ .
@param distCoeffs Input vector of distortion coefficients
\f$\distcoeffs\f$. If the vector is NULL/empty, the zero distortion coefficients are
assumed.
@param rvec Output rotation vector (see @ref Rodrigues ) that, together with tvec, brings points from
the model coordinate system to the camera coordinate system.
@param tvec Output translation vector.
@param useExtrinsicGuess Parameter used for @ref SOLVEPNP_ITERATIVE. If true (1), the function uses
the provided rvec and tvec values as initial approximations of the rotation and translation
vectors, respectively, and further optimizes them.
@param iterationsCount Number of iterations.
@param reprojectionError Inlier threshold value used by the RANSAC procedure. The parameter value
is the maximum allowed distance between the observed and computed point projections to consider it
an inlier.
@param confidence The probability that the algorithm produces a useful result.
@param inliers Output vector that contains indices of inliers in objectPoints and imagePoints .
@param flags Method for solving a PnP problem (see @ref solvePnP ).

The function estimates an object pose given a set of object points, their corresponding image
projections, as well as the camera intrinsic matrix and the distortion coefficients. This function finds such
a pose that minimizes reprojection error, that is, the sum of squared distances between the observed
projections imagePoints and the projected (using @ref projectPoints ) objectPoints. The use of RANSAC
makes the function resistant to outliers.

@note
   -   An example of how to use solvePNPRansac for object detection can be found at
        opencv_source_code/samples/cpp/tutorial_code/calib3d/real_time_pose_estimation/
   -   The default method used to estimate the camera pose for the Minimal Sample Sets step
       is #SOLVEPNP_EPNP. Exceptions are:
         - if you choose #SOLVEPNP_P3P or #SOLVEPNP_AP3P, these methods will be used.
         - if the number of input points is equal to 4, #SOLVEPNP_P3P is used.
   -   The method used to estimate the camera pose using all the inliers is defined by the
       flags parameters unless it is equal to #SOLVEPNP_P3P or #SOLVEPNP_AP3P. In this case,
       the method #SOLVEPNP_EPNP will be used instead.
 */
CV_EXPORTS_W bool solvePnPRansac( InputArray objectPoints, InputArray imagePoints,
                                  InputArray cameraMatrix, InputArray distCoeffs,
                                  OutputArray rvec, OutputArray tvec,
                                  bool useExtrinsicGuess = false, int iterationsCount = 100,
                                  float reprojectionError = 8.0, double confidence = 0.99,
                                  OutputArray inliers = noArray(), int flags = SOLVEPNP_ITERATIVE );


/*
Finds rotation and translation vector.
If cameraMatrix is given then run P3P. Otherwise run linear P6P and output cameraMatrix too.
*/
CV_EXPORTS_W bool solvePnPRansac( InputArray objectPoints, InputArray imagePoints,
                     InputOutputArray cameraMatrix, InputArray distCoeffs,
                     OutputArray rvec, OutputArray tvec, OutputArray inliers,
                     const UsacParams &params=UsacParams());

/** @brief Finds an object pose from 3 3D-2D point correspondences.

@see @ref calib3d_solvePnP

@param objectPoints Array of object points in the object coordinate space, 3x3 1-channel or
1x3/3x1 3-channel. vector\<Point3f\> can be also passed here.
@param imagePoints Array of corresponding image points, 3x2 1-channel or 1x3/3x1 2-channel.
 vector\<Point2f\> can be also passed here.
@param cameraMatrix Input camera intrinsic matrix \f$\cameramatrix{A}\f$ .
@param distCoeffs Input vector of distortion coefficients
\f$\distcoeffs\f$. If the vector is NULL/empty, the zero distortion coefficients are
assumed.
@param rvecs Output rotation vectors (see @ref Rodrigues ) that, together with tvecs, brings points from
the model coordinate system to the camera coordinate system. A P3P problem has up to 4 solutions.
@param tvecs Output translation vectors.
@param flags Method for solving a P3P problem:
-   @ref SOLVEPNP_P3P Method is based on the paper of X.S. Gao, X.-R. Hou, J. Tang, H.-F. Chang
"Complete Solution Classification for the Perspective-Three-Point Problem" (@cite gao2003complete).
-   @ref SOLVEPNP_AP3P Method is based on the paper of T. Ke and S. Roumeliotis.
"An Efficient Algebraic Solution to the Perspective-Three-Point Problem" (@cite Ke17).

The function estimates the object pose given 3 object points, their corresponding image
projections, as well as the camera intrinsic matrix and the distortion coefficients.

@note
The solutions are sorted by reprojection errors (lowest to highest).
 */
CV_EXPORTS_W int solveP3P( InputArray objectPoints, InputArray imagePoints,
                           InputArray cameraMatrix, InputArray distCoeffs,
                           OutputArrayOfArrays rvecs, OutputArrayOfArrays tvecs,
                           int flags );

/** @brief Refine a pose (the translation and the rotation that transform a 3D point expressed in the object coordinate frame
to the camera coordinate frame) from a 3D-2D point correspondences and starting from an initial solution.

@see @ref calib3d_solvePnP

@param objectPoints Array of object points in the object coordinate space, Nx3 1-channel or 1xN/Nx1 3-channel,
where N is the number of points. vector\<Point3d\> can also be passed here.
@param imagePoints Array of corresponding image points, Nx2 1-channel or 1xN/Nx1 2-channel,
where N is the number of points. vector\<Point2d\> can also be passed here.
@param cameraMatrix Input camera intrinsic matrix \f$\cameramatrix{A}\f$ .
@param distCoeffs Input vector of distortion coefficients
\f$\distcoeffs\f$. If the vector is NULL/empty, the zero distortion coefficients are
assumed.
@param rvec Input/Output rotation vector (see @ref Rodrigues ) that, together with tvec, brings points from
the model coordinate system to the camera coordinate system. Input values are used as an initial solution.
@param tvec Input/Output translation vector. Input values are used as an initial solution.
@param criteria Criteria when to stop the Levenberg-Marquard iterative algorithm.

The function refines the object pose given at least 3 object points, their corresponding image
projections, an initial solution for the rotation and translation vector,
as well as the camera intrinsic matrix and the distortion coefficients.
The function minimizes the projection error with respect to the rotation and the translation vectors, according
to a Levenberg-Marquardt iterative minimization @cite Madsen04 @cite Eade13 process.
 */
CV_EXPORTS_W void solvePnPRefineLM( InputArray objectPoints, InputArray imagePoints,
                                    InputArray cameraMatrix, InputArray distCoeffs,
                                    InputOutputArray rvec, InputOutputArray tvec,
                                    TermCriteria criteria = TermCriteria(TermCriteria::EPS + TermCriteria::COUNT, 20, FLT_EPSILON));

/** @brief Refine a pose (the translation and the rotation that transform a 3D point expressed in the object coordinate frame
to the camera coordinate frame) from a 3D-2D point correspondences and starting from an initial solution.

@see @ref calib3d_solvePnP

@param objectPoints Array of object points in the object coordinate space, Nx3 1-channel or 1xN/Nx1 3-channel,
where N is the number of points. vector\<Point3d\> can also be passed here.
@param imagePoints Array of corresponding image points, Nx2 1-channel or 1xN/Nx1 2-channel,
where N is the number of points. vector\<Point2d\> can also be passed here.
@param cameraMatrix Input camera intrinsic matrix \f$\cameramatrix{A}\f$ .
@param distCoeffs Input vector of distortion coefficients
\f$\distcoeffs\f$. If the vector is NULL/empty, the zero distortion coefficients are
assumed.
@param rvec Input/Output rotation vector (see @ref Rodrigues ) that, together with tvec, brings points from
the model coordinate system to the camera coordinate system. Input values are used as an initial solution.
@param tvec Input/Output translation vector. Input values are used as an initial solution.
@param criteria Criteria when to stop the Levenberg-Marquard iterative algorithm.
@param VVSlambda Gain for the virtual visual servoing control law, equivalent to the \f$\alpha\f$
gain in the Damped Gauss-Newton formulation.

The function refines the object pose given at least 3 object points, their corresponding image
projections, an initial solution for the rotation and translation vector,
as well as the camera intrinsic matrix and the distortion coefficients.
The function minimizes the projection error with respect to the rotation and the translation vectors, using a
virtual visual servoing (VVS) @cite Chaumette06 @cite Marchand16 scheme.
 */
CV_EXPORTS_W void solvePnPRefineVVS( InputArray objectPoints, InputArray imagePoints,
                                     InputArray cameraMatrix, InputArray distCoeffs,
                                     InputOutputArray rvec, InputOutputArray tvec,
                                     TermCriteria criteria = TermCriteria(TermCriteria::EPS + TermCriteria::COUNT, 20, FLT_EPSILON),
                                     double VVSlambda = 1);

/** @brief Finds an object pose from 3D-2D point correspondences.

@see @ref calib3d_solvePnP

This function returns a list of all the possible solutions (a solution is a <rotation vector, translation vector>
couple), depending on the number of input points and the chosen method:
- P3P methods (@ref SOLVEPNP_P3P, @ref SOLVEPNP_AP3P): 3 or 4 input points. Number of returned solutions can be between 0 and 4 with 3 input points.
- @ref SOLVEPNP_IPPE Input points must be >= 4 and object points must be coplanar. Returns 2 solutions.
- @ref SOLVEPNP_IPPE_SQUARE Special case suitable for marker pose estimation.
Number of input points must be 4 and 2 solutions are returned. Object points must be defined in the following order:
  - point 0: [-squareLength / 2,  squareLength / 2, 0]
  - point 1: [ squareLength / 2,  squareLength / 2, 0]
  - point 2: [ squareLength / 2, -squareLength / 2, 0]
  - point 3: [-squareLength / 2, -squareLength / 2, 0]
- for all the other flags, number of input points must be >= 4 and object points can be in any configuration.
Only 1 solution is returned.

@param objectPoints Array of object points in the object coordinate space, Nx3 1-channel or
1xN/Nx1 3-channel, where N is the number of points. vector\<Point3d\> can be also passed here.
@param imagePoints Array of corresponding image points, Nx2 1-channel or 1xN/Nx1 2-channel,
where N is the number of points. vector\<Point2d\> can be also passed here.
@param cameraMatrix Input camera intrinsic matrix \f$\cameramatrix{A}\f$ .
@param distCoeffs Input vector of distortion coefficients
\f$\distcoeffs\f$. If the vector is NULL/empty, the zero distortion coefficients are
assumed.
@param rvecs Vector of output rotation vectors (see @ref Rodrigues ) that, together with tvecs, brings points from
the model coordinate system to the camera coordinate system.
@param tvecs Vector of output translation vectors.
@param useExtrinsicGuess Parameter used for #SOLVEPNP_ITERATIVE. If true (1), the function uses
the provided rvec and tvec values as initial approximations of the rotation and translation
vectors, respectively, and further optimizes them.
@param flags Method for solving a PnP problem: see @ref calib3d_solvePnP_flags
@param rvec Rotation vector used to initialize an iterative PnP refinement algorithm, when flag is @ref SOLVEPNP_ITERATIVE
and useExtrinsicGuess is set to true.
@param tvec Translation vector used to initialize an iterative PnP refinement algorithm, when flag is @ref SOLVEPNP_ITERATIVE
and useExtrinsicGuess is set to true.
@param reprojectionError Optional vector of reprojection error, that is the RMS error
(\f$ \text{RMSE} = \sqrt{\frac{\sum_{i}^{N} \left ( \hat{y_i} - y_i \right )^2}{N}} \f$) between the input image points
and the 3D object points projected with the estimated pose.

More information is described in @ref calib3d_solvePnP

@note
   -   An example of how to use solvePnP for planar augmented reality can be found at
        opencv_source_code/samples/python/plane_ar.py
   -   If you are using Python:
        - Numpy array slices won't work as input because solvePnP requires contiguous
        arrays (enforced by the assertion using cv::Mat::checkVector() around line 55 of
        modules/calib3d/src/solvepnp.cpp version 2.4.9)
        - The P3P algorithm requires image points to be in an array of shape (N,1,2) due
        to its calling of #undistortPoints (around line 75 of modules/calib3d/src/solvepnp.cpp version 2.4.9)
        which requires 2-channel information.
        - Thus, given some data D = np.array(...) where D.shape = (N,M), in order to use a subset of
        it as, e.g., imagePoints, one must effectively copy it into a new array: imagePoints =
        np.ascontiguousarray(D[:,:2]).reshape((N,1,2))
   -   The methods @ref SOLVEPNP_DLS and @ref SOLVEPNP_UPNP cannot be used as the current implementations are
       unstable and sometimes give completely wrong results. If you pass one of these two
       flags, @ref SOLVEPNP_EPNP method will be used instead.
   -   The minimum number of points is 4 in the general case. In the case of @ref SOLVEPNP_P3P and @ref SOLVEPNP_AP3P
       methods, it is required to use exactly 4 points (the first 3 points are used to estimate all the solutions
       of the P3P problem, the last one is used to retain the best solution that minimizes the reprojection error).
   -   With @ref SOLVEPNP_ITERATIVE method and `useExtrinsicGuess=true`, the minimum number of points is 3 (3 points
       are sufficient to compute a pose but there are up to 4 solutions). The initial solution should be close to the
       global solution to converge.
   -   With @ref SOLVEPNP_IPPE input points must be >= 4 and object points must be coplanar.
   -   With @ref SOLVEPNP_IPPE_SQUARE this is a special case suitable for marker pose estimation.
       Number of input points must be 4. Object points must be defined in the following order:
         - point 0: [-squareLength / 2,  squareLength / 2, 0]
         - point 1: [ squareLength / 2,  squareLength / 2, 0]
         - point 2: [ squareLength / 2, -squareLength / 2, 0]
         - point 3: [-squareLength / 2, -squareLength / 2, 0]
 */
CV_EXPORTS_W int solvePnPGeneric( InputArray objectPoints, InputArray imagePoints,
                                  InputArray cameraMatrix, InputArray distCoeffs,
                                  OutputArrayOfArrays rvecs, OutputArrayOfArrays tvecs,
                                  bool useExtrinsicGuess = false, SolvePnPMethod flags = SOLVEPNP_ITERATIVE,
                                  InputArray rvec = noArray(), InputArray tvec = noArray(),
                                  OutputArray reprojectionError = noArray() );

/** @brief Finds an initial camera intrinsic matrix from 3D-2D point correspondences.

@param objectPoints Vector of vectors of the calibration pattern points in the calibration pattern
coordinate space. In the old interface all the per-view vectors are concatenated. See
#calibrateCamera for details.
@param imagePoints Vector of vectors of the projections of the calibration pattern points. In the
old interface all the per-view vectors are concatenated.
@param imageSize Image size in pixels used to initialize the principal point.
@param aspectRatio If it is zero or negative, both \f$f_x\f$ and \f$f_y\f$ are estimated independently.
Otherwise, \f$f_x = f_y * \texttt{aspectRatio}\f$ .

The function estimates and returns an initial camera intrinsic matrix for the camera calibration process.
Currently, the function only supports planar calibration patterns, which are patterns where each
object point has z-coordinate =0.
 */
CV_EXPORTS_W Mat initCameraMatrix2D( InputArrayOfArrays objectPoints,
                                     InputArrayOfArrays imagePoints,
                                     Size imageSize, double aspectRatio = 1.0 );

/** @brief Finds the positions of internal corners of the chessboard.

@param image Source chessboard view. It must be an 8-bit grayscale or color image.
@param patternSize Number of inner corners per a chessboard row and column
( patternSize = cv::Size(points_per_row,points_per_colum) = cv::Size(columns,rows) ).
@param corners Output array of detected corners.
@param flags Various operation flags that can be zero or a combination of the following values:
-   @ref CALIB_CB_ADAPTIVE_THRESH Use adaptive thresholding to convert the image to black
and white, rather than a fixed threshold level (computed from the average image brightness).
-   @ref CALIB_CB_NORMALIZE_IMAGE Normalize the image gamma with equalizeHist before
applying fixed or adaptive thresholding.
-   @ref CALIB_CB_FILTER_QUADS Use additional criteria (like contour area, perimeter,
square-like shape) to filter out false quads extracted at the contour retrieval stage.
-   @ref CALIB_CB_FAST_CHECK Run a fast check on the image that looks for chessboard corners,
and shortcut the call if none is found. This can drastically speed up the call in the
degenerate condition when no chessboard is observed.

The function attempts to determine whether the input image is a view of the chessboard pattern and
locate the internal chessboard corners. The function returns a non-zero value if all of the corners
are found and they are placed in a certain order (row by row, left to right in every row).
Otherwise, if the function fails to find all the corners or reorder them, it returns 0. For example,
a regular chessboard has 8 x 8 squares and 7 x 7 internal corners, that is, points where the black
squares touch each other. The detected coordinates are approximate, and to determine their positions
more accurately, the function calls cornerSubPix. You also may use the function cornerSubPix with
different parameters if returned coordinates are not accurate enough.

Sample usage of detecting and drawing chessboard corners: :
@code
    Size patternsize(8,6); //interior number of corners
    Mat gray = ....; //source image
    vector<Point2f> corners; //this will be filled by the detected corners

    //CALIB_CB_FAST_CHECK saves a lot of time on images
    //that do not contain any chessboard corners
    bool patternfound = findChessboardCorners(gray, patternsize, corners,
            CALIB_CB_ADAPTIVE_THRESH + CALIB_CB_NORMALIZE_IMAGE
            + CALIB_CB_FAST_CHECK);

    if(patternfound)
      cornerSubPix(gray, corners, Size(11, 11), Size(-1, -1),
        TermCriteria(CV_TERMCRIT_EPS + CV_TERMCRIT_ITER, 30, 0.1));

    drawChessboardCorners(img, patternsize, Mat(corners), patternfound);
@endcode
@note The function requires white space (like a square-thick border, the wider the better) around
the board to make the detection more robust in various environments. Otherwise, if there is no
border and the background is dark, the outer black squares cannot be segmented properly and so the
square grouping and ordering algorithm fails.

Use gen_pattern.py (@ref tutorial_camera_calibration_pattern) to create checkerboard.
 */
CV_EXPORTS_W bool findChessboardCorners( InputArray image, Size patternSize, OutputArray corners,
                                         int flags = CALIB_CB_ADAPTIVE_THRESH + CALIB_CB_NORMALIZE_IMAGE );

/*
   Checks whether the image contains chessboard of the specific size or not.
   If yes, nonzero value is returned.
*/
CV_EXPORTS_W bool checkChessboard(InputArray img, Size size);

/** @brief Finds the positions of internal corners of the chessboard using a sector based approach.

@param image Source chessboard view. It must be an 8-bit grayscale or color image.
@param patternSize Number of inner corners per a chessboard row and column
( patternSize = cv::Size(points_per_row,points_per_colum) = cv::Size(columns,rows) ).
@param corners Output array of detected corners.
@param flags Various operation flags that can be zero or a combination of the following values:
-   @ref CALIB_CB_NORMALIZE_IMAGE Normalize the image gamma with equalizeHist before detection.
-   @ref CALIB_CB_EXHAUSTIVE Run an exhaustive search to improve detection rate.
-   @ref CALIB_CB_ACCURACY Up sample input image to improve sub-pixel accuracy due to aliasing effects.
-   @ref CALIB_CB_LARGER The detected pattern is allowed to be larger than patternSize (see description).
-   @ref CALIB_CB_MARKER The detected pattern must have a marker (see description).
This should be used if an accurate camera calibration is required.
@param meta Optional output arrray of detected corners (CV_8UC1 and size = cv::Size(columns,rows)).
Each entry stands for one corner of the pattern and can have one of the following values:
-   0 = no meta data attached
-   1 = left-top corner of a black cell
-   2 = left-top corner of a white cell
-   3 = left-top corner of a black cell with a white marker dot
-   4 = left-top corner of a white cell with a black marker dot (pattern origin in case of markers otherwise first corner)

The function is analog to #findChessboardCorners but uses a localized radon
transformation approximated by box filters being more robust to all sort of
noise, faster on larger images and is able to directly return the sub-pixel
position of the internal chessboard corners. The Method is based on the paper
@cite duda2018 "Accurate Detection and Localization of Checkerboard Corners for
Calibration" demonstrating that the returned sub-pixel positions are more
accurate than the one returned by cornerSubPix allowing a precise camera
calibration for demanding applications.

In the case, the flags @ref CALIB_CB_LARGER or @ref CALIB_CB_MARKER are given,
the result can be recovered from the optional meta array. Both flags are
helpful to use calibration patterns exceeding the field of view of the camera.
These oversized patterns allow more accurate calibrations as corners can be
utilized, which are as close as possible to the image borders.  For a
consistent coordinate system across all images, the optional marker (see image
below) can be used to move the origin of the board to the location where the
black circle is located.

@note The function requires a white boarder with roughly the same width as one
of the checkerboard fields around the whole board to improve the detection in
various environments. In addition, because of the localized radon
transformation it is beneficial to use round corners for the field corners
which are located on the outside of the board. The following figure illustrates
a sample checkerboard optimized for the detection. However, any other checkerboard
can be used as well.

Use gen_pattern.py (@ref tutorial_camera_calibration_pattern) to create checkerboard.
![Checkerboard](pics/checkerboard_radon.png)
 */
CV_EXPORTS_AS(findChessboardCornersSBWithMeta)
bool findChessboardCornersSB(InputArray image,Size patternSize, OutputArray corners,
                             int flags,OutputArray meta);
/** @overload */
CV_EXPORTS_W inline
bool findChessboardCornersSB(InputArray image, Size patternSize, OutputArray corners,
                             int flags = 0)
{
    return findChessboardCornersSB(image, patternSize, corners, flags, noArray());
}

/** @brief Estimates the sharpness of a detected chessboard.

Image sharpness, as well as brightness, are a critical parameter for accuracte
camera calibration. For accessing these parameters for filtering out
problematic calibraiton images, this method calculates edge profiles by traveling from
black to white chessboard cell centers. Based on this, the number of pixels is
calculated required to transit from black to white. This width of the
transition area is a good indication of how sharp the chessboard is imaged
and should be below ~3.0 pixels.

@param image Gray image used to find chessboard corners
@param patternSize Size of a found chessboard pattern
@param corners Corners found by #findChessboardCornersSB
@param rise_distance Rise distance 0.8 means 10% ... 90% of the final signal strength
@param vertical By default edge responses for horizontal lines are calculated
@param sharpness Optional output array with a sharpness value for calculated edge responses (see description)

The optional sharpness array is of type CV_32FC1 and has for each calculated
profile one row with the following five entries:
* 0 = x coordinate of the underlying edge in the image
* 1 = y coordinate of the underlying edge in the image
* 2 = width of the transition area (sharpness)
* 3 = signal strength in the black cell (min brightness)
* 4 = signal strength in the white cell (max brightness)

@return Scalar(average sharpness, average min brightness, average max brightness,0)
*/
CV_EXPORTS_W Scalar estimateChessboardSharpness(InputArray image, Size patternSize, InputArray corners,
                                                float rise_distance=0.8F,bool vertical=false,
                                                OutputArray sharpness=noArray());


//! finds subpixel-accurate positions of the chessboard corners
CV_EXPORTS_W bool find4QuadCornerSubpix( InputArray img, InputOutputArray corners, Size region_size );

/** @brief Renders the detected chessboard corners.

@param image Destination image. It must be an 8-bit color image.
@param patternSize Number of inner corners per a chessboard row and column
(patternSize = cv::Size(points_per_row,points_per_column)).
@param corners Array of detected corners, the output of #findChessboardCorners.
@param patternWasFound Parameter indicating whether the complete board was found or not. The
return value of #findChessboardCorners should be passed here.

The function draws individual chessboard corners detected either as red circles if the board was not
found, or as colored corners connected with lines if the board was found.
 */
CV_EXPORTS_W void drawChessboardCorners( InputOutputArray image, Size patternSize,
                                         InputArray corners, bool patternWasFound );

/** @brief Draw axes of the world/object coordinate system from pose estimation. @sa solvePnP

@param image Input/output image. It must have 1 or 3 channels. The number of channels is not altered.
@param cameraMatrix Input 3x3 floating-point matrix of camera intrinsic parameters.
\f$\cameramatrix{A}\f$
@param distCoeffs Input vector of distortion coefficients
\f$\distcoeffs\f$. If the vector is empty, the zero distortion coefficients are assumed.
@param rvec Rotation vector (see @ref Rodrigues ) that, together with tvec, brings points from
the model coordinate system to the camera coordinate system.
@param tvec Translation vector.
@param length Length of the painted axes in the same unit than tvec (usually in meters).
@param thickness Line thickness of the painted axes.

This function draws the axes of the world/object coordinate system w.r.t. to the camera frame.
OX is drawn in red, OY in green and OZ in blue.
 */
CV_EXPORTS_W void drawFrameAxes(InputOutputArray image, InputArray cameraMatrix, InputArray distCoeffs,
                                InputArray rvec, InputArray tvec, float length, int thickness=3);

struct CV_EXPORTS_W_SIMPLE CirclesGridFinderParameters
{
    CV_WRAP CirclesGridFinderParameters();
    CV_PROP_RW cv::Size2f densityNeighborhoodSize;
    CV_PROP_RW float minDensity;
    CV_PROP_RW int kmeansAttempts;
    CV_PROP_RW int minDistanceToAddKeypoint;
    CV_PROP_RW int keypointScale;
    CV_PROP_RW float minGraphConfidence;
    CV_PROP_RW float vertexGain;
    CV_PROP_RW float vertexPenalty;
    CV_PROP_RW float existingVertexGain;
    CV_PROP_RW float edgeGain;
    CV_PROP_RW float edgePenalty;
    CV_PROP_RW float convexHullFactor;
    CV_PROP_RW float minRNGEdgeSwitchDist;

    enum GridType
    {
      SYMMETRIC_GRID, ASYMMETRIC_GRID
    };
    GridType gridType;

    CV_PROP_RW float squareSize; //!< Distance between two adjacent points. Used by CALIB_CB_CLUSTERING.
    CV_PROP_RW float maxRectifiedDistance; //!< Max deviation from prediction. Used by CALIB_CB_CLUSTERING.
};

#ifndef DISABLE_OPENCV_3_COMPATIBILITY
typedef CirclesGridFinderParameters CirclesGridFinderParameters2;
#endif

/** @brief Finds centers in the grid of circles.

@param image grid view of input circles; it must be an 8-bit grayscale or color image.
@param patternSize number of circles per row and column
( patternSize = Size(points_per_row, points_per_colum) ).
@param centers output array of detected centers.
@param flags various operation flags that can be one of the following values:
-   @ref CALIB_CB_SYMMETRIC_GRID uses symmetric pattern of circles.
-   @ref CALIB_CB_ASYMMETRIC_GRID uses asymmetric pattern of circles.
-   @ref CALIB_CB_CLUSTERING uses a special algorithm for grid detection. It is more robust to
perspective distortions but much more sensitive to background clutter.
@param blobDetector feature detector that finds blobs like dark circles on light background.
                    If `blobDetector` is NULL then `image` represents Point2f array of candidates.
@param parameters struct for finding circles in a grid pattern.

The function attempts to determine whether the input image contains a grid of circles. If it is, the
function locates centers of the circles. The function returns a non-zero value if all of the centers
have been found and they have been placed in a certain order (row by row, left to right in every
row). Otherwise, if the function fails to find all the corners or reorder them, it returns 0.

Sample usage of detecting and drawing the centers of circles: :
@code
    Size patternsize(7,7); //number of centers
    Mat gray = ...; //source image
    vector<Point2f> centers; //this will be filled by the detected centers

    bool patternfound = findCirclesGrid(gray, patternsize, centers);

    drawChessboardCorners(img, patternsize, Mat(centers), patternfound);
@endcode
@note The function requires white space (like a square-thick border, the wider the better) around
the board to make the detection more robust in various environments.
 */
CV_EXPORTS_W bool findCirclesGrid( InputArray image, Size patternSize,
                                   OutputArray centers, int flags,
                                   const Ptr<FeatureDetector> &blobDetector,
                                   const CirclesGridFinderParameters& parameters);

/** @overload */
CV_EXPORTS_W bool findCirclesGrid( InputArray image, Size patternSize,
                                   OutputArray centers, int flags = CALIB_CB_SYMMETRIC_GRID,
                                   const Ptr<FeatureDetector> &blobDetector = SimpleBlobDetector::create());

/** @brief Finds the camera intrinsic and extrinsic parameters from several views of a calibration
pattern.

@param objectPoints In the new interface it is a vector of vectors of calibration pattern points in
the calibration pattern coordinate space (e.g. std::vector<std::vector<cv::Vec3f>>). The outer
vector contains as many elements as the number of pattern views. If the same calibration pattern
is shown in each view and it is fully visible, all the vectors will be the same. Although, it is
possible to use partially occluded patterns or even different patterns in different views. Then,
the vectors will be different. Although the points are 3D, they all lie in the calibration pattern's
XY coordinate plane (thus 0 in the Z-coordinate), if the used calibration pattern is a planar rig.
In the old interface all the vectors of object points from different views are concatenated
together.
@param imagePoints In the new interface it is a vector of vectors of the projections of calibration
pattern points (e.g. std::vector<std::vector<cv::Vec2f>>). imagePoints.size() and
objectPoints.size(), and imagePoints[i].size() and objectPoints[i].size() for each i, must be equal,
respectively. In the old interface all the vectors of object points from different views are
concatenated together.
@param imageSize Size of the image used only to initialize the camera intrinsic matrix.
@param cameraMatrix Input/output 3x3 floating-point camera intrinsic matrix
\f$\cameramatrix{A}\f$ . If @ref CALIB_USE_INTRINSIC_GUESS
and/or @ref CALIB_FIX_ASPECT_RATIO, @ref CALIB_FIX_PRINCIPAL_POINT or @ref CALIB_FIX_FOCAL_LENGTH
are specified, some or all of fx, fy, cx, cy must be initialized before calling the function.
@param distCoeffs Input/output vector of distortion coefficients
\f$\distcoeffs\f$.
@param rvecs Output vector of rotation vectors (@ref Rodrigues ) estimated for each pattern view
(e.g. std::vector<cv::Mat>>). That is, each i-th rotation vector together with the corresponding
i-th translation vector (see the next output parameter description) brings the calibration pattern
from the object coordinate space (in which object points are specified) to the camera coordinate
space. In more technical terms, the tuple of the i-th rotation and translation vector performs
a change of basis from object coordinate space to camera coordinate space. Due to its duality, this
tuple is equivalent to the position of the calibration pattern with respect to the camera coordinate
space.
@param tvecs Output vector of translation vectors estimated for each pattern view, see parameter
describtion above.
@param stdDeviationsIntrinsics Output vector of standard deviations estimated for intrinsic
parameters. Order of deviations values:
\f$(f_x, f_y, c_x, c_y, k_1, k_2, p_1, p_2, k_3, k_4, k_5, k_6 , s_1, s_2, s_3,
 s_4, \tau_x, \tau_y)\f$ If one of parameters is not estimated, it's deviation is equals to zero.
@param stdDeviationsExtrinsics Output vector of standard deviations estimated for extrinsic
parameters. Order of deviations values: \f$(R_0, T_0, \dotsc , R_{M - 1}, T_{M - 1})\f$ where M is
the number of pattern views. \f$R_i, T_i\f$ are concatenated 1x3 vectors.
 @param perViewErrors Output vector of the RMS re-projection error estimated for each pattern view.
@param flags Different flags that may be zero or a combination of the following values:
-   @ref CALIB_USE_INTRINSIC_GUESS cameraMatrix contains valid initial values of
fx, fy, cx, cy that are optimized further. Otherwise, (cx, cy) is initially set to the image
center ( imageSize is used), and focal distances are computed in a least-squares fashion.
Note, that if intrinsic parameters are known, there is no need to use this function just to
estimate extrinsic parameters. Use @ref solvePnP instead.
-   @ref CALIB_FIX_PRINCIPAL_POINT The principal point is not changed during the global
optimization. It stays at the center or at a different location specified when
 @ref CALIB_USE_INTRINSIC_GUESS is set too.
-   @ref CALIB_FIX_ASPECT_RATIO The functions consider only fy as a free parameter. The
ratio fx/fy stays the same as in the input cameraMatrix . When
 @ref CALIB_USE_INTRINSIC_GUESS is not set, the actual input values of fx and fy are
ignored, only their ratio is computed and used further.
-   @ref CALIB_ZERO_TANGENT_DIST Tangential distortion coefficients \f$(p_1, p_2)\f$ are set
to zeros and stay zero.
-   @ref CALIB_FIX_FOCAL_LENGTH The focal length is not changed during the global optimization if
 @ref CALIB_USE_INTRINSIC_GUESS is set.
-   @ref CALIB_FIX_K1,..., @ref CALIB_FIX_K6 The corresponding radial distortion
coefficient is not changed during the optimization. If @ref CALIB_USE_INTRINSIC_GUESS is
set, the coefficient from the supplied distCoeffs matrix is used. Otherwise, it is set to 0.
-   @ref CALIB_RATIONAL_MODEL Coefficients k4, k5, and k6 are enabled. To provide the
backward compatibility, this extra flag should be explicitly specified to make the
calibration function use the rational model and return 8 coefficients or more.
-   @ref CALIB_THIN_PRISM_MODEL Coefficients s1, s2, s3 and s4 are enabled. To provide the
backward compatibility, this extra flag should be explicitly specified to make the
calibration function use the thin prism model and return 12 coefficients or more.
-   @ref CALIB_FIX_S1_S2_S3_S4 The thin prism distortion coefficients are not changed during
the optimization. If @ref CALIB_USE_INTRINSIC_GUESS is set, the coefficient from the
supplied distCoeffs matrix is used. Otherwise, it is set to 0.
-   @ref CALIB_TILTED_MODEL Coefficients tauX and tauY are enabled. To provide the
backward compatibility, this extra flag should be explicitly specified to make the
calibration function use the tilted sensor model and return 14 coefficients.
-   @ref CALIB_FIX_TAUX_TAUY The coefficients of the tilted sensor model are not changed during
the optimization. If @ref CALIB_USE_INTRINSIC_GUESS is set, the coefficient from the
supplied distCoeffs matrix is used. Otherwise, it is set to 0.
@param criteria Termination criteria for the iterative optimization algorithm.

@return the overall RMS re-projection error.

The function estimates the intrinsic camera parameters and extrinsic parameters for each of the
views. The algorithm is based on @cite Zhang2000 and @cite BouguetMCT . The coordinates of 3D object
points and their corresponding 2D projections in each view must be specified. That may be achieved
by using an object with known geometry and easily detectable feature points. Such an object is
called a calibration rig or calibration pattern, and OpenCV has built-in support for a chessboard as
a calibration rig (see @ref findChessboardCorners). Currently, initialization of intrinsic
parameters (when @ref CALIB_USE_INTRINSIC_GUESS is not set) is only implemented for planar calibration
patterns (where Z-coordinates of the object points must be all zeros). 3D calibration rigs can also
be used as long as initial cameraMatrix is provided.

The algorithm performs the following steps:

-   Compute the initial intrinsic parameters (the option only available for planar calibration
    patterns) or read them from the input parameters. The distortion coefficients are all set to
    zeros initially unless some of CALIB_FIX_K? are specified.

-   Estimate the initial camera pose as if the intrinsic parameters have been already known. This is
    done using @ref solvePnP .

-   Run the global Levenberg-Marquardt optimization algorithm to minimize the reprojection error,
    that is, the total sum of squared distances between the observed feature points imagePoints and
    the projected (using the current estimates for camera parameters and the poses) object points
    objectPoints. See @ref projectPoints for details.

@note
    If you use a non-square (i.e. non-N-by-N) grid and @ref findChessboardCorners for calibration,
    and @ref calibrateCamera returns bad values (zero distortion coefficients, \f$c_x\f$ and
    \f$c_y\f$ very far from the image center, and/or large differences between \f$f_x\f$ and
    \f$f_y\f$ (ratios of 10:1 or more)), then you are probably using patternSize=cvSize(rows,cols)
    instead of using patternSize=cvSize(cols,rows) in @ref findChessboardCorners.

@sa
   calibrateCameraRO, findChessboardCorners, solvePnP, initCameraMatrix2D, stereoCalibrate,
   undistort
 */
CV_EXPORTS_AS(calibrateCameraExtended) double calibrateCamera( InputArrayOfArrays objectPoints,
                                     InputArrayOfArrays imagePoints, Size imageSize,
                                     InputOutputArray cameraMatrix, InputOutputArray distCoeffs,
                                     OutputArrayOfArrays rvecs, OutputArrayOfArrays tvecs,
                                     OutputArray stdDeviationsIntrinsics,
                                     OutputArray stdDeviationsExtrinsics,
                                     OutputArray perViewErrors,
                                     int flags = 0, TermCriteria criteria = TermCriteria(
                                        TermCriteria::COUNT + TermCriteria::EPS, 30, DBL_EPSILON) );

/** @overload */
CV_EXPORTS_W double calibrateCamera( InputArrayOfArrays objectPoints,
                                     InputArrayOfArrays imagePoints, Size imageSize,
                                     InputOutputArray cameraMatrix, InputOutputArray distCoeffs,
                                     OutputArrayOfArrays rvecs, OutputArrayOfArrays tvecs,
                                     int flags = 0, TermCriteria criteria = TermCriteria(
                                        TermCriteria::COUNT + TermCriteria::EPS, 30, DBL_EPSILON) );

/** @brief Finds the camera intrinsic and extrinsic parameters from several views of a calibration pattern.

This function is an extension of #calibrateCamera with the method of releasing object which was
proposed in @cite strobl2011iccv. In many common cases with inaccurate, unmeasured, roughly planar
targets (calibration plates), this method can dramatically improve the precision of the estimated
camera parameters. Both the object-releasing method and standard method are supported by this
function. Use the parameter **iFixedPoint** for method selection. In the internal implementation,
#calibrateCamera is a wrapper for this function.

@param objectPoints Vector of vectors of calibration pattern points in the calibration pattern
coordinate space. See #calibrateCamera for details. If the method of releasing object to be used,
the identical calibration board must be used in each view and it must be fully visible, and all
objectPoints[i] must be the same and all points should be roughly close to a plane. **The calibration
target has to be rigid, or at least static if the camera (rather than the calibration target) is
shifted for grabbing images.**
@param imagePoints Vector of vectors of the projections of calibration pattern points. See
#calibrateCamera for details.
@param imageSize Size of the image used only to initialize the intrinsic camera matrix.
@param iFixedPoint The index of the 3D object point in objectPoints[0] to be fixed. It also acts as
a switch for calibration method selection. If object-releasing method to be used, pass in the
parameter in the range of [1, objectPoints[0].size()-2], otherwise a value out of this range will
make standard calibration method selected. Usually the top-right corner point of the calibration
board grid is recommended to be fixed when object-releasing method being utilized. According to
\cite strobl2011iccv, two other points are also fixed. In this implementation, objectPoints[0].front
and objectPoints[0].back.z are used. With object-releasing method, accurate rvecs, tvecs and
newObjPoints are only possible if coordinates of these three fixed points are accurate enough.
@param cameraMatrix Output 3x3 floating-point camera matrix. See #calibrateCamera for details.
@param distCoeffs Output vector of distortion coefficients. See #calibrateCamera for details.
@param rvecs Output vector of rotation vectors estimated for each pattern view. See #calibrateCamera
for details.
@param tvecs Output vector of translation vectors estimated for each pattern view.
@param newObjPoints The updated output vector of calibration pattern points. The coordinates might
be scaled based on three fixed points. The returned coordinates are accurate only if the above
mentioned three fixed points are accurate. If not needed, noArray() can be passed in. This parameter
is ignored with standard calibration method.
@param stdDeviationsIntrinsics Output vector of standard deviations estimated for intrinsic parameters.
See #calibrateCamera for details.
@param stdDeviationsExtrinsics Output vector of standard deviations estimated for extrinsic parameters.
See #calibrateCamera for details.
@param stdDeviationsObjPoints Output vector of standard deviations estimated for refined coordinates
of calibration pattern points. It has the same size and order as objectPoints[0] vector. This
parameter is ignored with standard calibration method.
 @param perViewErrors Output vector of the RMS re-projection error estimated for each pattern view.
@param flags Different flags that may be zero or a combination of some predefined values. See
#calibrateCamera for details. If the method of releasing object is used, the calibration time may
be much longer. CALIB_USE_QR or CALIB_USE_LU could be used for faster calibration with potentially
less precise and less stable in some rare cases.
@param criteria Termination criteria for the iterative optimization algorithm.

@return the overall RMS re-projection error.

The function estimates the intrinsic camera parameters and extrinsic parameters for each of the
views. The algorithm is based on @cite Zhang2000, @cite BouguetMCT and @cite strobl2011iccv. See
#calibrateCamera for other detailed explanations.
@sa
   calibrateCamera, findChessboardCorners, solvePnP, initCameraMatrix2D, stereoCalibrate, undistort
 */
CV_EXPORTS_AS(calibrateCameraROExtended) double calibrateCameraRO( InputArrayOfArrays objectPoints,
                                     InputArrayOfArrays imagePoints, Size imageSize, int iFixedPoint,
                                     InputOutputArray cameraMatrix, InputOutputArray distCoeffs,
                                     OutputArrayOfArrays rvecs, OutputArrayOfArrays tvecs,
                                     OutputArray newObjPoints,
                                     OutputArray stdDeviationsIntrinsics,
                                     OutputArray stdDeviationsExtrinsics,
                                     OutputArray stdDeviationsObjPoints,
                                     OutputArray perViewErrors,
                                     int flags = 0, TermCriteria criteria = TermCriteria(
                                        TermCriteria::COUNT + TermCriteria::EPS, 30, DBL_EPSILON) );

/** @overload */
CV_EXPORTS_W double calibrateCameraRO( InputArrayOfArrays objectPoints,
                                     InputArrayOfArrays imagePoints, Size imageSize, int iFixedPoint,
                                     InputOutputArray cameraMatrix, InputOutputArray distCoeffs,
                                     OutputArrayOfArrays rvecs, OutputArrayOfArrays tvecs,
                                     OutputArray newObjPoints,
                                     int flags = 0, TermCriteria criteria = TermCriteria(
                                        TermCriteria::COUNT + TermCriteria::EPS, 30, DBL_EPSILON) );

/** @brief Computes useful camera characteristics from the camera intrinsic matrix.

@param cameraMatrix Input camera intrinsic matrix that can be estimated by #calibrateCamera or
#stereoCalibrate .
@param imageSize Input image size in pixels.
@param apertureWidth Physical width in mm of the sensor.
@param apertureHeight Physical height in mm of the sensor.
@param fovx Output field of view in degrees along the horizontal sensor axis.
@param fovy Output field of view in degrees along the vertical sensor axis.
@param focalLength Focal length of the lens in mm.
@param principalPoint Principal point in mm.
@param aspectRatio \f$f_y/f_x\f$

The function computes various useful camera characteristics from the previously estimated camera
matrix.

@note
   Do keep in mind that the unity measure 'mm' stands for whatever unit of measure one chooses for
    the chessboard pitch (it can thus be any value).
 */
CV_EXPORTS_W void calibrationMatrixValues( InputArray cameraMatrix, Size imageSize,
                                           double apertureWidth, double apertureHeight,
                                           CV_OUT double& fovx, CV_OUT double& fovy,
                                           CV_OUT double& focalLength, CV_OUT Point2d& principalPoint,
                                           CV_OUT double& aspectRatio );

/** @brief Calibrates a stereo camera set up. This function finds the intrinsic parameters
for each of the two cameras and the extrinsic parameters between the two cameras.

@param objectPoints Vector of vectors of the calibration pattern points. The same structure as
in @ref calibrateCamera. For each pattern view, both cameras need to see the same object
points. Therefore, objectPoints.size(), imagePoints1.size(), and imagePoints2.size() need to be
equal as well as objectPoints[i].size(), imagePoints1[i].size(), and imagePoints2[i].size() need to
be equal for each i.
@param imagePoints1 Vector of vectors of the projections of the calibration pattern points,
observed by the first camera. The same structure as in @ref calibrateCamera.
@param imagePoints2 Vector of vectors of the projections of the calibration pattern points,
observed by the second camera. The same structure as in @ref calibrateCamera.
@param cameraMatrix1 Input/output camera intrinsic matrix for the first camera, the same as in
@ref calibrateCamera. Furthermore, for the stereo case, additional flags may be used, see below.
@param distCoeffs1 Input/output vector of distortion coefficients, the same as in
@ref calibrateCamera.
@param cameraMatrix2 Input/output second camera intrinsic matrix for the second camera. See description for
cameraMatrix1.
@param distCoeffs2 Input/output lens distortion coefficients for the second camera. See
description for distCoeffs1.
@param imageSize Size of the image used only to initialize the camera intrinsic matrices.
@param R Output rotation matrix. Together with the translation vector T, this matrix brings
points given in the first camera's coordinate system to points in the second camera's
coordinate system. In more technical terms, the tuple of R and T performs a change of basis
from the first camera's coordinate system to the second camera's coordinate system. Due to its
duality, this tuple is equivalent to the position of the first camera with respect to the
second camera coordinate system.
@param T Output translation vector, see description above.
@param E Output essential matrix.
@param F Output fundamental matrix.
@param perViewErrors Output vector of the RMS re-projection error estimated for each pattern view.
@param flags Different flags that may be zero or a combination of the following values:
-   @ref CALIB_FIX_INTRINSIC Fix cameraMatrix? and distCoeffs? so that only R, T, E, and F
matrices are estimated.
-   @ref CALIB_USE_INTRINSIC_GUESS Optimize some or all of the intrinsic parameters
according to the specified flags. Initial values are provided by the user.
-   @ref CALIB_USE_EXTRINSIC_GUESS R and T contain valid initial values that are optimized further.
Otherwise R and T are initialized to the median value of the pattern views (each dimension separately).
-   @ref CALIB_FIX_PRINCIPAL_POINT Fix the principal points during the optimization.
-   @ref CALIB_FIX_FOCAL_LENGTH Fix \f$f^{(j)}_x\f$ and \f$f^{(j)}_y\f$ .
-   @ref CALIB_FIX_ASPECT_RATIO Optimize \f$f^{(j)}_y\f$ . Fix the ratio \f$f^{(j)}_x/f^{(j)}_y\f$
.
-   @ref CALIB_SAME_FOCAL_LENGTH Enforce \f$f^{(0)}_x=f^{(1)}_x\f$ and \f$f^{(0)}_y=f^{(1)}_y\f$ .
-   @ref CALIB_ZERO_TANGENT_DIST Set tangential distortion coefficients for each camera to
zeros and fix there.
-   @ref CALIB_FIX_K1,..., @ref CALIB_FIX_K6 Do not change the corresponding radial
distortion coefficient during the optimization. If @ref CALIB_USE_INTRINSIC_GUESS is set,
the coefficient from the supplied distCoeffs matrix is used. Otherwise, it is set to 0.
-   @ref CALIB_RATIONAL_MODEL Enable coefficients k4, k5, and k6. To provide the backward
compatibility, this extra flag should be explicitly specified to make the calibration
function use the rational model and return 8 coefficients. If the flag is not set, the
function computes and returns only 5 distortion coefficients.
-   @ref CALIB_THIN_PRISM_MODEL Coefficients s1, s2, s3 and s4 are enabled. To provide the
backward compatibility, this extra flag should be explicitly specified to make the
calibration function use the thin prism model and return 12 coefficients. If the flag is not
set, the function computes and returns only 5 distortion coefficients.
-   @ref CALIB_FIX_S1_S2_S3_S4 The thin prism distortion coefficients are not changed during
the optimization. If @ref CALIB_USE_INTRINSIC_GUESS is set, the coefficient from the
supplied distCoeffs matrix is used. Otherwise, it is set to 0.
-   @ref CALIB_TILTED_MODEL Coefficients tauX and tauY are enabled. To provide the
backward compatibility, this extra flag should be explicitly specified to make the
calibration function use the tilted sensor model and return 14 coefficients. If the flag is not
set, the function computes and returns only 5 distortion coefficients.
-   @ref CALIB_FIX_TAUX_TAUY The coefficients of the tilted sensor model are not changed during
the optimization. If @ref CALIB_USE_INTRINSIC_GUESS is set, the coefficient from the
supplied distCoeffs matrix is used. Otherwise, it is set to 0.
@param criteria Termination criteria for the iterative optimization algorithm.

The function estimates the transformation between two cameras making a stereo pair. If one computes
the poses of an object relative to the first camera and to the second camera,
( \f$R_1\f$,\f$T_1\f$ ) and (\f$R_2\f$,\f$T_2\f$), respectively, for a stereo camera where the
relative position and orientation between the two cameras are fixed, then those poses definitely
relate to each other. This means, if the relative position and orientation (\f$R\f$,\f$T\f$) of the
two cameras is known, it is possible to compute (\f$R_2\f$,\f$T_2\f$) when (\f$R_1\f$,\f$T_1\f$) is
given. This is what the described function does. It computes (\f$R\f$,\f$T\f$) such that:

\f[R_2=R R_1\f]
\f[T_2=R T_1 + T.\f]

Therefore, one can compute the coordinate representation of a 3D point for the second camera's
coordinate system when given the point's coordinate representation in the first camera's coordinate
system:

\f[\begin{bmatrix}
X_2 \\
Y_2 \\
Z_2 \\
1
\end{bmatrix} = \begin{bmatrix}
R & T \\
0 & 1
\end{bmatrix} \begin{bmatrix}
X_1 \\
Y_1 \\
Z_1 \\
1
\end{bmatrix}.\f]


Optionally, it computes the essential matrix E:

\f[E= \vecthreethree{0}{-T_2}{T_1}{T_2}{0}{-T_0}{-T_1}{T_0}{0} R\f]

where \f$T_i\f$ are components of the translation vector \f$T\f$ : \f$T=[T_0, T_1, T_2]^T\f$ .
And the function can also compute the fundamental matrix F:

\f[F = cameraMatrix2^{-T}\cdot E \cdot cameraMatrix1^{-1}\f]

Besides the stereo-related information, the function can also perform a full calibration of each of
the two cameras. However, due to the high dimensionality of the parameter space and noise in the
input data, the function can diverge from the correct solution. If the intrinsic parameters can be
estimated with high accuracy for each of the cameras individually (for example, using
#calibrateCamera ), you are recommended to do so and then pass @ref CALIB_FIX_INTRINSIC flag to the
function along with the computed intrinsic parameters. Otherwise, if all the parameters are
estimated at once, it makes sense to restrict some parameters, for example, pass
 @ref CALIB_SAME_FOCAL_LENGTH and @ref CALIB_ZERO_TANGENT_DIST flags, which is usually a
reasonable assumption.

Similarly to #calibrateCamera, the function minimizes the total re-projection error for all the
points in all the available views from both cameras. The function returns the final value of the
re-projection error.
 */
CV_EXPORTS_AS(stereoCalibrateExtended) double stereoCalibrate( InputArrayOfArrays objectPoints,
                                     InputArrayOfArrays imagePoints1, InputArrayOfArrays imagePoints2,
                                     InputOutputArray cameraMatrix1, InputOutputArray distCoeffs1,
                                     InputOutputArray cameraMatrix2, InputOutputArray distCoeffs2,
                                     Size imageSize, InputOutputArray R,InputOutputArray T, OutputArray E, OutputArray F,
                                     OutputArray perViewErrors, int flags = CALIB_FIX_INTRINSIC,
                                     TermCriteria criteria = TermCriteria(TermCriteria::COUNT+TermCriteria::EPS, 30, 1e-6) );

/// @overload
CV_EXPORTS_W double stereoCalibrate( InputArrayOfArrays objectPoints,
                                     InputArrayOfArrays imagePoints1, InputArrayOfArrays imagePoints2,
                                     InputOutputArray cameraMatrix1, InputOutputArray distCoeffs1,
                                     InputOutputArray cameraMatrix2, InputOutputArray distCoeffs2,
                                     Size imageSize, OutputArray R,OutputArray T, OutputArray E, OutputArray F,
                                     int flags = CALIB_FIX_INTRINSIC,
                                     TermCriteria criteria = TermCriteria(TermCriteria::COUNT+TermCriteria::EPS, 30, 1e-6) );

/** @brief Computes rectification transforms for each head of a calibrated stereo camera.

@param cameraMatrix1 First camera intrinsic matrix.
@param distCoeffs1 First camera distortion parameters.
@param cameraMatrix2 Second camera intrinsic matrix.
@param distCoeffs2 Second camera distortion parameters.
@param imageSize Size of the image used for stereo calibration.
@param R Rotation matrix from the coordinate system of the first camera to the second camera,
see @ref stereoCalibrate.
@param T Translation vector from the coordinate system of the first camera to the second camera,
see @ref stereoCalibrate.
@param R1 Output 3x3 rectification transform (rotation matrix) for the first camera. This matrix
brings points given in the unrectified first camera's coordinate system to points in the rectified
first camera's coordinate system. In more technical terms, it performs a change of basis from the
unrectified first camera's coordinate system to the rectified first camera's coordinate system.
@param R2 Output 3x3 rectification transform (rotation matrix) for the second camera. This matrix
brings points given in the unrectified second camera's coordinate system to points in the rectified
second camera's coordinate system. In more technical terms, it performs a change of basis from the
unrectified second camera's coordinate system to the rectified second camera's coordinate system.
@param P1 Output 3x4 projection matrix in the new (rectified) coordinate systems for the first
camera, i.e. it projects points given in the rectified first camera coordinate system into the
rectified first camera's image.
@param P2 Output 3x4 projection matrix in the new (rectified) coordinate systems for the second
camera, i.e. it projects points given in the rectified first camera coordinate system into the
rectified second camera's image.
@param Q Output \f$4 \times 4\f$ disparity-to-depth mapping matrix (see @ref reprojectImageTo3D).
@param flags Operation flags that may be zero or @ref CALIB_ZERO_DISPARITY . If the flag is set,
the function makes the principal points of each camera have the same pixel coordinates in the
rectified views. And if the flag is not set, the function may still shift the images in the
horizontal or vertical direction (depending on the orientation of epipolar lines) to maximize the
useful image area.
@param alpha Free scaling parameter. If it is -1 or absent, the function performs the default
scaling. Otherwise, the parameter should be between 0 and 1. alpha=0 means that the rectified
images are zoomed and shifted so that only valid pixels are visible (no black areas after
rectification). alpha=1 means that the rectified image is decimated and shifted so that all the
pixels from the original images from the cameras are retained in the rectified images (no source
image pixels are lost). Any intermediate value yields an intermediate result between
those two extreme cases.
@param newImageSize New image resolution after rectification. The same size should be passed to
#initUndistortRectifyMap (see the stereo_calib.cpp sample in OpenCV samples directory). When (0,0)
is passed (default), it is set to the original imageSize . Setting it to a larger value can help you
preserve details in the original image, especially when there is a big radial distortion.
@param validPixROI1 Optional output rectangles inside the rectified images where all the pixels
are valid. If alpha=0 , the ROIs cover the whole images. Otherwise, they are likely to be smaller
(see the picture below).
@param validPixROI2 Optional output rectangles inside the rectified images where all the pixels
are valid. If alpha=0 , the ROIs cover the whole images. Otherwise, they are likely to be smaller
(see the picture below).

The function computes the rotation matrices for each camera that (virtually) make both camera image
planes the same plane. Consequently, this makes all the epipolar lines parallel and thus simplifies
the dense stereo correspondence problem. The function takes the matrices computed by #stereoCalibrate
as input. As output, it provides two rotation matrices and also two projection matrices in the new
coordinates. The function distinguishes the following two cases:

-   **Horizontal stereo**: the first and the second camera views are shifted relative to each other
    mainly along the x-axis (with possible small vertical shift). In the rectified images, the
    corresponding epipolar lines in the left and right cameras are horizontal and have the same
    y-coordinate. P1 and P2 look like:

    \f[\texttt{P1} = \begin{bmatrix}
                        f & 0 & cx_1 & 0 \\
                        0 & f & cy & 0 \\
                        0 & 0 & 1 & 0
                     \end{bmatrix}\f]

    \f[\texttt{P2} = \begin{bmatrix}
                        f & 0 & cx_2 & T_x*f \\
                        0 & f & cy & 0 \\
                        0 & 0 & 1 & 0
                     \end{bmatrix} ,\f]

    where \f$T_x\f$ is a horizontal shift between the cameras and \f$cx_1=cx_2\f$ if
    @ref CALIB_ZERO_DISPARITY is set.

-   **Vertical stereo**: the first and the second camera views are shifted relative to each other
    mainly in the vertical direction (and probably a bit in the horizontal direction too). The epipolar
    lines in the rectified images are vertical and have the same x-coordinate. P1 and P2 look like:

    \f[\texttt{P1} = \begin{bmatrix}
                        f & 0 & cx & 0 \\
                        0 & f & cy_1 & 0 \\
                        0 & 0 & 1 & 0
                     \end{bmatrix}\f]

    \f[\texttt{P2} = \begin{bmatrix}
                        f & 0 & cx & 0 \\
                        0 & f & cy_2 & T_y*f \\
                        0 & 0 & 1 & 0
                     \end{bmatrix},\f]

    where \f$T_y\f$ is a vertical shift between the cameras and \f$cy_1=cy_2\f$ if
    @ref CALIB_ZERO_DISPARITY is set.

As you can see, the first three columns of P1 and P2 will effectively be the new "rectified" camera
matrices. The matrices, together with R1 and R2 , can then be passed to #initUndistortRectifyMap to
initialize the rectification map for each camera.

See below the screenshot from the stereo_calib.cpp sample. Some red horizontal lines pass through
the corresponding image regions. This means that the images are well rectified, which is what most
stereo correspondence algorithms rely on. The green rectangles are roi1 and roi2 . You see that
their interiors are all valid pixels.

![image](pics/stereo_undistort.jpg)
 */
CV_EXPORTS_W void stereoRectify( InputArray cameraMatrix1, InputArray distCoeffs1,
                                 InputArray cameraMatrix2, InputArray distCoeffs2,
                                 Size imageSize, InputArray R, InputArray T,
                                 OutputArray R1, OutputArray R2,
                                 OutputArray P1, OutputArray P2,
                                 OutputArray Q, int flags = CALIB_ZERO_DISPARITY,
                                 double alpha = -1, Size newImageSize = Size(),
                                 CV_OUT Rect* validPixROI1 = 0, CV_OUT Rect* validPixROI2 = 0 );

/** @brief Computes a rectification transform for an uncalibrated stereo camera.

@param points1 Array of feature points in the first image.
@param points2 The corresponding points in the second image. The same formats as in
#findFundamentalMat are supported.
@param F Input fundamental matrix. It can be computed from the same set of point pairs using
#findFundamentalMat .
@param imgSize Size of the image.
@param H1 Output rectification homography matrix for the first image.
@param H2 Output rectification homography matrix for the second image.
@param threshold Optional threshold used to filter out the outliers. If the parameter is greater
than zero, all the point pairs that do not comply with the epipolar geometry (that is, the points
for which \f$|\texttt{points2[i]}^T*\texttt{F}*\texttt{points1[i]}|>\texttt{threshold}\f$ ) are
rejected prior to computing the homographies. Otherwise, all the points are considered inliers.

The function computes the rectification transformations without knowing intrinsic parameters of the
cameras and their relative position in the space, which explains the suffix "uncalibrated". Another
related difference from #stereoRectify is that the function outputs not the rectification
transformations in the object (3D) space, but the planar perspective transformations encoded by the
homography matrices H1 and H2 . The function implements the algorithm @cite Hartley99 .

@note
   While the algorithm does not need to know the intrinsic parameters of the cameras, it heavily
    depends on the epipolar geometry. Therefore, if the camera lenses have a significant distortion,
    it would be better to correct it before computing the fundamental matrix and calling this
    function. For example, distortion coefficients can be estimated for each head of stereo camera
    separately by using #calibrateCamera . Then, the images can be corrected using #undistort , or
    just the point coordinates can be corrected with #undistortPoints .
 */
CV_EXPORTS_W bool stereoRectifyUncalibrated( InputArray points1, InputArray points2,
                                             InputArray F, Size imgSize,
                                             OutputArray H1, OutputArray H2,
                                             double threshold = 5 );

//! computes the rectification transformations for 3-head camera, where all the heads are on the same line.
CV_EXPORTS_W float rectify3Collinear( InputArray cameraMatrix1, InputArray distCoeffs1,
                                      InputArray cameraMatrix2, InputArray distCoeffs2,
                                      InputArray cameraMatrix3, InputArray distCoeffs3,
                                      InputArrayOfArrays imgpt1, InputArrayOfArrays imgpt3,
                                      Size imageSize, InputArray R12, InputArray T12,
                                      InputArray R13, InputArray T13,
                                      OutputArray R1, OutputArray R2, OutputArray R3,
                                      OutputArray P1, OutputArray P2, OutputArray P3,
                                      OutputArray Q, double alpha, Size newImgSize,
                                      CV_OUT Rect* roi1, CV_OUT Rect* roi2, int flags );

/** @brief Returns the new camera intrinsic matrix based on the free scaling parameter.

@param cameraMatrix Input camera intrinsic matrix.
@param distCoeffs Input vector of distortion coefficients
\f$\distcoeffs\f$. If the vector is NULL/empty, the zero distortion coefficients are
assumed.
@param imageSize Original image size.
@param alpha Free scaling parameter between 0 (when all the pixels in the undistorted image are
valid) and 1 (when all the source image pixels are retained in the undistorted image). See
#stereoRectify for details.
@param newImgSize Image size after rectification. By default, it is set to imageSize .
@param validPixROI Optional output rectangle that outlines all-good-pixels region in the
undistorted image. See roi1, roi2 description in #stereoRectify .
@param centerPrincipalPoint Optional flag that indicates whether in the new camera intrinsic matrix the
principal point should be at the image center or not. By default, the principal point is chosen to
best fit a subset of the source image (determined by alpha) to the corrected image.
@return new_camera_matrix Output new camera intrinsic matrix.

The function computes and returns the optimal new camera intrinsic matrix based on the free scaling parameter.
By varying this parameter, you may retrieve only sensible pixels alpha=0 , keep all the original
image pixels if there is valuable information in the corners alpha=1 , or get something in between.
When alpha\>0 , the undistorted result is likely to have some black pixels corresponding to
"virtual" pixels outside of the captured distorted image. The original camera intrinsic matrix, distortion
coefficients, the computed new camera intrinsic matrix, and newImageSize should be passed to
#initUndistortRectifyMap to produce the maps for #remap .
 */
CV_EXPORTS_W Mat getOptimalNewCameraMatrix( InputArray cameraMatrix, InputArray distCoeffs,
                                            Size imageSize, double alpha, Size newImgSize = Size(),
                                            CV_OUT Rect* validPixROI = 0,
                                            bool centerPrincipalPoint = false);

/** @brief Computes Hand-Eye calibration: \f$_{}^{g}\textrm{T}_c\f$

@param[in] R_gripper2base Rotation part extracted from the homogeneous matrix that transforms a point
expressed in the gripper frame to the robot base frame (\f$_{}^{b}\textrm{T}_g\f$).
This is a vector (`vector<Mat>`) that contains the rotation, `(3x3)` rotation matrices or `(3x1)` rotation vectors,
for all the transformations from gripper frame to robot base frame.
@param[in] t_gripper2base Translation part extracted from the homogeneous matrix that transforms a point
expressed in the gripper frame to the robot base frame (\f$_{}^{b}\textrm{T}_g\f$).
This is a vector (`vector<Mat>`) that contains the `(3x1)` translation vectors for all the transformations
from gripper frame to robot base frame.
@param[in] R_target2cam Rotation part extracted from the homogeneous matrix that transforms a point
expressed in the target frame to the camera frame (\f$_{}^{c}\textrm{T}_t\f$).
This is a vector (`vector<Mat>`) that contains the rotation, `(3x3)` rotation matrices or `(3x1)` rotation vectors,
for all the transformations from calibration target frame to camera frame.
@param[in] t_target2cam Rotation part extracted from the homogeneous matrix that transforms a point
expressed in the target frame to the camera frame (\f$_{}^{c}\textrm{T}_t\f$).
This is a vector (`vector<Mat>`) that contains the `(3x1)` translation vectors for all the transformations
from calibration target frame to camera frame.
@param[out] R_cam2gripper Estimated `(3x3)` rotation part extracted from the homogeneous matrix that transforms a point
expressed in the camera frame to the gripper frame (\f$_{}^{g}\textrm{T}_c\f$).
@param[out] t_cam2gripper Estimated `(3x1)` translation part extracted from the homogeneous matrix that transforms a point
expressed in the camera frame to the gripper frame (\f$_{}^{g}\textrm{T}_c\f$).
@param[in] method One of the implemented Hand-Eye calibration method, see cv::HandEyeCalibrationMethod

The function performs the Hand-Eye calibration using various methods. One approach consists in estimating the
rotation then the translation (separable solutions) and the following methods are implemented:
  - R. Tsai, R. Lenz A New Technique for Fully Autonomous and Efficient 3D Robotics Hand/EyeCalibration \cite Tsai89
  - F. Park, B. Martin Robot Sensor Calibration: Solving AX = XB on the Euclidean Group \cite Park94
  - R. Horaud, F. Dornaika Hand-Eye Calibration \cite Horaud95

Another approach consists in estimating simultaneously the rotation and the translation (simultaneous solutions),
with the following implemented methods:
  - N. Andreff, R. Horaud, B. Espiau On-line Hand-Eye Calibration \cite Andreff99
  - K. Daniilidis Hand-Eye Calibration Using Dual Quaternions \cite Daniilidis98

The following picture describes the Hand-Eye calibration problem where the transformation between a camera ("eye")
mounted on a robot gripper ("hand") has to be estimated. This configuration is called eye-in-hand.

The eye-to-hand configuration consists in a static camera observing a calibration pattern mounted on the robot
end-effector. The transformation from the camera to the robot base frame can then be estimated by inputting
the suitable transformations to the function, see below.

![](pics/hand-eye_figure.png)

The calibration procedure is the following:
  - a static calibration pattern is used to estimate the transformation between the target frame
  and the camera frame
  - the robot gripper is moved in order to acquire several poses
  - for each pose, the homogeneous transformation between the gripper frame and the robot base frame is recorded using for
  instance the robot kinematics
\f[
    \begin{bmatrix}
    X_b\\
    Y_b\\
    Z_b\\
    1
    \end{bmatrix}
    =
    \begin{bmatrix}
    _{}^{b}\textrm{R}_g & _{}^{b}\textrm{t}_g \\
    0_{1 \times 3} & 1
    \end{bmatrix}
    \begin{bmatrix}
    X_g\\
    Y_g\\
    Z_g\\
    1
    \end{bmatrix}
\f]
  - for each pose, the homogeneous transformation between the calibration target frame and the camera frame is recorded using
  for instance a pose estimation method (PnP) from 2D-3D point correspondences
\f[
    \begin{bmatrix}
    X_c\\
    Y_c\\
    Z_c\\
    1
    \end{bmatrix}
    =
    \begin{bmatrix}
    _{}^{c}\textrm{R}_t & _{}^{c}\textrm{t}_t \\
    0_{1 \times 3} & 1
    \end{bmatrix}
    \begin{bmatrix}
    X_t\\
    Y_t\\
    Z_t\\
    1
    \end{bmatrix}
\f]

The Hand-Eye calibration procedure returns the following homogeneous transformation
\f[
    \begin{bmatrix}
    X_g\\
    Y_g\\
    Z_g\\
    1
    \end{bmatrix}
    =
    \begin{bmatrix}
    _{}^{g}\textrm{R}_c & _{}^{g}\textrm{t}_c \\
    0_{1 \times 3} & 1
    \end{bmatrix}
    \begin{bmatrix}
    X_c\\
    Y_c\\
    Z_c\\
    1
    \end{bmatrix}
\f]

This problem is also known as solving the \f$\mathbf{A}\mathbf{X}=\mathbf{X}\mathbf{B}\f$ equation:
  - for an eye-in-hand configuration
\f[
    \begin{align*}
    ^{b}{\textrm{T}_g}^{(1)} \hspace{0.2em} ^{g}\textrm{T}_c \hspace{0.2em} ^{c}{\textrm{T}_t}^{(1)} &=
    \hspace{0.1em} ^{b}{\textrm{T}_g}^{(2)} \hspace{0.2em} ^{g}\textrm{T}_c \hspace{0.2em} ^{c}{\textrm{T}_t}^{(2)} \\

    (^{b}{\textrm{T}_g}^{(2)})^{-1} \hspace{0.2em} ^{b}{\textrm{T}_g}^{(1)} \hspace{0.2em} ^{g}\textrm{T}_c &=
    \hspace{0.1em} ^{g}\textrm{T}_c \hspace{0.2em} ^{c}{\textrm{T}_t}^{(2)} (^{c}{\textrm{T}_t}^{(1)})^{-1} \\

    \textrm{A}_i \textrm{X} &= \textrm{X} \textrm{B}_i \\
    \end{align*}
\f]

  - for an eye-to-hand configuration
\f[
    \begin{align*}
    ^{g}{\textrm{T}_b}^{(1)} \hspace{0.2em} ^{b}\textrm{T}_c \hspace{0.2em} ^{c}{\textrm{T}_t}^{(1)} &=
    \hspace{0.1em} ^{g}{\textrm{T}_b}^{(2)} \hspace{0.2em} ^{b}\textrm{T}_c \hspace{0.2em} ^{c}{\textrm{T}_t}^{(2)} \\

    (^{g}{\textrm{T}_b}^{(2)})^{-1} \hspace{0.2em} ^{g}{\textrm{T}_b}^{(1)} \hspace{0.2em} ^{b}\textrm{T}_c &=
    \hspace{0.1em} ^{b}\textrm{T}_c \hspace{0.2em} ^{c}{\textrm{T}_t}^{(2)} (^{c}{\textrm{T}_t}^{(1)})^{-1} \\

    \textrm{A}_i \textrm{X} &= \textrm{X} \textrm{B}_i \\
    \end{align*}
\f]

\note
Additional information can be found on this [website](http://campar.in.tum.de/Chair/HandEyeCalibration).
\note
A minimum of 2 motions with non parallel rotation axes are necessary to determine the hand-eye transformation.
So at least 3 different poses are required, but it is strongly recommended to use many more poses.

 */
CV_EXPORTS_W void calibrateHandEye( InputArrayOfArrays R_gripper2base, InputArrayOfArrays t_gripper2base,
                                    InputArrayOfArrays R_target2cam, InputArrayOfArrays t_target2cam,
                                    OutputArray R_cam2gripper, OutputArray t_cam2gripper,
                                    HandEyeCalibrationMethod method=CALIB_HAND_EYE_TSAI );

/** @brief Computes Robot-World/Hand-Eye calibration: \f$_{}^{w}\textrm{T}_b\f$ and \f$_{}^{c}\textrm{T}_g\f$

@param[in] R_world2cam Rotation part extracted from the homogeneous matrix that transforms a point
expressed in the world frame to the camera frame (\f$_{}^{c}\textrm{T}_w\f$).
This is a vector (`vector<Mat>`) that contains the rotation, `(3x3)` rotation matrices or `(3x1)` rotation vectors,
for all the transformations from world frame to the camera frame.
@param[in] t_world2cam Translation part extracted from the homogeneous matrix that transforms a point
expressed in the world frame to the camera frame (\f$_{}^{c}\textrm{T}_w\f$).
This is a vector (`vector<Mat>`) that contains the `(3x1)` translation vectors for all the transformations
from world frame to the camera frame.
@param[in] R_base2gripper Rotation part extracted from the homogeneous matrix that transforms a point
expressed in the robot base frame to the gripper frame (\f$_{}^{g}\textrm{T}_b\f$).
This is a vector (`vector<Mat>`) that contains the rotation, `(3x3)` rotation matrices or `(3x1)` rotation vectors,
for all the transformations from robot base frame to the gripper frame.
@param[in] t_base2gripper Rotation part extracted from the homogeneous matrix that transforms a point
expressed in the robot base frame to the gripper frame (\f$_{}^{g}\textrm{T}_b\f$).
This is a vector (`vector<Mat>`) that contains the `(3x1)` translation vectors for all the transformations
from robot base frame to the gripper frame.
@param[out] R_base2world Estimated `(3x3)` rotation part extracted from the homogeneous matrix that transforms a point
expressed in the robot base frame to the world frame (\f$_{}^{w}\textrm{T}_b\f$).
@param[out] t_base2world Estimated `(3x1)` translation part extracted from the homogeneous matrix that transforms a point
expressed in the robot base frame to the world frame (\f$_{}^{w}\textrm{T}_b\f$).
@param[out] R_gripper2cam Estimated `(3x3)` rotation part extracted from the homogeneous matrix that transforms a point
expressed in the gripper frame to the camera frame (\f$_{}^{c}\textrm{T}_g\f$).
@param[out] t_gripper2cam Estimated `(3x1)` translation part extracted from the homogeneous matrix that transforms a point
expressed in the gripper frame to the camera frame (\f$_{}^{c}\textrm{T}_g\f$).
@param[in] method One of the implemented Robot-World/Hand-Eye calibration method, see cv::RobotWorldHandEyeCalibrationMethod

The function performs the Robot-World/Hand-Eye calibration using various methods. One approach consists in estimating the
rotation then the translation (separable solutions):
  - M. Shah, Solving the robot-world/hand-eye calibration problem using the kronecker product \cite Shah2013SolvingTR

Another approach consists in estimating simultaneously the rotation and the translation (simultaneous solutions),
with the following implemented method:
  - A. Li, L. Wang, and D. Wu, Simultaneous robot-world and hand-eye calibration using dual-quaternions and kronecker product \cite Li2010SimultaneousRA

The following picture describes the Robot-World/Hand-Eye calibration problem where the transformations between a robot and a world frame
and between a robot gripper ("hand") and a camera ("eye") mounted at the robot end-effector have to be estimated.

![](pics/robot-world_hand-eye_figure.png)

The calibration procedure is the following:
  - a static calibration pattern is used to estimate the transformation between the target frame
  and the camera frame
  - the robot gripper is moved in order to acquire several poses
  - for each pose, the homogeneous transformation between the gripper frame and the robot base frame is recorded using for
  instance the robot kinematics
\f[
    \begin{bmatrix}
    X_g\\
    Y_g\\
    Z_g\\
    1
    \end{bmatrix}
    =
    \begin{bmatrix}
    _{}^{g}\textrm{R}_b & _{}^{g}\textrm{t}_b \\
    0_{1 \times 3} & 1
    \end{bmatrix}
    \begin{bmatrix}
    X_b\\
    Y_b\\
    Z_b\\
    1
    \end{bmatrix}
\f]
  - for each pose, the homogeneous transformation between the calibration target frame (the world frame) and the camera frame is recorded using
  for instance a pose estimation method (PnP) from 2D-3D point correspondences
\f[
    \begin{bmatrix}
    X_c\\
    Y_c\\
    Z_c\\
    1
    \end{bmatrix}
    =
    \begin{bmatrix}
    _{}^{c}\textrm{R}_w & _{}^{c}\textrm{t}_w \\
    0_{1 \times 3} & 1
    \end{bmatrix}
    \begin{bmatrix}
    X_w\\
    Y_w\\
    Z_w\\
    1
    \end{bmatrix}
\f]

The Robot-World/Hand-Eye calibration procedure returns the following homogeneous transformations
\f[
    \begin{bmatrix}
    X_w\\
    Y_w\\
    Z_w\\
    1
    \end{bmatrix}
    =
    \begin{bmatrix}
    _{}^{w}\textrm{R}_b & _{}^{w}\textrm{t}_b \\
    0_{1 \times 3} & 1
    \end{bmatrix}
    \begin{bmatrix}
    X_b\\
    Y_b\\
    Z_b\\
    1
    \end{bmatrix}
\f]
\f[
    \begin{bmatrix}
    X_c\\
    Y_c\\
    Z_c\\
    1
    \end{bmatrix}
    =
    \begin{bmatrix}
    _{}^{c}\textrm{R}_g & _{}^{c}\textrm{t}_g \\
    0_{1 \times 3} & 1
    \end{bmatrix}
    \begin{bmatrix}
    X_g\\
    Y_g\\
    Z_g\\
    1
    \end{bmatrix}
\f]

This problem is also known as solving the \f$\mathbf{A}\mathbf{X}=\mathbf{Z}\mathbf{B}\f$ equation, with:
  - \f$\mathbf{A} \Leftrightarrow \hspace{0.1em} _{}^{c}\textrm{T}_w\f$
  - \f$\mathbf{X} \Leftrightarrow \hspace{0.1em} _{}^{w}\textrm{T}_b\f$
  - \f$\mathbf{Z} \Leftrightarrow \hspace{0.1em} _{}^{c}\textrm{T}_g\f$
  - \f$\mathbf{B} \Leftrightarrow \hspace{0.1em} _{}^{g}\textrm{T}_b\f$

\note
At least 3 measurements are required (input vectors size must be greater or equal to 3).

 */
CV_EXPORTS_W void calibrateRobotWorldHandEye( InputArrayOfArrays R_world2cam, InputArrayOfArrays t_world2cam,
                                              InputArrayOfArrays R_base2gripper, InputArrayOfArrays t_base2gripper,
                                              OutputArray R_base2world, OutputArray t_base2world,
                                              OutputArray R_gripper2cam, OutputArray t_gripper2cam,
                                              RobotWorldHandEyeCalibrationMethod method=CALIB_ROBOT_WORLD_HAND_EYE_SHAH );

/** @brief Converts points from Euclidean to homogeneous space.

@param src Input vector of N-dimensional points.
@param dst Output vector of N+1-dimensional points.

The function converts points from Euclidean to homogeneous space by appending 1's to the tuple of
point coordinates. That is, each point (x1, x2, ..., xn) is converted to (x1, x2, ..., xn, 1).
 */
CV_EXPORTS_W void convertPointsToHomogeneous( InputArray src, OutputArray dst );

/** @brief Converts points from homogeneous to Euclidean space.

@param src Input vector of N-dimensional points.
@param dst Output vector of N-1-dimensional points.

The function converts points homogeneous to Euclidean space using perspective projection. That is,
each point (x1, x2, ... x(n-1), xn) is converted to (x1/xn, x2/xn, ..., x(n-1)/xn). When xn=0, the
output point coordinates will be (0,0,0,...).
 */
CV_EXPORTS_W void convertPointsFromHomogeneous( InputArray src, OutputArray dst );

/** @brief Converts points to/from homogeneous coordinates.

@param src Input array or vector of 2D, 3D, or 4D points.
@param dst Output vector of 2D, 3D, or 4D points.

The function converts 2D or 3D points from/to homogeneous coordinates by calling either
#convertPointsToHomogeneous or #convertPointsFromHomogeneous.

@note The function is obsolete. Use one of the previous two functions instead.
 */
CV_EXPORTS void convertPointsHomogeneous( InputArray src, OutputArray dst );

/** @brief Calculates a fundamental matrix from the corresponding points in two images.

@param points1 Array of N points from the first image. The point coordinates should be
floating-point (single or double precision).
@param points2 Array of the second image points of the same size and format as points1 .
@param method Method for computing a fundamental matrix.
-   @ref FM_7POINT for a 7-point algorithm. \f$N = 7\f$
-   @ref FM_8POINT for an 8-point algorithm. \f$N \ge 8\f$
-   @ref FM_RANSAC for the RANSAC algorithm. \f$N \ge 8\f$
-   @ref FM_LMEDS for the LMedS algorithm. \f$N \ge 8\f$
@param ransacReprojThreshold Parameter used only for RANSAC. It is the maximum distance from a point to an epipolar
line in pixels, beyond which the point is considered an outlier and is not used for computing the
final fundamental matrix. It can be set to something like 1-3, depending on the accuracy of the
point localization, image resolution, and the image noise.
@param confidence Parameter used for the RANSAC and LMedS methods only. It specifies a desirable level
of confidence (probability) that the estimated matrix is correct.
@param[out] mask optional output mask
@param maxIters The maximum number of robust method iterations.

The epipolar geometry is described by the following equation:

\f[[p_2; 1]^T F [p_1; 1] = 0\f]

where \f$F\f$ is a fundamental matrix, \f$p_1\f$ and \f$p_2\f$ are corresponding points in the first and the
second images, respectively.

The function calculates the fundamental matrix using one of four methods listed above and returns
the found fundamental matrix. Normally just one matrix is found. But in case of the 7-point
algorithm, the function may return up to 3 solutions ( \f$9 \times 3\f$ matrix that stores all 3
matrices sequentially).

The calculated fundamental matrix may be passed further to computeCorrespondEpilines that finds the
epipolar lines corresponding to the specified points. It can also be passed to
#stereoRectifyUncalibrated to compute the rectification transformation. :
@code
    // Example. Estimation of fundamental matrix using the RANSAC algorithm
    int point_count = 100;
    vector<Point2f> points1(point_count);
    vector<Point2f> points2(point_count);

    // initialize the points here ...
    for( int i = 0; i < point_count; i++ )
    {
        points1[i] = ...;
        points2[i] = ...;
    }

    Mat fundamental_matrix =
     findFundamentalMat(points1, points2, FM_RANSAC, 3, 0.99);
@endcode
 */
CV_EXPORTS_W Mat findFundamentalMat( InputArray points1, InputArray points2,
                                     int method, double ransacReprojThreshold, double confidence,
                                     int maxIters, OutputArray mask = noArray() );

/** @overload */
CV_EXPORTS_W Mat findFundamentalMat( InputArray points1, InputArray points2,
                                     int method = FM_RANSAC,
                                     double ransacReprojThreshold = 3., double confidence = 0.99,
                                     OutputArray mask = noArray() );

/** @overload */
CV_EXPORTS Mat findFundamentalMat( InputArray points1, InputArray points2,
                                   OutputArray mask, int method = FM_RANSAC,
                                   double ransacReprojThreshold = 3., double confidence = 0.99 );


CV_EXPORTS_W Mat findFundamentalMat( InputArray points1, InputArray points2,
                        OutputArray mask, const UsacParams &params);

/** @brief Calculates an essential matrix from the corresponding points in two images.

@param points1 Array of N (N \>= 5) 2D points from the first image. The point coordinates should
be floating-point (single or double precision).
@param points2 Array of the second image points of the same size and format as points1 .
@param cameraMatrix Camera intrinsic matrix \f$\cameramatrix{A}\f$ .
Note that this function assumes that points1 and points2 are feature points from cameras with the
same camera intrinsic matrix. If this assumption does not hold for your use case, use
#undistortPoints with `P = cv::NoArray()` for both cameras to transform image points
to normalized image coordinates, which are valid for the identity camera intrinsic matrix. When
passing these coordinates, pass the identity matrix for this parameter.
@param method Method for computing an essential matrix.
-   @ref RANSAC for the RANSAC algorithm.
-   @ref LMEDS for the LMedS algorithm.
@param prob Parameter used for the RANSAC or LMedS methods only. It specifies a desirable level of
confidence (probability) that the estimated matrix is correct.
@param threshold Parameter used for RANSAC. It is the maximum distance from a point to an epipolar
line in pixels, beyond which the point is considered an outlier and is not used for computing the
final fundamental matrix. It can be set to something like 1-3, depending on the accuracy of the
point localization, image resolution, and the image noise.
@param mask Output array of N elements, every element of which is set to 0 for outliers and to 1
for the other points. The array is computed only in the RANSAC and LMedS methods.
@param maxIters The maximum number of robust method iterations.

This function estimates essential matrix based on the five-point algorithm solver in @cite Nister03 .
@cite SteweniusCFS is also a related. The epipolar geometry is described by the following equation:

\f[[p_2; 1]^T K^{-T} E K^{-1} [p_1; 1] = 0\f]

where \f$E\f$ is an essential matrix, \f$p_1\f$ and \f$p_2\f$ are corresponding points in the first and the
second images, respectively. The result of this function may be passed further to
#decomposeEssentialMat or  #recoverPose to recover the relative pose between cameras.
 */
CV_EXPORTS_W
Mat findEssentialMat(
    InputArray points1, InputArray points2,
    InputArray cameraMatrix, int method = RANSAC,
    double prob = 0.999, double threshold = 1.0,
    int maxIters = 1000, OutputArray mask = noArray()
);

/** @overload */
CV_EXPORTS
Mat findEssentialMat(
    InputArray points1, InputArray points2,
    InputArray cameraMatrix, int method,
    double prob, double threshold,
    OutputArray mask
);  // TODO remove from OpenCV 5.0

/** @overload
@param points1 Array of N (N \>= 5) 2D points from the first image. The point coordinates should
be floating-point (single or double precision).
@param points2 Array of the second image points of the same size and format as points1 .
@param focal focal length of the camera. Note that this function assumes that points1 and points2
are feature points from cameras with same focal length and principal point.
@param pp principal point of the camera.
@param method Method for computing a fundamental matrix.
-   @ref RANSAC for the RANSAC algorithm.
-   @ref LMEDS for the LMedS algorithm.
@param threshold Parameter used for RANSAC. It is the maximum distance from a point to an epipolar
line in pixels, beyond which the point is considered an outlier and is not used for computing the
final fundamental matrix. It can be set to something like 1-3, depending on the accuracy of the
point localization, image resolution, and the image noise.
@param prob Parameter used for the RANSAC or LMedS methods only. It specifies a desirable level of
confidence (probability) that the estimated matrix is correct.
@param mask Output array of N elements, every element of which is set to 0 for outliers and to 1
for the other points. The array is computed only in the RANSAC and LMedS methods.
@param maxIters The maximum number of robust method iterations.

This function differs from the one above that it computes camera intrinsic matrix from focal length and
principal point:

\f[A =
\begin{bmatrix}
f & 0 & x_{pp}  \\
0 & f & y_{pp}  \\
0 & 0 & 1
\end{bmatrix}\f]
 */
CV_EXPORTS_W
Mat findEssentialMat(
    InputArray points1, InputArray points2,
    double focal = 1.0, Point2d pp = Point2d(0, 0),
    int method = RANSAC, double prob = 0.999,
    double threshold = 1.0, int maxIters = 1000,
    OutputArray mask = noArray()
);

/** @overload */
CV_EXPORTS
Mat findEssentialMat(
    InputArray points1, InputArray points2,
    double focal, Point2d pp,
    int method, double prob,
    double threshold, OutputArray mask
);  // TODO remove from OpenCV 5.0

/** @brief Calculates an essential matrix from the corresponding points in two images from potentially two different cameras.

@param points1 Array of N (N \>= 5) 2D points from the first image. The point coordinates should
be floating-point (single or double precision).
@param points2 Array of the second image points of the same size and format as points1 .
@param cameraMatrix1 Camera matrix \f$K = \vecthreethree{f_x}{0}{c_x}{0}{f_y}{c_y}{0}{0}{1}\f$ .
Note that this function assumes that points1 and points2 are feature points from cameras with the
same camera matrix. If this assumption does not hold for your use case, use
#undistortPoints with `P = cv::NoArray()` for both cameras to transform image points
to normalized image coordinates, which are valid for the identity camera matrix. When
passing these coordinates, pass the identity matrix for this parameter.
@param cameraMatrix2 Camera matrix \f$K = \vecthreethree{f_x}{0}{c_x}{0}{f_y}{c_y}{0}{0}{1}\f$ .
Note that this function assumes that points1 and points2 are feature points from cameras with the
same camera matrix. If this assumption does not hold for your use case, use
#undistortPoints with `P = cv::NoArray()` for both cameras to transform image points
to normalized image coordinates, which are valid for the identity camera matrix. When
passing these coordinates, pass the identity matrix for this parameter.
@param distCoeffs1 Input vector of distortion coefficients
\f$(k_1, k_2, p_1, p_2[, k_3[, k_4, k_5, k_6[, s_1, s_2, s_3, s_4[, \tau_x, \tau_y]]]])\f$
of 4, 5, 8, 12 or 14 elements. If the vector is NULL/empty, the zero distortion coefficients are assumed.
@param distCoeffs2 Input vector of distortion coefficients
\f$(k_1, k_2, p_1, p_2[, k_3[, k_4, k_5, k_6[, s_1, s_2, s_3, s_4[, \tau_x, \tau_y]]]])\f$
of 4, 5, 8, 12 or 14 elements. If the vector is NULL/empty, the zero distortion coefficients are assumed.
@param method Method for computing an essential matrix.
-   @ref RANSAC for the RANSAC algorithm.
-   @ref LMEDS for the LMedS algorithm.
@param prob Parameter used for the RANSAC or LMedS methods only. It specifies a desirable level of
confidence (probability) that the estimated matrix is correct.
@param threshold Parameter used for RANSAC. It is the maximum distance from a point to an epipolar
line in pixels, beyond which the point is considered an outlier and is not used for computing the
final fundamental matrix. It can be set to something like 1-3, depending on the accuracy of the
point localization, image resolution, and the image noise.
@param mask Output array of N elements, every element of which is set to 0 for outliers and to 1
for the other points. The array is computed only in the RANSAC and LMedS methods.

This function estimates essential matrix based on the five-point algorithm solver in @cite Nister03 .
@cite SteweniusCFS is also a related. The epipolar geometry is described by the following equation:

\f[[p_2; 1]^T K^{-T} E K^{-1} [p_1; 1] = 0\f]

where \f$E\f$ is an essential matrix, \f$p_1\f$ and \f$p_2\f$ are corresponding points in the first and the
second images, respectively. The result of this function may be passed further to
#decomposeEssentialMat or  #recoverPose to recover the relative pose between cameras.
 */
CV_EXPORTS_W Mat findEssentialMat( InputArray points1, InputArray points2,
                                 InputArray cameraMatrix1, InputArray distCoeffs1,
                                 InputArray cameraMatrix2, InputArray distCoeffs2,
                                 int method = RANSAC,
                                 double prob = 0.999, double threshold = 1.0,
                                 OutputArray mask = noArray() );


CV_EXPORTS_W Mat findEssentialMat( InputArray points1, InputArray points2,
                      InputArray cameraMatrix1, InputArray cameraMatrix2,
                      InputArray dist_coeff1, InputArray dist_coeff2, OutputArray mask,
                      const UsacParams &params);

/** @brief Decompose an essential matrix to possible rotations and translation.

@param E The input essential matrix.
@param R1 One possible rotation matrix.
@param R2 Another possible rotation matrix.
@param t One possible translation.

This function decomposes the essential matrix E using svd decomposition @cite HartleyZ00. In
general, four possible poses exist for the decomposition of E. They are \f$[R_1, t]\f$,
\f$[R_1, -t]\f$, \f$[R_2, t]\f$, \f$[R_2, -t]\f$.

If E gives the epipolar constraint \f$[p_2; 1]^T A^{-T} E A^{-1} [p_1; 1] = 0\f$ between the image
points \f$p_1\f$ in the first image and \f$p_2\f$ in second image, then any of the tuples
\f$[R_1, t]\f$, \f$[R_1, -t]\f$, \f$[R_2, t]\f$, \f$[R_2, -t]\f$ is a change of basis from the first
camera's coordinate system to the second camera's coordinate system. However, by decomposing E, one
can only get the direction of the translation. For this reason, the translation t is returned with
unit length.
 */
CV_EXPORTS_W void decomposeEssentialMat( InputArray E, OutputArray R1, OutputArray R2, OutputArray t );

/** @brief Recovers the relative camera rotation and the translation from corresponding points in two images from two different cameras, using cheirality check. Returns the number of
inliers that pass the check.

@param points1 Array of N 2D points from the first image. The point coordinates should be
floating-point (single or double precision).
@param points2 Array of the second image points of the same size and format as points1 .
@param cameraMatrix1 Input/output camera matrix for the first camera, the same as in
@ref calibrateCamera. Furthermore, for the stereo case, additional flags may be used, see below.
@param distCoeffs1 Input/output vector of distortion coefficients, the same as in
@ref calibrateCamera.
@param cameraMatrix2 Input/output camera matrix for the first camera, the same as in
@ref calibrateCamera. Furthermore, for the stereo case, additional flags may be used, see below.
@param distCoeffs2 Input/output vector of distortion coefficients, the same as in
@ref calibrateCamera.
@param E The output essential matrix.
@param R Output rotation matrix. Together with the translation vector, this matrix makes up a tuple
that performs a change of basis from the first camera's coordinate system to the second camera's
coordinate system. Note that, in general, t can not be used for this tuple, see the parameter
described below.
@param t Output translation vector. This vector is obtained by @ref decomposeEssentialMat and
therefore is only known up to scale, i.e. t is the direction of the translation vector and has unit
length.
@param method Method for computing an essential matrix.
-   @ref RANSAC for the RANSAC algorithm.
-   @ref LMEDS for the LMedS algorithm.
@param prob Parameter used for the RANSAC or LMedS methods only. It specifies a desirable level of
confidence (probability) that the estimated matrix is correct.
@param threshold Parameter used for RANSAC. It is the maximum distance from a point to an epipolar
line in pixels, beyond which the point is considered an outlier and is not used for computing the
final fundamental matrix. It can be set to something like 1-3, depending on the accuracy of the
point localization, image resolution, and the image noise.
@param mask Input/output mask for inliers in points1 and points2. If it is not empty, then it marks
inliers in points1 and points2 for then given essential matrix E. Only these inliers will be used to
recover pose. In the output mask only inliers which pass the cheirality check.

This function decomposes an essential matrix using @ref decomposeEssentialMat and then verifies
possible pose hypotheses by doing cheirality check. The cheirality check means that the
triangulated 3D points should have positive depth. Some details can be found in @cite Nister03.

This function can be used to process the output E and mask from @ref findEssentialMat. In this
scenario, points1 and points2 are the same input for findEssentialMat.:
@code
    // Example. Estimation of fundamental matrix using the RANSAC algorithm
    int point_count = 100;
    vector<Point2f> points1(point_count);
    vector<Point2f> points2(point_count);

    // initialize the points here ...
    for( int i = 0; i < point_count; i++ )
    {
        points1[i] = ...;
        points2[i] = ...;
    }

    // Input: camera calibration of both cameras, for example using intrinsic chessboard calibration.
    Mat cameraMatrix1, distCoeffs1, cameraMatrix2, distCoeffs2;

    // Output: Essential matrix, relative rotation and relative translation.
    Mat E, R, t, mask;

    recoverPose(points1, points2, cameraMatrix1, distCoeffs1, cameraMatrix2, distCoeffs2, E, R, t, mask);
@endcode
 */
CV_EXPORTS_W int recoverPose( InputArray points1, InputArray points2,
                            InputArray cameraMatrix1, InputArray distCoeffs1,
                            InputArray cameraMatrix2, InputArray distCoeffs2,
                            OutputArray E, OutputArray R, OutputArray t,
                            int method = cv::RANSAC, double prob = 0.999, double threshold = 1.0,
                            InputOutputArray mask = noArray());

/** @brief Recovers the relative camera rotation and the translation from an estimated essential
matrix and the corresponding points in two images, using cheirality check. Returns the number of
inliers that pass the check.

@param E The input essential matrix.
@param points1 Array of N 2D points from the first image. The point coordinates should be
floating-point (single or double precision).
@param points2 Array of the second image points of the same size and format as points1 .
@param cameraMatrix Camera intrinsic matrix \f$\cameramatrix{A}\f$ .
Note that this function assumes that points1 and points2 are feature points from cameras with the
same camera intrinsic matrix.
@param R Output rotation matrix. Together with the translation vector, this matrix makes up a tuple
that performs a change of basis from the first camera's coordinate system to the second camera's
coordinate system. Note that, in general, t can not be used for this tuple, see the parameter
described below.
@param t Output translation vector. This vector is obtained by @ref decomposeEssentialMat and
therefore is only known up to scale, i.e. t is the direction of the translation vector and has unit
length.
@param mask Input/output mask for inliers in points1 and points2. If it is not empty, then it marks
inliers in points1 and points2 for then given essential matrix E. Only these inliers will be used to
recover pose. In the output mask only inliers which pass the cheirality check.

This function decomposes an essential matrix using @ref decomposeEssentialMat and then verifies
possible pose hypotheses by doing cheirality check. The cheirality check means that the
triangulated 3D points should have positive depth. Some details can be found in @cite Nister03.

This function can be used to process the output E and mask from @ref findEssentialMat. In this
scenario, points1 and points2 are the same input for #findEssentialMat :
@code
    // Example. Estimation of fundamental matrix using the RANSAC algorithm
    int point_count = 100;
    vector<Point2f> points1(point_count);
    vector<Point2f> points2(point_count);

    // initialize the points here ...
    for( int i = 0; i < point_count; i++ )
    {
        points1[i] = ...;
        points2[i] = ...;
    }

    // cametra matrix with both focal lengths = 1, and principal point = (0, 0)
    Mat cameraMatrix = Mat::eye(3, 3, CV_64F);

    Mat E, R, t, mask;

    E = findEssentialMat(points1, points2, cameraMatrix, RANSAC, 0.999, 1.0, mask);
    recoverPose(E, points1, points2, cameraMatrix, R, t, mask);
@endcode
 */
CV_EXPORTS_W int recoverPose( InputArray E, InputArray points1, InputArray points2,
                            InputArray cameraMatrix, OutputArray R, OutputArray t,
                            InputOutputArray mask = noArray() );

/** @overload
@param E The input essential matrix.
@param points1 Array of N 2D points from the first image. The point coordinates should be
floating-point (single or double precision).
@param points2 Array of the second image points of the same size and format as points1 .
@param R Output rotation matrix. Together with the translation vector, this matrix makes up a tuple
that performs a change of basis from the first camera's coordinate system to the second camera's
coordinate system. Note that, in general, t can not be used for this tuple, see the parameter
description below.
@param t Output translation vector. This vector is obtained by @ref decomposeEssentialMat and
therefore is only known up to scale, i.e. t is the direction of the translation vector and has unit
length.
@param focal Focal length of the camera. Note that this function assumes that points1 and points2
are feature points from cameras with same focal length and principal point.
@param pp principal point of the camera.
@param mask Input/output mask for inliers in points1 and points2. If it is not empty, then it marks
inliers in points1 and points2 for then given essential matrix E. Only these inliers will be used to
recover pose. In the output mask only inliers which pass the cheirality check.

This function differs from the one above that it computes camera intrinsic matrix from focal length and
principal point:

\f[A =
\begin{bmatrix}
f & 0 & x_{pp}  \\
0 & f & y_{pp}  \\
0 & 0 & 1
\end{bmatrix}\f]
 */
CV_EXPORTS_W int recoverPose( InputArray E, InputArray points1, InputArray points2,
                            OutputArray R, OutputArray t,
                            double focal = 1.0, Point2d pp = Point2d(0, 0),
                            InputOutputArray mask = noArray() );

/** @overload
@param E The input essential matrix.
@param points1 Array of N 2D points from the first image. The point coordinates should be
floating-point (single or double precision).
@param points2 Array of the second image points of the same size and format as points1.
@param cameraMatrix Camera intrinsic matrix \f$\cameramatrix{A}\f$ .
Note that this function assumes that points1 and points2 are feature points from cameras with the
same camera intrinsic matrix.
@param R Output rotation matrix. Together with the translation vector, this matrix makes up a tuple
that performs a change of basis from the first camera's coordinate system to the second camera's
coordinate system. Note that, in general, t can not be used for this tuple, see the parameter
description below.
@param t Output translation vector. This vector is obtained by @ref decomposeEssentialMat and
therefore is only known up to scale, i.e. t is the direction of the translation vector and has unit
length.
@param distanceThresh threshold distance which is used to filter out far away points (i.e. infinite
points).
@param mask Input/output mask for inliers in points1 and points2. If it is not empty, then it marks
inliers in points1 and points2 for then given essential matrix E. Only these inliers will be used to
recover pose. In the output mask only inliers which pass the cheirality check.
@param triangulatedPoints 3D points which were reconstructed by triangulation.

This function differs from the one above that it outputs the triangulated 3D point that are used for
the cheirality check.
 */
CV_EXPORTS_W int recoverPose( InputArray E, InputArray points1, InputArray points2,
                            InputArray cameraMatrix, OutputArray R, OutputArray t, double distanceThresh, InputOutputArray mask = noArray(),
                            OutputArray triangulatedPoints = noArray());

/** @brief For points in an image of a stereo pair, computes the corresponding epilines in the other image.

@param points Input points. \f$N \times 1\f$ or \f$1 \times N\f$ matrix of type CV_32FC2 or
vector\<Point2f\> .
@param whichImage Index of the image (1 or 2) that contains the points .
@param F Fundamental matrix that can be estimated using #findFundamentalMat or #stereoRectify .
@param lines Output vector of the epipolar lines corresponding to the points in the other image.
Each line \f$ax + by + c=0\f$ is encoded by 3 numbers \f$(a, b, c)\f$ .

For every point in one of the two images of a stereo pair, the function finds the equation of the
corresponding epipolar line in the other image.

From the fundamental matrix definition (see #findFundamentalMat ), line \f$l^{(2)}_i\f$ in the second
image for the point \f$p^{(1)}_i\f$ in the first image (when whichImage=1 ) is computed as:

\f[l^{(2)}_i = F p^{(1)}_i\f]

And vice versa, when whichImage=2, \f$l^{(1)}_i\f$ is computed from \f$p^{(2)}_i\f$ as:

\f[l^{(1)}_i = F^T p^{(2)}_i\f]

Line coefficients are defined up to a scale. They are normalized so that \f$a_i^2+b_i^2=1\f$ .
 */
CV_EXPORTS_W void computeCorrespondEpilines( InputArray points, int whichImage,
                                             InputArray F, OutputArray lines );

/** @brief This function reconstructs 3-dimensional points (in homogeneous coordinates) by using
their observations with a stereo camera.

@param projMatr1 3x4 projection matrix of the first camera, i.e. this matrix projects 3D points
given in the world's coordinate system into the first image.
@param projMatr2 3x4 projection matrix of the second camera, i.e. this matrix projects 3D points
given in the world's coordinate system into the second image.
@param projPoints1 2xN array of feature points in the first image. In the case of the c++ version,
it can be also a vector of feature points or two-channel matrix of size 1xN or Nx1.
@param projPoints2 2xN array of corresponding points in the second image. In the case of the c++
version, it can be also a vector of feature points or two-channel matrix of size 1xN or Nx1.
@param points4D 4xN array of reconstructed points in homogeneous coordinates. These points are
returned in the world's coordinate system.

@note
   Keep in mind that all input data should be of float type in order for this function to work.

@note
   If the projection matrices from @ref stereoRectify are used, then the returned points are
   represented in the first camera's rectified coordinate system.

@sa
   reprojectImageTo3D
 */
CV_EXPORTS_W void triangulatePoints( InputArray projMatr1, InputArray projMatr2,
                                     InputArray projPoints1, InputArray projPoints2,
                                     OutputArray points4D );

/** @brief Refines coordinates of corresponding points.

@param F 3x3 fundamental matrix.
@param points1 1xN array containing the first set of points.
@param points2 1xN array containing the second set of points.
@param newPoints1 The optimized points1.
@param newPoints2 The optimized points2.

The function implements the Optimal Triangulation Method (see Multiple View Geometry for details).
For each given point correspondence points1[i] \<-\> points2[i], and a fundamental matrix F, it
computes the corrected correspondences newPoints1[i] \<-\> newPoints2[i] that minimize the geometric
error \f$d(points1[i], newPoints1[i])^2 + d(points2[i],newPoints2[i])^2\f$ (where \f$d(a,b)\f$ is the
geometric distance between points \f$a\f$ and \f$b\f$ ) subject to the epipolar constraint
\f$newPoints2^T * F * newPoints1 = 0\f$ .
 */
CV_EXPORTS_W void correctMatches( InputArray F, InputArray points1, InputArray points2,
                                  OutputArray newPoints1, OutputArray newPoints2 );

/** @brief Filters off small noise blobs (speckles) in the disparity map

@param img The input 16-bit signed disparity image
@param newVal The disparity value used to paint-off the speckles
@param maxSpeckleSize The maximum speckle size to consider it a speckle. Larger blobs are not
affected by the algorithm
@param maxDiff Maximum difference between neighbor disparity pixels to put them into the same
blob. Note that since StereoBM, StereoSGBM and may be other algorithms return a fixed-point
disparity map, where disparity values are multiplied by 16, this scale factor should be taken into
account when specifying this parameter value.
@param buf The optional temporary buffer to avoid memory allocation within the function.
 */
CV_EXPORTS_W void filterSpeckles( InputOutputArray img, double newVal,
                                  int maxSpeckleSize, double maxDiff,
                                  InputOutputArray buf = noArray() );

//! computes valid disparity ROI from the valid ROIs of the rectified images (that are returned by #stereoRectify)
CV_EXPORTS_W Rect getValidDisparityROI( Rect roi1, Rect roi2,
                                        int minDisparity, int numberOfDisparities,
                                        int blockSize );

//! validates disparity using the left-right check. The matrix "cost" should be computed by the stereo correspondence algorithm
CV_EXPORTS_W void validateDisparity( InputOutputArray disparity, InputArray cost,
                                     int minDisparity, int numberOfDisparities,
                                     int disp12MaxDisp = 1 );

/** @brief Reprojects a disparity image to 3D space.

@param disparity Input single-channel 8-bit unsigned, 16-bit signed, 32-bit signed or 32-bit
floating-point disparity image. The values of 8-bit / 16-bit signed formats are assumed to have no
fractional bits. If the disparity is 16-bit signed format, as computed by @ref StereoBM or
@ref StereoSGBM and maybe other algorithms, it should be divided by 16 (and scaled to float) before
being used here.
@param _3dImage Output 3-channel floating-point image of the same size as disparity. Each element of
_3dImage(x,y) contains 3D coordinates of the point (x,y) computed from the disparity map. If one
uses Q obtained by @ref stereoRectify, then the returned points are represented in the first
camera's rectified coordinate system.
@param Q \f$4 \times 4\f$ perspective transformation matrix that can be obtained with
@ref stereoRectify.
@param handleMissingValues Indicates, whether the function should handle missing values (i.e.
points where the disparity was not computed). If handleMissingValues=true, then pixels with the
minimal disparity that corresponds to the outliers (see StereoMatcher::compute ) are transformed
to 3D points with a very large Z value (currently set to 10000).
@param ddepth The optional output array depth. If it is -1, the output image will have CV_32F
depth. ddepth can also be set to CV_16S, CV_32S or CV_32F.

The function transforms a single-channel disparity map to a 3-channel image representing a 3D
surface. That is, for each pixel (x,y) and the corresponding disparity d=disparity(x,y) , it
computes:

\f[\begin{bmatrix}
X \\
Y \\
Z \\
W
\end{bmatrix} = Q \begin{bmatrix}
x \\
y \\
\texttt{disparity} (x,y) \\
z
\end{bmatrix}.\f]

@sa
   To reproject a sparse set of points {(x,y,d),...} to 3D space, use perspectiveTransform.
 */
CV_EXPORTS_W void reprojectImageTo3D( InputArray disparity,
                                      OutputArray _3dImage, InputArray Q,
                                      bool handleMissingValues = false,
                                      int ddepth = -1 );

/** @brief Calculates the Sampson Distance between two points.

The function cv::sampsonDistance calculates and returns the first order approximation of the geometric error as:
\f[
sd( \texttt{pt1} , \texttt{pt2} )=
\frac{(\texttt{pt2}^t \cdot \texttt{F} \cdot \texttt{pt1})^2}
{((\texttt{F} \cdot \texttt{pt1})(0))^2 +
((\texttt{F} \cdot \texttt{pt1})(1))^2 +
((\texttt{F}^t \cdot \texttt{pt2})(0))^2 +
((\texttt{F}^t \cdot \texttt{pt2})(1))^2}
\f]
The fundamental matrix may be calculated using the #findFundamentalMat function. See @cite HartleyZ00 11.4.3 for details.
@param pt1 first homogeneous 2d point
@param pt2 second homogeneous 2d point
@param F fundamental matrix
@return The computed Sampson distance.
*/
CV_EXPORTS_W double sampsonDistance(InputArray pt1, InputArray pt2, InputArray F);

/** @brief Computes an optimal affine transformation between two 3D point sets.

It computes
\f[
\begin{bmatrix}
x\\
y\\
z\\
\end{bmatrix}
=
\begin{bmatrix}
a_{11} & a_{12} & a_{13}\\
a_{21} & a_{22} & a_{23}\\
a_{31} & a_{32} & a_{33}\\
\end{bmatrix}
\begin{bmatrix}
X\\
Y\\
Z\\
\end{bmatrix}
+
\begin{bmatrix}
b_1\\
b_2\\
b_3\\
\end{bmatrix}
\f]

@param src First input 3D point set containing \f$(X,Y,Z)\f$.
@param dst Second input 3D point set containing \f$(x,y,z)\f$.
@param out Output 3D affine transformation matrix \f$3 \times 4\f$ of the form
\f[
\begin{bmatrix}
a_{11} & a_{12} & a_{13} & b_1\\
a_{21} & a_{22} & a_{23} & b_2\\
a_{31} & a_{32} & a_{33} & b_3\\
\end{bmatrix}
\f]
@param inliers Output vector indicating which points are inliers (1-inlier, 0-outlier).
@param ransacThreshold Maximum reprojection error in the RANSAC algorithm to consider a point as
an inlier.
@param confidence Confidence level, between 0 and 1, for the estimated transformation. Anything
between 0.95 and 0.99 is usually good enough. Values too close to 1 can slow down the estimation
significantly. Values lower than 0.8-0.9 can result in an incorrectly estimated transformation.

The function estimates an optimal 3D affine transformation between two 3D point sets using the
RANSAC algorithm.
 */
CV_EXPORTS_W  int estimateAffine3D(InputArray src, InputArray dst,
                                   OutputArray out, OutputArray inliers,
                                   double ransacThreshold = 3, double confidence = 0.99);

/** @brief Computes an optimal affine transformation between two 3D point sets.

It computes \f$R,s,t\f$ minimizing \f$\sum{i} dst_i - c \cdot R \cdot src_i \f$
where \f$R\f$ is a 3x3 rotation matrix, \f$t\f$ is a 3x1 translation vector and \f$s\f$ is a
scalar size value. This is an implementation of the algorithm by Umeyama \cite umeyama1991least .
The estimated affine transform has a homogeneous scale which is a subclass of affine
transformations with 7 degrees of freedom. The paired point sets need to comprise at least 3
points each.

@param src First input 3D point set.
@param dst Second input 3D point set.
@param scale If null is passed, the scale parameter c will be assumed to be 1.0.
Else the pointed-to variable will be set to the optimal scale.
@param force_rotation If true, the returned rotation will never be a reflection.
This might be unwanted, e.g. when optimizing a transform between a right- and a
left-handed coordinate system.
@return 3D affine transformation matrix \f$3 \times 4\f$ of the form
\f[T =
\begin{bmatrix}
R & t\\
\end{bmatrix}
\f]

 */
CV_EXPORTS_W   cv::Mat estimateAffine3D(InputArray src, InputArray dst,
                                        CV_OUT double* scale = nullptr, bool force_rotation = true);

/** @brief Computes an optimal translation between two 3D point sets.
 *
 * It computes
 * \f[
 * \begin{bmatrix}
 * x\\
 * y\\
 * z\\
 * \end{bmatrix}
 * =
 * \begin{bmatrix}
 * X\\
 * Y\\
 * Z\\
 * \end{bmatrix}
 * +
 * \begin{bmatrix}
 * b_1\\
 * b_2\\
 * b_3\\
 * \end{bmatrix}
 * \f]
 *
 * @param src First input 3D point set containing \f$(X,Y,Z)\f$.
 * @param dst Second input 3D point set containing \f$(x,y,z)\f$.
 * @param out Output 3D translation vector \f$3 \times 1\f$ of the form
 * \f[
 * \begin{bmatrix}
 * b_1 \\
 * b_2 \\
 * b_3 \\
 * \end{bmatrix}
 * \f]
 * @param inliers Output vector indicating which points are inliers (1-inlier, 0-outlier).
 * @param ransacThreshold Maximum reprojection error in the RANSAC algorithm to consider a point as
 * an inlier.
 * @param confidence Confidence level, between 0 and 1, for the estimated transformation. Anything
 * between 0.95 and 0.99 is usually good enough. Values too close to 1 can slow down the estimation
 * significantly. Values lower than 0.8-0.9 can result in an incorrectly estimated transformation.
 *
 * The function estimates an optimal 3D translation between two 3D point sets using the
 * RANSAC algorithm.
 *  */
CV_EXPORTS_W  int estimateTranslation3D(InputArray src, InputArray dst,
                                        OutputArray out, OutputArray inliers,
                                        double ransacThreshold = 3, double confidence = 0.99);

/** @brief Computes an optimal affine transformation between two 2D point sets.

It computes
\f[
\begin{bmatrix}
x\\
y\\
\end{bmatrix}
=
\begin{bmatrix}
a_{11} & a_{12}\\
a_{21} & a_{22}\\
\end{bmatrix}
\begin{bmatrix}
X\\
Y\\
\end{bmatrix}
+
\begin{bmatrix}
b_1\\
b_2\\
\end{bmatrix}
\f]

@param from First input 2D point set containing \f$(X,Y)\f$.
@param to Second input 2D point set containing \f$(x,y)\f$.
@param inliers Output vector indicating which points are inliers (1-inlier, 0-outlier).
@param method Robust method used to compute transformation. The following methods are possible:
-   @ref RANSAC - RANSAC-based robust method
-   @ref LMEDS - Least-Median robust method
RANSAC is the default method.
@param ransacReprojThreshold Maximum reprojection error in the RANSAC algorithm to consider
a point as an inlier. Applies only to RANSAC.
@param maxIters The maximum number of robust method iterations.
@param confidence Confidence level, between 0 and 1, for the estimated transformation. Anything
between 0.95 and 0.99 is usually good enough. Values too close to 1 can slow down the estimation
significantly. Values lower than 0.8-0.9 can result in an incorrectly estimated transformation.
@param refineIters Maximum number of iterations of refining algorithm (Levenberg-Marquardt).
Passing 0 will disable refining, so the output matrix will be output of robust method.

@return Output 2D affine transformation matrix \f$2 \times 3\f$ or empty matrix if transformation
could not be estimated. The returned matrix has the following form:
\f[
\begin{bmatrix}
a_{11} & a_{12} & b_1\\
a_{21} & a_{22} & b_2\\
\end{bmatrix}
\f]

The function estimates an optimal 2D affine transformation between two 2D point sets using the
selected robust algorithm.

The computed transformation is then refined further (using only inliers) with the
Levenberg-Marquardt method to reduce the re-projection error even more.

@note
The RANSAC method can handle practically any ratio of outliers but needs a threshold to
distinguish inliers from outliers. The method LMeDS does not need any threshold but it works
correctly only when there are more than 50% of inliers.

@sa estimateAffinePartial2D, getAffineTransform
*/
CV_EXPORTS_W cv::Mat estimateAffine2D(InputArray from, InputArray to, OutputArray inliers = noArray(),
                                  int method = RANSAC, double ransacReprojThreshold = 3,
                                  size_t maxIters = 2000, double confidence = 0.99,
                                  size_t refineIters = 10);


CV_EXPORTS_W cv::Mat estimateAffine2D(InputArray pts1, InputArray pts2, OutputArray inliers,
                     const UsacParams &params);

/** @brief Computes an optimal limited affine transformation with 4 degrees of freedom between
two 2D point sets.

@param from First input 2D point set.
@param to Second input 2D point set.
@param inliers Output vector indicating which points are inliers.
@param method Robust method used to compute transformation. The following methods are possible:
-   @ref RANSAC - RANSAC-based robust method
-   @ref LMEDS - Least-Median robust method
RANSAC is the default method.
@param ransacReprojThreshold Maximum reprojection error in the RANSAC algorithm to consider
a point as an inlier. Applies only to RANSAC.
@param maxIters The maximum number of robust method iterations.
@param confidence Confidence level, between 0 and 1, for the estimated transformation. Anything
between 0.95 and 0.99 is usually good enough. Values too close to 1 can slow down the estimation
significantly. Values lower than 0.8-0.9 can result in an incorrectly estimated transformation.
@param refineIters Maximum number of iterations of refining algorithm (Levenberg-Marquardt).
Passing 0 will disable refining, so the output matrix will be output of robust method.

@return Output 2D affine transformation (4 degrees of freedom) matrix \f$2 \times 3\f$ or
empty matrix if transformation could not be estimated.

The function estimates an optimal 2D affine transformation with 4 degrees of freedom limited to
combinations of translation, rotation, and uniform scaling. Uses the selected algorithm for robust
estimation.

The computed transformation is then refined further (using only inliers) with the
Levenberg-Marquardt method to reduce the re-projection error even more.

Estimated transformation matrix is:
\f[ \begin{bmatrix} \cos(\theta) \cdot s & -\sin(\theta) \cdot s & t_x \\
                \sin(\theta) \cdot s & \cos(\theta) \cdot s & t_y
\end{bmatrix} \f]
Where \f$ \theta \f$ is the rotation angle, \f$ s \f$ the scaling factor and \f$ t_x, t_y \f$ are
translations in \f$ x, y \f$ axes respectively.

@note
The RANSAC method can handle practically any ratio of outliers but need a threshold to
distinguish inliers from outliers. The method LMeDS does not need any threshold but it works
correctly only when there are more than 50% of inliers.

@sa estimateAffine2D, getAffineTransform
*/
CV_EXPORTS_W cv::Mat estimateAffinePartial2D(InputArray from, InputArray to, OutputArray inliers = noArray(),
                                  int method = RANSAC, double ransacReprojThreshold = 3,
                                  size_t maxIters = 2000, double confidence = 0.99,
                                  size_t refineIters = 10);

/** @example samples/cpp/tutorial_code/features2D/Homography/decompose_homography.cpp
An example program with homography decomposition.

Check @ref tutorial_homography "the corresponding tutorial" for more details.
*/

/** @brief Decompose a homography matrix to rotation(s), translation(s) and plane normal(s).

@param H The input homography matrix between two images.
@param K The input camera intrinsic matrix.
@param rotations Array of rotation matrices.
@param translations Array of translation matrices.
@param normals Array of plane normal matrices.

This function extracts relative camera motion between two views of a planar object and returns up to
four mathematical solution tuples of rotation, translation, and plane normal. The decomposition of
the homography matrix H is described in detail in @cite Malis2007.

If the homography H, induced by the plane, gives the constraint
\f[s_i \vecthree{x'_i}{y'_i}{1} \sim H \vecthree{x_i}{y_i}{1}\f] on the source image points
\f$p_i\f$ and the destination image points \f$p'_i\f$, then the tuple of rotations[k] and
translations[k] is a change of basis from the source camera's coordinate system to the destination
camera's coordinate system. However, by decomposing H, one can only get the translation normalized
by the (typically unknown) depth of the scene, i.e. its direction but with normalized length.

If point correspondences are available, at least two solutions may further be invalidated, by
applying positive depth constraint, i.e. all points must be in front of the camera.
 */
CV_EXPORTS_W int decomposeHomographyMat(InputArray H,
                                        InputArray K,
                                        OutputArrayOfArrays rotations,
                                        OutputArrayOfArrays translations,
                                        OutputArrayOfArrays normals);

/** @brief Filters homography decompositions based on additional information.

@param rotations Vector of rotation matrices.
@param normals Vector of plane normal matrices.
@param beforePoints Vector of (rectified) visible reference points before the homography is applied
@param afterPoints Vector of (rectified) visible reference points after the homography is applied
@param possibleSolutions Vector of int indices representing the viable solution set after filtering
@param pointsMask optional Mat/Vector of 8u type representing the mask for the inliers as given by the #findHomography function

<<<<<<< HEAD
This function is intended to filter the output of the #decomposeHomographyMat based on additional
information as described in @cite Malis . The summary of the method: the #decomposeHomographyMat function
=======
This function is intended to filter the output of the decomposeHomographyMat based on additional
information as described in @cite Malis2007 . The summary of the method: the decomposeHomographyMat function
>>>>>>> 5e1c9099
returns 2 unique solutions and their "opposites" for a total of 4 solutions. If we have access to the
sets of points visible in the camera frame before and after the homography transformation is applied,
we can determine which are the true potential solutions and which are the opposites by verifying which
homographies are consistent with all visible reference points being in front of the camera. The inputs
are left unchanged; the filtered solution set is returned as indices into the existing one.

*/
CV_EXPORTS_W void filterHomographyDecompByVisibleRefpoints(InputArrayOfArrays rotations,
                                                           InputArrayOfArrays normals,
                                                           InputArray beforePoints,
                                                           InputArray afterPoints,
                                                           OutputArray possibleSolutions,
                                                           InputArray pointsMask = noArray());

/** @brief The base class for stereo correspondence algorithms.
 */
class CV_EXPORTS_W StereoMatcher : public Algorithm
{
public:
    enum { DISP_SHIFT = 4,
           DISP_SCALE = (1 << DISP_SHIFT)
         };

    /** @brief Computes disparity map for the specified stereo pair

    @param left Left 8-bit single-channel image.
    @param right Right image of the same size and the same type as the left one.
    @param disparity Output disparity map. It has the same size as the input images. Some algorithms,
    like StereoBM or StereoSGBM compute 16-bit fixed-point disparity map (where each disparity value
    has 4 fractional bits), whereas other algorithms output 32-bit floating-point disparity map.
     */
    CV_WRAP virtual void compute( InputArray left, InputArray right,
                                  OutputArray disparity ) = 0;

    CV_WRAP virtual int getMinDisparity() const = 0;
    CV_WRAP virtual void setMinDisparity(int minDisparity) = 0;

    CV_WRAP virtual int getNumDisparities() const = 0;
    CV_WRAP virtual void setNumDisparities(int numDisparities) = 0;

    CV_WRAP virtual int getBlockSize() const = 0;
    CV_WRAP virtual void setBlockSize(int blockSize) = 0;

    CV_WRAP virtual int getSpeckleWindowSize() const = 0;
    CV_WRAP virtual void setSpeckleWindowSize(int speckleWindowSize) = 0;

    CV_WRAP virtual int getSpeckleRange() const = 0;
    CV_WRAP virtual void setSpeckleRange(int speckleRange) = 0;

    CV_WRAP virtual int getDisp12MaxDiff() const = 0;
    CV_WRAP virtual void setDisp12MaxDiff(int disp12MaxDiff) = 0;
};


/** @brief Class for computing stereo correspondence using the block matching algorithm, introduced and
contributed to OpenCV by K. Konolige.
 */
class CV_EXPORTS_W StereoBM : public StereoMatcher
{
public:
    enum { PREFILTER_NORMALIZED_RESPONSE = 0,
           PREFILTER_XSOBEL              = 1
         };

    CV_WRAP virtual int getPreFilterType() const = 0;
    CV_WRAP virtual void setPreFilterType(int preFilterType) = 0;

    CV_WRAP virtual int getPreFilterSize() const = 0;
    CV_WRAP virtual void setPreFilterSize(int preFilterSize) = 0;

    CV_WRAP virtual int getPreFilterCap() const = 0;
    CV_WRAP virtual void setPreFilterCap(int preFilterCap) = 0;

    CV_WRAP virtual int getTextureThreshold() const = 0;
    CV_WRAP virtual void setTextureThreshold(int textureThreshold) = 0;

    CV_WRAP virtual int getUniquenessRatio() const = 0;
    CV_WRAP virtual void setUniquenessRatio(int uniquenessRatio) = 0;

    CV_WRAP virtual int getSmallerBlockSize() const = 0;
    CV_WRAP virtual void setSmallerBlockSize(int blockSize) = 0;

    CV_WRAP virtual Rect getROI1() const = 0;
    CV_WRAP virtual void setROI1(Rect roi1) = 0;

    CV_WRAP virtual Rect getROI2() const = 0;
    CV_WRAP virtual void setROI2(Rect roi2) = 0;

    /** @brief Creates StereoBM object

    @param numDisparities the disparity search range. For each pixel algorithm will find the best
    disparity from 0 (default minimum disparity) to numDisparities. The search range can then be
    shifted by changing the minimum disparity.
    @param blockSize the linear size of the blocks compared by the algorithm. The size should be odd
    (as the block is centered at the current pixel). Larger block size implies smoother, though less
    accurate disparity map. Smaller block size gives more detailed disparity map, but there is higher
    chance for algorithm to find a wrong correspondence.

    The function create StereoBM object. You can then call StereoBM::compute() to compute disparity for
    a specific stereo pair.
     */
    CV_WRAP static Ptr<StereoBM> create(int numDisparities = 0, int blockSize = 21);
};

/** @brief The class implements the modified H. Hirschmuller algorithm @cite HH08 that differs from the original
one as follows:

-   By default, the algorithm is single-pass, which means that you consider only 5 directions
instead of 8. Set mode=StereoSGBM::MODE_HH in createStereoSGBM to run the full variant of the
algorithm but beware that it may consume a lot of memory.
-   The algorithm matches blocks, not individual pixels. Though, setting blockSize=1 reduces the
blocks to single pixels.
-   Mutual information cost function is not implemented. Instead, a simpler Birchfield-Tomasi
sub-pixel metric from @cite BT98 is used. Though, the color images are supported as well.
-   Some pre- and post- processing steps from K. Konolige algorithm StereoBM are included, for
example: pre-filtering (StereoBM::PREFILTER_XSOBEL type) and post-filtering (uniqueness
check, quadratic interpolation and speckle filtering).

@note
   -   (Python) An example illustrating the use of the StereoSGBM matching algorithm can be found
        at opencv_source_code/samples/python/stereo_match.py
 */
class CV_EXPORTS_W StereoSGBM : public StereoMatcher
{
public:
    enum
    {
        MODE_SGBM = 0,
        MODE_HH   = 1,
        MODE_SGBM_3WAY = 2,
        MODE_HH4  = 3
    };

    CV_WRAP virtual int getPreFilterCap() const = 0;
    CV_WRAP virtual void setPreFilterCap(int preFilterCap) = 0;

    CV_WRAP virtual int getUniquenessRatio() const = 0;
    CV_WRAP virtual void setUniquenessRatio(int uniquenessRatio) = 0;

    CV_WRAP virtual int getP1() const = 0;
    CV_WRAP virtual void setP1(int P1) = 0;

    CV_WRAP virtual int getP2() const = 0;
    CV_WRAP virtual void setP2(int P2) = 0;

    CV_WRAP virtual int getMode() const = 0;
    CV_WRAP virtual void setMode(int mode) = 0;

    /** @brief Creates StereoSGBM object

    @param minDisparity Minimum possible disparity value. Normally, it is zero but sometimes
    rectification algorithms can shift images, so this parameter needs to be adjusted accordingly.
    @param numDisparities Maximum disparity minus minimum disparity. The value is always greater than
    zero. In the current implementation, this parameter must be divisible by 16.
    @param blockSize Matched block size. It must be an odd number \>=1 . Normally, it should be
    somewhere in the 3..11 range.
    @param P1 The first parameter controlling the disparity smoothness. See below.
    @param P2 The second parameter controlling the disparity smoothness. The larger the values are,
    the smoother the disparity is. P1 is the penalty on the disparity change by plus or minus 1
    between neighbor pixels. P2 is the penalty on the disparity change by more than 1 between neighbor
    pixels. The algorithm requires P2 \> P1 . See stereo_match.cpp sample where some reasonably good
    P1 and P2 values are shown (like 8\*number_of_image_channels\*blockSize\*blockSize and
    32\*number_of_image_channels\*blockSize\*blockSize , respectively).
    @param disp12MaxDiff Maximum allowed difference (in integer pixel units) in the left-right
    disparity check. Set it to a non-positive value to disable the check.
    @param preFilterCap Truncation value for the prefiltered image pixels. The algorithm first
    computes x-derivative at each pixel and clips its value by [-preFilterCap, preFilterCap] interval.
    The result values are passed to the Birchfield-Tomasi pixel cost function.
    @param uniquenessRatio Margin in percentage by which the best (minimum) computed cost function
    value should "win" the second best value to consider the found match correct. Normally, a value
    within the 5-15 range is good enough.
    @param speckleWindowSize Maximum size of smooth disparity regions to consider their noise speckles
    and invalidate. Set it to 0 to disable speckle filtering. Otherwise, set it somewhere in the
    50-200 range.
    @param speckleRange Maximum disparity variation within each connected component. If you do speckle
    filtering, set the parameter to a positive value, it will be implicitly multiplied by 16.
    Normally, 1 or 2 is good enough.
    @param mode Set it to StereoSGBM::MODE_HH to run the full-scale two-pass dynamic programming
    algorithm. It will consume O(W\*H\*numDisparities) bytes, which is large for 640x480 stereo and
    huge for HD-size pictures. By default, it is set to false .

    The first constructor initializes StereoSGBM with all the default parameters. So, you only have to
    set StereoSGBM::numDisparities at minimum. The second constructor enables you to set each parameter
    to a custom value.
     */
    CV_WRAP static Ptr<StereoSGBM> create(int minDisparity = 0, int numDisparities = 16, int blockSize = 3,
                                          int P1 = 0, int P2 = 0, int disp12MaxDiff = 0,
                                          int preFilterCap = 0, int uniquenessRatio = 0,
                                          int speckleWindowSize = 0, int speckleRange = 0,
                                          int mode = StereoSGBM::MODE_SGBM);
};


//! cv::undistort mode
enum UndistortTypes
{
    PROJ_SPHERICAL_ORTHO  = 0,
    PROJ_SPHERICAL_EQRECT = 1
};

/** @brief Transforms an image to compensate for lens distortion.

The function transforms an image to compensate radial and tangential lens distortion.

The function is simply a combination of #initUndistortRectifyMap (with unity R ) and #remap
(with bilinear interpolation). See the former function for details of the transformation being
performed.

Those pixels in the destination image, for which there is no correspondent pixels in the source
image, are filled with zeros (black color).

A particular subset of the source image that will be visible in the corrected image can be regulated
by newCameraMatrix. You can use #getOptimalNewCameraMatrix to compute the appropriate
newCameraMatrix depending on your requirements.

The camera matrix and the distortion parameters can be determined using #calibrateCamera. If
the resolution of images is different from the resolution used at the calibration stage, \f$f_x,
f_y, c_x\f$ and \f$c_y\f$ need to be scaled accordingly, while the distortion coefficients remain
the same.

@param src Input (distorted) image.
@param dst Output (corrected) image that has the same size and type as src .
@param cameraMatrix Input camera matrix \f$A = \vecthreethree{f_x}{0}{c_x}{0}{f_y}{c_y}{0}{0}{1}\f$ .
@param distCoeffs Input vector of distortion coefficients
\f$(k_1, k_2, p_1, p_2[, k_3[, k_4, k_5, k_6[, s_1, s_2, s_3, s_4[, \tau_x, \tau_y]]]])\f$
of 4, 5, 8, 12 or 14 elements. If the vector is NULL/empty, the zero distortion coefficients are assumed.
@param newCameraMatrix Camera matrix of the distorted image. By default, it is the same as
cameraMatrix but you may additionally scale and shift the result by using a different matrix.
 */
CV_EXPORTS_W void undistort( InputArray src, OutputArray dst,
                             InputArray cameraMatrix,
                             InputArray distCoeffs,
                             InputArray newCameraMatrix = noArray() );

/** @brief Computes the undistortion and rectification transformation map.

The function computes the joint undistortion and rectification transformation and represents the
result in the form of maps for #remap. The undistorted image looks like original, as if it is
captured with a camera using the camera matrix =newCameraMatrix and zero distortion. In case of a
monocular camera, newCameraMatrix is usually equal to cameraMatrix, or it can be computed by
#getOptimalNewCameraMatrix for a better control over scaling. In case of a stereo camera,
newCameraMatrix is normally set to P1 or P2 computed by #stereoRectify .

Also, this new camera is oriented differently in the coordinate space, according to R. That, for
example, helps to align two heads of a stereo camera so that the epipolar lines on both images
become horizontal and have the same y- coordinate (in case of a horizontally aligned stereo camera).

The function actually builds the maps for the inverse mapping algorithm that is used by #remap. That
is, for each pixel \f$(u, v)\f$ in the destination (corrected and rectified) image, the function
computes the corresponding coordinates in the source image (that is, in the original image from
camera). The following process is applied:
\f[
\begin{array}{l}
x  \leftarrow (u - {c'}_x)/{f'}_x  \\
y  \leftarrow (v - {c'}_y)/{f'}_y  \\
{[X\,Y\,W]} ^T  \leftarrow R^{-1}*[x \, y \, 1]^T  \\
x'  \leftarrow X/W  \\
y'  \leftarrow Y/W  \\
r^2  \leftarrow x'^2 + y'^2 \\
x''  \leftarrow x' \frac{1 + k_1 r^2 + k_2 r^4 + k_3 r^6}{1 + k_4 r^2 + k_5 r^4 + k_6 r^6}
+ 2p_1 x' y' + p_2(r^2 + 2 x'^2)  + s_1 r^2 + s_2 r^4\\
y''  \leftarrow y' \frac{1 + k_1 r^2 + k_2 r^4 + k_3 r^6}{1 + k_4 r^2 + k_5 r^4 + k_6 r^6}
+ p_1 (r^2 + 2 y'^2) + 2 p_2 x' y' + s_3 r^2 + s_4 r^4 \\
s\vecthree{x'''}{y'''}{1} =
\vecthreethree{R_{33}(\tau_x, \tau_y)}{0}{-R_{13}((\tau_x, \tau_y)}
{0}{R_{33}(\tau_x, \tau_y)}{-R_{23}(\tau_x, \tau_y)}
{0}{0}{1} R(\tau_x, \tau_y) \vecthree{x''}{y''}{1}\\
map_x(u,v)  \leftarrow x''' f_x + c_x  \\
map_y(u,v)  \leftarrow y''' f_y + c_y
\end{array}
\f]
where \f$(k_1, k_2, p_1, p_2[, k_3[, k_4, k_5, k_6[, s_1, s_2, s_3, s_4[, \tau_x, \tau_y]]]])\f$
are the distortion coefficients.

In case of a stereo camera, this function is called twice: once for each camera head, after
#stereoRectify, which in its turn is called after #stereoCalibrate. But if the stereo camera
was not calibrated, it is still possible to compute the rectification transformations directly from
the fundamental matrix using #stereoRectifyUncalibrated. For each camera, the function computes
homography H as the rectification transformation in a pixel domain, not a rotation matrix R in 3D
space. R can be computed from H as
\f[\texttt{R} = \texttt{cameraMatrix} ^{-1} \cdot \texttt{H} \cdot \texttt{cameraMatrix}\f]
where cameraMatrix can be chosen arbitrarily.

@param cameraMatrix Input camera matrix \f$A=\vecthreethree{f_x}{0}{c_x}{0}{f_y}{c_y}{0}{0}{1}\f$ .
@param distCoeffs Input vector of distortion coefficients
\f$(k_1, k_2, p_1, p_2[, k_3[, k_4, k_5, k_6[, s_1, s_2, s_3, s_4[, \tau_x, \tau_y]]]])\f$
of 4, 5, 8, 12 or 14 elements. If the vector is NULL/empty, the zero distortion coefficients are assumed.
@param R Optional rectification transformation in the object space (3x3 matrix). R1 or R2 ,
computed by #stereoRectify can be passed here. If the matrix is empty, the identity transformation
is assumed. In cvInitUndistortMap R assumed to be an identity matrix.
@param newCameraMatrix New camera matrix \f$A'=\vecthreethree{f_x'}{0}{c_x'}{0}{f_y'}{c_y'}{0}{0}{1}\f$.
@param size Undistorted image size.
@param m1type Type of the first output map that can be CV_32FC1, CV_32FC2 or CV_16SC2, see #convertMaps
@param map1 The first output map.
@param map2 The second output map.
 */
CV_EXPORTS_W
void initUndistortRectifyMap(InputArray cameraMatrix, InputArray distCoeffs,
                             InputArray R, InputArray newCameraMatrix,
                             Size size, int m1type, OutputArray map1, OutputArray map2);

/** @brief Computes the projection and inverse-rectification transformation map. In essense, this is the inverse of
#initUndistortRectifyMap to accomodate stereo-rectification of projectors ('inverse-cameras') in projector-camera pairs.

The function computes the joint projection and inverse rectification transformation and represents the
result in the form of maps for #remap. The projected image looks like a distorted version of the original which,
once projected by a projector, should visually match the original. In case of a monocular camera, newCameraMatrix
is usually equal to cameraMatrix, or it can be computed by
#getOptimalNewCameraMatrix for a better control over scaling. In case of a projector-camera pair,
newCameraMatrix is normally set to P1 or P2 computed by #stereoRectify .

The projector is oriented differently in the coordinate space, according to R. In case of projector-camera pairs,
this helps align the projector (in the same manner as #initUndistortRectifyMap for the camera) to create a stereo-rectified pair. This
allows epipolar lines on both images to become horizontal and have the same y-coordinate (in case of a horizontally aligned projector-camera pair).

The function builds the maps for the inverse mapping algorithm that is used by #remap. That
is, for each pixel \f$(u, v)\f$ in the destination (projected and inverse-rectified) image, the function
computes the corresponding coordinates in the source image (that is, in the original digital image). The following process is applied:

\f[
\begin{array}{l}
\text{newCameraMatrix}\\
x  \leftarrow (u - {c'}_x)/{f'}_x  \\
y  \leftarrow (v - {c'}_y)/{f'}_y  \\

\\\text{Undistortion}
\\\scriptsize{\textit{though equation shown is for radial undistortion, function implements cv::undistortPoints()}}\\
r^2  \leftarrow x^2 + y^2 \\
\theta \leftarrow \frac{1 + k_1 r^2 + k_2 r^4 + k_3 r^6}{1 + k_4 r^2 + k_5 r^4 + k_6 r^6}\\
x' \leftarrow \frac{x}{\theta} \\
y'  \leftarrow \frac{y}{\theta} \\

\\\text{Rectification}\\
{[X\,Y\,W]} ^T  \leftarrow R*[x' \, y' \, 1]^T  \\
x''  \leftarrow X/W  \\
y''  \leftarrow Y/W  \\

\\\text{cameraMatrix}\\
map_x(u,v)  \leftarrow x'' f_x + c_x  \\
map_y(u,v)  \leftarrow y'' f_y + c_y
\end{array}
\f]
where \f$(k_1, k_2, p_1, p_2[, k_3[, k_4, k_5, k_6[, s_1, s_2, s_3, s_4[, \tau_x, \tau_y]]]])\f$
are the distortion coefficients vector distCoeffs.

In case of a stereo-rectified projector-camera pair, this function is called for the projector while #initUndistortRectifyMap is called for the camera head.
This is done after #stereoRectify, which in turn is called after #stereoCalibrate. If the projector-camera pair
is not calibrated, it is still possible to compute the rectification transformations directly from
the fundamental matrix using #stereoRectifyUncalibrated. For the projector and camera, the function computes
homography H as the rectification transformation in a pixel domain, not a rotation matrix R in 3D
space. R can be computed from H as
\f[\texttt{R} = \texttt{cameraMatrix} ^{-1} \cdot \texttt{H} \cdot \texttt{cameraMatrix}\f]
where cameraMatrix can be chosen arbitrarily.

@param cameraMatrix Input camera matrix \f$A=\vecthreethree{f_x}{0}{c_x}{0}{f_y}{c_y}{0}{0}{1}\f$ .
@param distCoeffs Input vector of distortion coefficients
\f$(k_1, k_2, p_1, p_2[, k_3[, k_4, k_5, k_6[, s_1, s_2, s_3, s_4[, \tau_x, \tau_y]]]])\f$
of 4, 5, 8, 12 or 14 elements. If the vector is NULL/empty, the zero distortion coefficients are assumed.
@param R Optional rectification transformation in the object space (3x3 matrix). R1 or R2,
computed by #stereoRectify can be passed here. If the matrix is empty, the identity transformation
is assumed.
@param newCameraMatrix New camera matrix \f$A'=\vecthreethree{f_x'}{0}{c_x'}{0}{f_y'}{c_y'}{0}{0}{1}\f$.
@param size Distorted image size.
@param m1type Type of the first output map. Can be CV_32FC1, CV_32FC2 or CV_16SC2, see #convertMaps
@param map1 The first output map for #remap.
@param map2 The second output map for #remap.
 */
CV_EXPORTS_W
void initInverseRectificationMap( InputArray cameraMatrix, InputArray distCoeffs,
                           InputArray R, InputArray newCameraMatrix,
                           const Size& size, int m1type, OutputArray map1, OutputArray map2 );

//! initializes maps for #remap for wide-angle
CV_EXPORTS
float initWideAngleProjMap(InputArray cameraMatrix, InputArray distCoeffs,
                           Size imageSize, int destImageWidth,
                           int m1type, OutputArray map1, OutputArray map2,
                           enum UndistortTypes projType = PROJ_SPHERICAL_EQRECT, double alpha = 0);
static inline
float initWideAngleProjMap(InputArray cameraMatrix, InputArray distCoeffs,
                           Size imageSize, int destImageWidth,
                           int m1type, OutputArray map1, OutputArray map2,
                           int projType, double alpha = 0)
{
    return initWideAngleProjMap(cameraMatrix, distCoeffs, imageSize, destImageWidth,
                                m1type, map1, map2, (UndistortTypes)projType, alpha);
}

/** @brief Returns the default new camera matrix.

The function returns the camera matrix that is either an exact copy of the input cameraMatrix (when
centerPrinicipalPoint=false ), or the modified one (when centerPrincipalPoint=true).

In the latter case, the new camera matrix will be:

\f[\begin{bmatrix} f_x && 0 && ( \texttt{imgSize.width} -1)*0.5  \\ 0 && f_y && ( \texttt{imgSize.height} -1)*0.5  \\ 0 && 0 && 1 \end{bmatrix} ,\f]

where \f$f_x\f$ and \f$f_y\f$ are \f$(0,0)\f$ and \f$(1,1)\f$ elements of cameraMatrix, respectively.

By default, the undistortion functions in OpenCV (see #initUndistortRectifyMap, #undistort) do not
move the principal point. However, when you work with stereo, it is important to move the principal
points in both views to the same y-coordinate (which is required by most of stereo correspondence
algorithms), and may be to the same x-coordinate too. So, you can form the new camera matrix for
each view where the principal points are located at the center.

@param cameraMatrix Input camera matrix.
@param imgsize Camera view image size in pixels.
@param centerPrincipalPoint Location of the principal point in the new camera matrix. The
parameter indicates whether this location should be at the image center or not.
 */
CV_EXPORTS_W
Mat getDefaultNewCameraMatrix(InputArray cameraMatrix, Size imgsize = Size(),
                              bool centerPrincipalPoint = false);

/** @brief Computes the ideal point coordinates from the observed point coordinates.

The function is similar to #undistort and #initUndistortRectifyMap but it operates on a
sparse set of points instead of a raster image. Also the function performs a reverse transformation
to  #projectPoints. In case of a 3D object, it does not reconstruct its 3D coordinates, but for a
planar object, it does, up to a translation vector, if the proper R is specified.

For each observed point coordinate \f$(u, v)\f$ the function computes:
\f[
\begin{array}{l}
x^{"}  \leftarrow (u - c_x)/f_x  \\
y^{"}  \leftarrow (v - c_y)/f_y  \\
(x',y') = undistort(x^{"},y^{"}, \texttt{distCoeffs}) \\
{[X\,Y\,W]} ^T  \leftarrow R*[x' \, y' \, 1]^T  \\
x  \leftarrow X/W  \\
y  \leftarrow Y/W  \\
\text{only performed if P is specified:} \\
u'  \leftarrow x {f'}_x + {c'}_x  \\
v'  \leftarrow y {f'}_y + {c'}_y
\end{array}
\f]

where *undistort* is an approximate iterative algorithm that estimates the normalized original
point coordinates out of the normalized distorted point coordinates ("normalized" means that the
coordinates do not depend on the camera matrix).

The function can be used for both a stereo camera head or a monocular camera (when R is empty).
@param src Observed point coordinates, 2xN/Nx2 1-channel or 1xN/Nx1 2-channel (CV_32FC2 or CV_64FC2) (or
vector\<Point2f\> ).
@param dst Output ideal point coordinates (1xN/Nx1 2-channel or vector\<Point2f\> ) after undistortion and reverse perspective
transformation. If matrix P is identity or omitted, dst will contain normalized point coordinates.
@param cameraMatrix Camera matrix \f$\vecthreethree{f_x}{0}{c_x}{0}{f_y}{c_y}{0}{0}{1}\f$ .
@param distCoeffs Input vector of distortion coefficients
\f$(k_1, k_2, p_1, p_2[, k_3[, k_4, k_5, k_6[, s_1, s_2, s_3, s_4[, \tau_x, \tau_y]]]])\f$
of 4, 5, 8, 12 or 14 elements. If the vector is NULL/empty, the zero distortion coefficients are assumed.
@param R Rectification transformation in the object space (3x3 matrix). R1 or R2 computed by
#stereoRectify can be passed here. If the matrix is empty, the identity transformation is used.
@param P New camera matrix (3x3) or new projection matrix (3x4) \f$\begin{bmatrix} {f'}_x & 0 & {c'}_x & t_x \\ 0 & {f'}_y & {c'}_y & t_y \\ 0 & 0 & 1 & t_z \end{bmatrix}\f$. P1 or P2 computed by
#stereoRectify can be passed here. If the matrix is empty, the identity new camera matrix is used.
 */
CV_EXPORTS_W
void undistortPoints(InputArray src, OutputArray dst,
                     InputArray cameraMatrix, InputArray distCoeffs,
                     InputArray R = noArray(), InputArray P = noArray());
/** @overload
    @note Default version of #undistortPoints does 5 iterations to compute undistorted points.
 */
CV_EXPORTS_AS(undistortPointsIter)
void undistortPoints(InputArray src, OutputArray dst,
                     InputArray cameraMatrix, InputArray distCoeffs,
                     InputArray R, InputArray P, TermCriteria criteria);

/**
 * @brief Compute undistorted image points position
 *
 * @param src Observed points position, 2xN/Nx2 1-channel or 1xN/Nx1 2-channel (CV_32FC2 or
CV_64FC2) (or vector\<Point2f\> ).
 * @param dst Output undistorted points position (1xN/Nx1 2-channel or vector\<Point2f\> ).
 * @param cameraMatrix Camera matrix \f$\vecthreethree{f_x}{0}{c_x}{0}{f_y}{c_y}{0}{0}{1}\f$ .
 * @param distCoeffs Distortion coefficients
 */
CV_EXPORTS_W
void undistortImagePoints(InputArray src, OutputArray dst, InputArray cameraMatrix,
                          InputArray distCoeffs,
                          TermCriteria = TermCriteria(TermCriteria::MAX_ITER + TermCriteria::EPS, 5,
                                                      0.01));

//! @} calib3d

/** @brief The methods in this namespace use a so-called fisheye camera model.
  @ingroup calib3d_fisheye
*/
namespace fisheye
{
//! @addtogroup calib3d_fisheye
//! @{

    enum{
        CALIB_USE_INTRINSIC_GUESS   = 1 << 0,
        CALIB_RECOMPUTE_EXTRINSIC   = 1 << 1,
        CALIB_CHECK_COND            = 1 << 2,
        CALIB_FIX_SKEW              = 1 << 3,
        CALIB_FIX_K1                = 1 << 4,
        CALIB_FIX_K2                = 1 << 5,
        CALIB_FIX_K3                = 1 << 6,
        CALIB_FIX_K4                = 1 << 7,
        CALIB_FIX_INTRINSIC         = 1 << 8,
        CALIB_FIX_PRINCIPAL_POINT   = 1 << 9,
        CALIB_ZERO_DISPARITY        = 1 << 10,
        CALIB_FIX_FOCAL_LENGTH      = 1 << 11
    };

    /** @brief Projects points using fisheye model

    @param objectPoints Array of object points, 1xN/Nx1 3-channel (or vector\<Point3f\> ), where N is
    the number of points in the view.
    @param imagePoints Output array of image points, 2xN/Nx2 1-channel or 1xN/Nx1 2-channel, or
    vector\<Point2f\>.
    @param affine
    @param K Camera intrinsic matrix \f$cameramatrix{K}\f$.
    @param D Input vector of distortion coefficients \f$\distcoeffsfisheye\f$.
    @param alpha The skew coefficient.
    @param jacobian Optional output 2Nx15 jacobian matrix of derivatives of image points with respect
    to components of the focal lengths, coordinates of the principal point, distortion coefficients,
    rotation vector, translation vector, and the skew. In the old interface different components of
    the jacobian are returned via different output parameters.

    The function computes projections of 3D points to the image plane given intrinsic and extrinsic
    camera parameters. Optionally, the function computes Jacobians - matrices of partial derivatives of
    image points coordinates (as functions of all the input parameters) with respect to the particular
    parameters, intrinsic and/or extrinsic.
     */
    CV_EXPORTS void projectPoints(InputArray objectPoints, OutputArray imagePoints, const Affine3d& affine,
        InputArray K, InputArray D, double alpha = 0, OutputArray jacobian = noArray());

    /** @overload */
    CV_EXPORTS_W void projectPoints(InputArray objectPoints, OutputArray imagePoints, InputArray rvec, InputArray tvec,
        InputArray K, InputArray D, double alpha = 0, OutputArray jacobian = noArray());

    /** @brief Distorts 2D points using fisheye model.

    @param undistorted Array of object points, 1xN/Nx1 2-channel (or vector\<Point2f\> ), where N is
    the number of points in the view.
    @param K Camera intrinsic matrix \f$cameramatrix{K}\f$.
    @param D Input vector of distortion coefficients \f$\distcoeffsfisheye\f$.
    @param alpha The skew coefficient.
    @param distorted Output array of image points, 1xN/Nx1 2-channel, or vector\<Point2f\> .

    Note that the function assumes the camera intrinsic matrix of the undistorted points to be identity.
    This means if you want to distort image points you have to multiply them with \f$K^{-1}\f$.
     */
    CV_EXPORTS_W void distortPoints(InputArray undistorted, OutputArray distorted, InputArray K, InputArray D, double alpha = 0);

    /** @brief Undistorts 2D points using fisheye model

    @param distorted Array of object points, 1xN/Nx1 2-channel (or vector\<Point2f\> ), where N is the
    number of points in the view.
    @param K Camera intrinsic matrix \f$cameramatrix{K}\f$.
    @param D Input vector of distortion coefficients \f$\distcoeffsfisheye\f$.
    @param R Rectification transformation in the object space: 3x3 1-channel, or vector: 3x1/1x3
    1-channel or 1x1 3-channel
    @param P New camera intrinsic matrix (3x3) or new projection matrix (3x4)
    @param criteria Termination criteria
    @param undistorted Output array of image points, 1xN/Nx1 2-channel, or vector\<Point2f\> .
     */
    CV_EXPORTS_W void undistortPoints(InputArray distorted, OutputArray undistorted,
        InputArray K, InputArray D, InputArray R = noArray(), InputArray P  = noArray(),
                TermCriteria criteria = TermCriteria(TermCriteria::MAX_ITER + TermCriteria::EPS, 10, 1e-8));

    /** @brief Computes undistortion and rectification maps for image transform by #remap. If D is empty zero
    distortion is used, if R or P is empty identity matrixes are used.

    @param K Camera intrinsic matrix \f$cameramatrix{K}\f$.
    @param D Input vector of distortion coefficients \f$\distcoeffsfisheye\f$.
    @param R Rectification transformation in the object space: 3x3 1-channel, or vector: 3x1/1x3
    1-channel or 1x1 3-channel
    @param P New camera intrinsic matrix (3x3) or new projection matrix (3x4)
    @param size Undistorted image size.
    @param m1type Type of the first output map that can be CV_32FC1 or CV_16SC2 . See #convertMaps
    for details.
    @param map1 The first output map.
    @param map2 The second output map.
     */
    CV_EXPORTS_W void initUndistortRectifyMap(InputArray K, InputArray D, InputArray R, InputArray P,
        const cv::Size& size, int m1type, OutputArray map1, OutputArray map2);

    /** @brief Transforms an image to compensate for fisheye lens distortion.

    @param distorted image with fisheye lens distortion.
    @param undistorted Output image with compensated fisheye lens distortion.
    @param K Camera intrinsic matrix \f$cameramatrix{K}\f$.
    @param D Input vector of distortion coefficients \f$\distcoeffsfisheye\f$.
    @param Knew Camera intrinsic matrix of the distorted image. By default, it is the identity matrix but you
    may additionally scale and shift the result by using a different matrix.
    @param new_size the new size

    The function transforms an image to compensate radial and tangential lens distortion.

    The function is simply a combination of #fisheye::initUndistortRectifyMap (with unity R ) and #remap
    (with bilinear interpolation). See the former function for details of the transformation being
    performed.

    See below the results of undistortImage.
       -   a\) result of undistort of perspective camera model (all possible coefficients (k_1, k_2, k_3,
            k_4, k_5, k_6) of distortion were optimized under calibration)
        -   b\) result of #fisheye::undistortImage of fisheye camera model (all possible coefficients (k_1, k_2,
            k_3, k_4) of fisheye distortion were optimized under calibration)
        -   c\) original image was captured with fisheye lens

    Pictures a) and b) almost the same. But if we consider points of image located far from the center
    of image, we can notice that on image a) these points are distorted.

    ![image](pics/fisheye_undistorted.jpg)
     */
    CV_EXPORTS_W void undistortImage(InputArray distorted, OutputArray undistorted,
        InputArray K, InputArray D, InputArray Knew = cv::noArray(), const Size& new_size = Size());

    /** @brief Estimates new camera intrinsic matrix for undistortion or rectification.

    @param K Camera intrinsic matrix \f$cameramatrix{K}\f$.
    @param image_size Size of the image
    @param D Input vector of distortion coefficients \f$\distcoeffsfisheye\f$.
    @param R Rectification transformation in the object space: 3x3 1-channel, or vector: 3x1/1x3
    1-channel or 1x1 3-channel
    @param P New camera intrinsic matrix (3x3) or new projection matrix (3x4)
    @param balance Sets the new focal length in range between the min focal length and the max focal
    length. Balance is in range of [0, 1].
    @param new_size the new size
    @param fov_scale Divisor for new focal length.
     */
    CV_EXPORTS_W void estimateNewCameraMatrixForUndistortRectify(InputArray K, InputArray D, const Size &image_size, InputArray R,
        OutputArray P, double balance = 0.0, const Size& new_size = Size(), double fov_scale = 1.0);

    /** @brief Performs camera calibration

    @param objectPoints vector of vectors of calibration pattern points in the calibration pattern
    coordinate space.
    @param imagePoints vector of vectors of the projections of calibration pattern points.
    imagePoints.size() and objectPoints.size() and imagePoints[i].size() must be equal to
    objectPoints[i].size() for each i.
    @param image_size Size of the image used only to initialize the camera intrinsic matrix.
    @param K Output 3x3 floating-point camera intrinsic matrix
    \f$\cameramatrix{A}\f$ . If
    @ref fisheye::CALIB_USE_INTRINSIC_GUESS is specified, some or all of fx, fy, cx, cy must be
    initialized before calling the function.
    @param D Output vector of distortion coefficients \f$\distcoeffsfisheye\f$.
    @param rvecs Output vector of rotation vectors (see Rodrigues ) estimated for each pattern view.
    That is, each k-th rotation vector together with the corresponding k-th translation vector (see
    the next output parameter description) brings the calibration pattern from the model coordinate
    space (in which object points are specified) to the world coordinate space, that is, a real
    position of the calibration pattern in the k-th pattern view (k=0.. *M* -1).
    @param tvecs Output vector of translation vectors estimated for each pattern view.
    @param flags Different flags that may be zero or a combination of the following values:
    -    @ref fisheye::CALIB_USE_INTRINSIC_GUESS  cameraMatrix contains valid initial values of
    fx, fy, cx, cy that are optimized further. Otherwise, (cx, cy) is initially set to the image
    center ( imageSize is used), and focal distances are computed in a least-squares fashion.
    -    @ref fisheye::CALIB_RECOMPUTE_EXTRINSIC  Extrinsic will be recomputed after each iteration
    of intrinsic optimization.
    -    @ref fisheye::CALIB_CHECK_COND  The functions will check validity of condition number.
    -    @ref fisheye::CALIB_FIX_SKEW  Skew coefficient (alpha) is set to zero and stay zero.
    -    @ref fisheye::CALIB_FIX_K1,..., @ref fisheye::CALIB_FIX_K4 Selected distortion coefficients
    are set to zeros and stay zero.
    -    @ref fisheye::CALIB_FIX_PRINCIPAL_POINT  The principal point is not changed during the global
optimization. It stays at the center or at a different location specified when @ref fisheye::CALIB_USE_INTRINSIC_GUESS is set too.
    -    @ref fisheye::CALIB_FIX_FOCAL_LENGTH The focal length is not changed during the global
optimization. It is the \f$max(width,height)/\pi\f$ or the provided \f$f_x\f$, \f$f_y\f$ when @ref fisheye::CALIB_USE_INTRINSIC_GUESS is set too.
    @param criteria Termination criteria for the iterative optimization algorithm.
     */
    CV_EXPORTS_W double calibrate(InputArrayOfArrays objectPoints, InputArrayOfArrays imagePoints, const Size& image_size,
        InputOutputArray K, InputOutputArray D, OutputArrayOfArrays rvecs, OutputArrayOfArrays tvecs, int flags = 0,
            TermCriteria criteria = TermCriteria(TermCriteria::COUNT + TermCriteria::EPS, 100, DBL_EPSILON));

    /** @brief Stereo rectification for fisheye camera model

    @param K1 First camera intrinsic matrix.
    @param D1 First camera distortion parameters.
    @param K2 Second camera intrinsic matrix.
    @param D2 Second camera distortion parameters.
    @param imageSize Size of the image used for stereo calibration.
    @param R Rotation matrix between the coordinate systems of the first and the second
    cameras.
    @param tvec Translation vector between coordinate systems of the cameras.
    @param R1 Output 3x3 rectification transform (rotation matrix) for the first camera.
    @param R2 Output 3x3 rectification transform (rotation matrix) for the second camera.
    @param P1 Output 3x4 projection matrix in the new (rectified) coordinate systems for the first
    camera.
    @param P2 Output 3x4 projection matrix in the new (rectified) coordinate systems for the second
    camera.
    @param Q Output \f$4 \times 4\f$ disparity-to-depth mapping matrix (see reprojectImageTo3D ).
    @param flags Operation flags that may be zero or @ref fisheye::CALIB_ZERO_DISPARITY . If the flag is set,
    the function makes the principal points of each camera have the same pixel coordinates in the
    rectified views. And if the flag is not set, the function may still shift the images in the
    horizontal or vertical direction (depending on the orientation of epipolar lines) to maximize the
    useful image area.
    @param newImageSize New image resolution after rectification. The same size should be passed to
    #initUndistortRectifyMap (see the stereo_calib.cpp sample in OpenCV samples directory). When (0,0)
    is passed (default), it is set to the original imageSize . Setting it to larger value can help you
    preserve details in the original image, especially when there is a big radial distortion.
    @param balance Sets the new focal length in range between the min focal length and the max focal
    length. Balance is in range of [0, 1].
    @param fov_scale Divisor for new focal length.
     */
    CV_EXPORTS_W void stereoRectify(InputArray K1, InputArray D1, InputArray K2, InputArray D2, const Size &imageSize, InputArray R, InputArray tvec,
        OutputArray R1, OutputArray R2, OutputArray P1, OutputArray P2, OutputArray Q, int flags, const Size &newImageSize = Size(),
        double balance = 0.0, double fov_scale = 1.0);

    /** @brief Performs stereo calibration

    @param objectPoints Vector of vectors of the calibration pattern points.
    @param imagePoints1 Vector of vectors of the projections of the calibration pattern points,
    observed by the first camera.
    @param imagePoints2 Vector of vectors of the projections of the calibration pattern points,
    observed by the second camera.
    @param K1 Input/output first camera intrinsic matrix:
    \f$\vecthreethree{f_x^{(j)}}{0}{c_x^{(j)}}{0}{f_y^{(j)}}{c_y^{(j)}}{0}{0}{1}\f$ , \f$j = 0,\, 1\f$ . If
    any of @ref fisheye::CALIB_USE_INTRINSIC_GUESS , @ref fisheye::CALIB_FIX_INTRINSIC are specified,
    some or all of the matrix components must be initialized.
    @param D1 Input/output vector of distortion coefficients \f$\distcoeffsfisheye\f$ of 4 elements.
    @param K2 Input/output second camera intrinsic matrix. The parameter is similar to K1 .
    @param D2 Input/output lens distortion coefficients for the second camera. The parameter is
    similar to D1 .
    @param imageSize Size of the image used only to initialize camera intrinsic matrix.
    @param R Output rotation matrix between the 1st and the 2nd camera coordinate systems.
    @param T Output translation vector between the coordinate systems of the cameras.
    @param flags Different flags that may be zero or a combination of the following values:
    -    @ref fisheye::CALIB_FIX_INTRINSIC  Fix K1, K2? and D1, D2? so that only R, T matrices
    are estimated.
    -    @ref fisheye::CALIB_USE_INTRINSIC_GUESS  K1, K2 contains valid initial values of
    fx, fy, cx, cy that are optimized further. Otherwise, (cx, cy) is initially set to the image
    center (imageSize is used), and focal distances are computed in a least-squares fashion.
    -    @ref fisheye::CALIB_RECOMPUTE_EXTRINSIC  Extrinsic will be recomputed after each iteration
    of intrinsic optimization.
    -    @ref fisheye::CALIB_CHECK_COND  The functions will check validity of condition number.
    -    @ref fisheye::CALIB_FIX_SKEW  Skew coefficient (alpha) is set to zero and stay zero.
    -   @ref fisheye::CALIB_FIX_K1,..., @ref fisheye::CALIB_FIX_K4 Selected distortion coefficients are set to zeros and stay
    zero.
    @param criteria Termination criteria for the iterative optimization algorithm.
     */
    CV_EXPORTS_W double stereoCalibrate(InputArrayOfArrays objectPoints, InputArrayOfArrays imagePoints1, InputArrayOfArrays imagePoints2,
                                  InputOutputArray K1, InputOutputArray D1, InputOutputArray K2, InputOutputArray D2, Size imageSize,
                                  OutputArray R, OutputArray T, int flags = fisheye::CALIB_FIX_INTRINSIC,
                                  TermCriteria criteria = TermCriteria(TermCriteria::COUNT + TermCriteria::EPS, 100, DBL_EPSILON));

//! @} calib3d_fisheye
} // end namespace fisheye

} //end namespace cv

#if 0 //def __cplusplus
//////////////////////////////////////////////////////////////////////////////////////////
class CV_EXPORTS CvLevMarq
{
public:
    CvLevMarq();
    CvLevMarq( int nparams, int nerrs, CvTermCriteria criteria=
              cvTermCriteria(CV_TERMCRIT_EPS+CV_TERMCRIT_ITER,30,DBL_EPSILON),
              bool completeSymmFlag=false );
    ~CvLevMarq();
    void init( int nparams, int nerrs, CvTermCriteria criteria=
              cvTermCriteria(CV_TERMCRIT_EPS+CV_TERMCRIT_ITER,30,DBL_EPSILON),
              bool completeSymmFlag=false );
    bool update( const CvMat*& param, CvMat*& J, CvMat*& err );
    bool updateAlt( const CvMat*& param, CvMat*& JtJ, CvMat*& JtErr, double*& errNorm );

    void clear();
    void step();
    enum { DONE=0, STARTED=1, CALC_J=2, CHECK_ERR=3 };

    cv::Ptr<CvMat> mask;
    cv::Ptr<CvMat> prevParam;
    cv::Ptr<CvMat> param;
    cv::Ptr<CvMat> J;
    cv::Ptr<CvMat> err;
    cv::Ptr<CvMat> JtJ;
    cv::Ptr<CvMat> JtJN;
    cv::Ptr<CvMat> JtErr;
    cv::Ptr<CvMat> JtJV;
    cv::Ptr<CvMat> JtJW;
    double prevErrNorm, errNorm;
    int lambdaLg10;
    CvTermCriteria criteria;
    int state;
    int iters;
    bool completeSymmFlag;
    int solveMethod;
};
#endif

#endif<|MERGE_RESOLUTION|>--- conflicted
+++ resolved
@@ -3257,13 +3257,8 @@
 @param possibleSolutions Vector of int indices representing the viable solution set after filtering
 @param pointsMask optional Mat/Vector of 8u type representing the mask for the inliers as given by the #findHomography function
 
-<<<<<<< HEAD
 This function is intended to filter the output of the #decomposeHomographyMat based on additional
-information as described in @cite Malis . The summary of the method: the #decomposeHomographyMat function
-=======
-This function is intended to filter the output of the decomposeHomographyMat based on additional
-information as described in @cite Malis2007 . The summary of the method: the decomposeHomographyMat function
->>>>>>> 5e1c9099
+information as described in @cite Malis2007 . The summary of the method: the #decomposeHomographyMat function
 returns 2 unique solutions and their "opposites" for a total of 4 solutions. If we have access to the
 sets of points visible in the camera frame before and after the homography transformation is applied,
 we can determine which are the true potential solutions and which are the opposites by verifying which
