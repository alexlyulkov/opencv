--- conflicted
+++ resolved
@@ -1188,11 +1188,11 @@
         static Ptr<GroupNormLayer> create(const LayerParams &params);
     };
 
-<<<<<<< HEAD
     class CV_EXPORTS CastLayer : public Layer {
     public:
         static Ptr<CastLayer> create(const LayerParams &params);
-=======
+    };
+
     class CV_EXPORTS DepthToSpaceLayer : public Layer {
     public:
         static Ptr<DepthToSpaceLayer> create(const LayerParams &params);
@@ -1201,7 +1201,6 @@
     class CV_EXPORTS SpaceToDepthLayer : public Layer {
     public:
         static Ptr<SpaceToDepthLayer> create(const LayerParams &params);
->>>>>>> 39a7b3d1
     };
 
 //! @}
