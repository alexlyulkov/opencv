// This file is part of OpenCV project.
// It is subject to the license terms in the LICENSE file found in the top-level directory
// of this distribution and at http://opencv.org/license.html.


#include "test_precomp.hpp"
#include <set>
#include <string>
#include "npy_blob.hpp"
#include <opencv2/dnn/shape_utils.hpp>

#if defined(_MSC_VER)  // workaround for 32-bit MSVC compiler
#pragma optimize("", off)
#endif


#define CV_TEST_TAG_DNN_ERROR_PARSER "dnn_error_parser"
#define CV_TEST_TAG_DNN_ERROR_NET_SETUP "dnn_error_net_setup"
#define CV_TEST_TAG_DNN_ERROR_FORWARD "dnn_error_forward"
#define CV_TEST_TAG_DNN_LAYER_FALLBACK "dnn_layer_fallback"
#define CV_TEST_TAG_DNN_NO_ACCURACY_CHECK "dnn_no_accuracy_check"


namespace opencv_test {

struct TestCase
{
    const char* name;
    uint32_t inputs;
    uint32_t outputs;
};

static const TestCase testConformanceConfig[] = {
    {"test_abs", 1, 1},
    {"test_acos", 1, 1},
    {"test_acos_example", 1, 1},
    {"test_acosh", 1, 1},
    {"test_acosh_example", 1, 1},
    {"test_adagrad", 5, 2},
    {"test_adagrad_multiple", 8, 4},
    {"test_adam", 6, 3},
    {"test_adam_multiple", 10, 6},
    {"test_add", 2, 1},
    {"test_add_bcast", 2, 1},
    {"test_add_uint8", 2, 1},
    {"test_and2d", 2, 1},
    {"test_and3d", 2, 1},
    {"test_and4d", 2, 1},
    {"test_and_bcast3v1d", 2, 1},
    {"test_and_bcast3v2d", 2, 1},
    {"test_and_bcast4v2d", 2, 1},
    {"test_and_bcast4v3d", 2, 1},
    {"test_and_bcast4v4d", 2, 1},
    {"test_argmax_default_axis_example", 1, 1},
    {"test_argmax_default_axis_example_select_last_index", 1, 1},
    {"test_argmax_default_axis_random", 1, 1},
    {"test_argmax_default_axis_random_select_last_index", 1, 1},
    {"test_argmax_keepdims_example", 1, 1},
    {"test_argmax_keepdims_example_select_last_index", 1, 1},
    {"test_argmax_keepdims_random", 1, 1},
    {"test_argmax_keepdims_random_select_last_index", 1, 1},
    {"test_argmax_negative_axis_keepdims_example", 1, 1},
    {"test_argmax_negative_axis_keepdims_example_select_last_index", 1, 1},
    {"test_argmax_negative_axis_keepdims_random", 1, 1},
    {"test_argmax_negative_axis_keepdims_random_select_last_index", 1, 1},
    {"test_argmax_no_keepdims_example", 1, 1},
    {"test_argmax_no_keepdims_example_select_last_index", 1, 1},
    {"test_argmax_no_keepdims_random", 1, 1},
    {"test_argmax_no_keepdims_random_select_last_index", 1, 1},
    {"test_argmin_default_axis_example", 1, 1},
    {"test_argmin_default_axis_example_select_last_index", 1, 1},
    {"test_argmin_default_axis_random", 1, 1},
    {"test_argmin_default_axis_random_select_last_index", 1, 1},
    {"test_argmin_keepdims_example", 1, 1},
    {"test_argmin_keepdims_example_select_last_index", 1, 1},
    {"test_argmin_keepdims_random", 1, 1},
    {"test_argmin_keepdims_random_select_last_index", 1, 1},
    {"test_argmin_negative_axis_keepdims_example", 1, 1},
    {"test_argmin_negative_axis_keepdims_example_select_last_index", 1, 1},
    {"test_argmin_negative_axis_keepdims_random", 1, 1},
    {"test_argmin_negative_axis_keepdims_random_select_last_index", 1, 1},
    {"test_argmin_no_keepdims_example", 1, 1},
    {"test_argmin_no_keepdims_example_select_last_index", 1, 1},
    {"test_argmin_no_keepdims_random", 1, 1},
    {"test_argmin_no_keepdims_random_select_last_index", 1, 1},
    {"test_asin", 1, 1},
    {"test_asin_example", 1, 1},
    {"test_asinh", 1, 1},
    {"test_asinh_example", 1, 1},
    {"test_atan", 1, 1},
    {"test_atan_example", 1, 1},
    {"test_atanh", 1, 1},
    {"test_atanh_example", 1, 1},
    {"test_averagepool_1d_default", 1, 1},
    {"test_averagepool_2d_ceil", 1, 1},
    {"test_averagepool_2d_default", 1, 1},
    {"test_averagepool_2d_pads", 1, 1},
    {"test_averagepool_2d_pads_count_include_pad", 1, 1},
    {"test_averagepool_2d_precomputed_pads", 1, 1},
    {"test_averagepool_2d_precomputed_pads_count_include_pad", 1, 1},
    {"test_averagepool_2d_precomputed_same_upper", 1, 1},
    {"test_averagepool_2d_precomputed_strides", 1, 1},
    {"test_averagepool_2d_same_lower", 1, 1},
    {"test_averagepool_2d_same_upper", 1, 1},
    {"test_averagepool_2d_strides", 1, 1},
    {"test_averagepool_3d_default", 1, 1},
    {"test_basic_conv_with_padding", 2, 1},
    {"test_basic_conv_without_padding", 2, 1},
    {"test_basic_convinteger", 3, 1},
    {"test_batchnorm_epsilon", 5, 1},
    {"test_batchnorm_epsilon_training_mode", 5, 3},
    {"test_batchnorm_example", 5, 1},
    {"test_batchnorm_example_training_mode", 5, 3},
    {"test_bernoulli", 1, 1},
    {"test_bernoulli_double", 1, 1},
    {"test_bernoulli_double_expanded", 1, 1},
    {"test_bernoulli_expanded", 1, 1},
    {"test_bernoulli_seed", 1, 1},
    {"test_bernoulli_seed_expanded", 1, 1},
    {"test_bitshift_left_uint16", 2, 1},
    {"test_bitshift_left_uint32", 2, 1},
    {"test_bitshift_left_uint64", 2, 1},
    {"test_bitshift_left_uint8", 2, 1},
    {"test_bitshift_right_uint16", 2, 1},
    {"test_bitshift_right_uint32", 2, 1},
    {"test_bitshift_right_uint64", 2, 1},
    {"test_bitshift_right_uint8", 2, 1},
    {"test_cast_BFLOAT16_to_FLOAT", 1, 1},
    {"test_cast_DOUBLE_to_FLOAT", 1, 1},
    {"test_cast_DOUBLE_to_FLOAT16", 1, 1},
    {"test_cast_FLOAT16_to_DOUBLE", 1, 1},
    {"test_cast_FLOAT16_to_FLOAT", 1, 1},
    {"test_cast_FLOAT_to_BFLOAT16", 1, 1},
    {"test_cast_FLOAT_to_DOUBLE", 1, 1},
    {"test_cast_FLOAT_to_FLOAT16", 1, 1},
    {"test_cast_FLOAT_to_STRING", 1, 1},
    {"test_cast_STRING_to_FLOAT", 1, 1},
    {"test_castlike_BFLOAT16_to_FLOAT", 2, 1},
    {"test_castlike_BFLOAT16_to_FLOAT_expanded", 2, 1},
    {"test_castlike_DOUBLE_to_FLOAT", 2, 1},
    {"test_castlike_DOUBLE_to_FLOAT16", 2, 1},
    {"test_castlike_DOUBLE_to_FLOAT16_expanded", 2, 1},
    {"test_castlike_DOUBLE_to_FLOAT_expanded", 2, 1},
    {"test_castlike_FLOAT16_to_DOUBLE", 2, 1},
    {"test_castlike_FLOAT16_to_DOUBLE_expanded", 2, 1},
    {"test_castlike_FLOAT16_to_FLOAT", 2, 1},
    {"test_castlike_FLOAT16_to_FLOAT_expanded", 2, 1},
    {"test_castlike_FLOAT_to_BFLOAT16", 2, 1},
    {"test_castlike_FLOAT_to_BFLOAT16_expanded", 2, 1},
    {"test_castlike_FLOAT_to_DOUBLE", 2, 1},
    {"test_castlike_FLOAT_to_DOUBLE_expanded", 2, 1},
    {"test_castlike_FLOAT_to_FLOAT16", 2, 1},
    {"test_castlike_FLOAT_to_FLOAT16_expanded", 2, 1},
    {"test_castlike_FLOAT_to_STRING", 2, 1},
    {"test_castlike_FLOAT_to_STRING_expanded", 2, 1},
    {"test_castlike_STRING_to_FLOAT", 2, 1},
    {"test_castlike_STRING_to_FLOAT_expanded", 2, 1},
    {"test_ceil", 1, 1},
    {"test_ceil_example", 1, 1},
    {"test_celu", 1, 1},
    {"test_celu_expanded", 1, 1},
    {"test_clip", 3, 1},
    {"test_clip_default_inbounds", 1, 1},
    {"test_clip_default_int8_inbounds", 1, 1},
    {"test_clip_default_int8_max", 2, 1},
    {"test_clip_default_int8_min", 2, 1},
    {"test_clip_default_max", 2, 1},
    {"test_clip_default_min", 2, 1},
    {"test_clip_example", 3, 1},
    {"test_clip_inbounds", 3, 1},
    {"test_clip_outbounds", 3, 1},
    {"test_clip_splitbounds", 3, 1},
    {"test_compress_0", 2, 1},
    {"test_compress_1", 2, 1},
    {"test_compress_default_axis", 2, 1},
    {"test_compress_negative_axis", 2, 1},
    {"test_concat_1d_axis_0", 2, 1},
    {"test_concat_1d_axis_negative_1", 2, 1},
    {"test_concat_2d_axis_0", 2, 1},
    {"test_concat_2d_axis_1", 2, 1},
    {"test_concat_2d_axis_negative_1", 2, 1},
    {"test_concat_2d_axis_negative_2", 2, 1},
    {"test_concat_3d_axis_0", 2, 1},
    {"test_concat_3d_axis_1", 2, 1},
    {"test_concat_3d_axis_2", 2, 1},
    {"test_concat_3d_axis_negative_1", 2, 1},
    {"test_concat_3d_axis_negative_2", 2, 1},
    {"test_concat_3d_axis_negative_3", 2, 1},
    {"test_constant", 0, 1},
    {"test_constant_pad", 3, 1},
    {"test_constantofshape_float_ones", 1, 1},
    {"test_constantofshape_int_shape_zero", 1, 1},
    {"test_constantofshape_int_zeros", 1, 1},
    {"test_conv_with_autopad_same", 2, 1},
    {"test_conv_with_strides_and_asymmetric_padding", 2, 1},
    {"test_conv_with_strides_no_padding", 2, 1},
    {"test_conv_with_strides_padding", 2, 1},
    {"test_convinteger_with_padding", 3, 1},
    {"test_convinteger_without_padding", 3, 1},
    {"test_convtranspose", 2, 1},
    {"test_convtranspose_1d", 2, 1},
    {"test_convtranspose_3d", 2, 1},
    {"test_convtranspose_autopad_same", 2, 1},
    {"test_convtranspose_dilations", 2, 1},
    {"test_convtranspose_kernel_shape", 2, 1},
    {"test_convtranspose_output_shape", 2, 1},
    {"test_convtranspose_pad", 2, 1},
    {"test_convtranspose_pads", 2, 1},
    {"test_convtranspose_with_kernel", 2, 1},
    {"test_cos", 1, 1},
    {"test_cos_example", 1, 1},
    {"test_cosh", 1, 1},
    {"test_cosh_example", 1, 1},
    {"test_cumsum_1d", 2, 1},
    {"test_cumsum_1d_exclusive", 2, 1},
    {"test_cumsum_1d_reverse", 2, 1},
    {"test_cumsum_1d_reverse_exclusive", 2, 1},
    {"test_cumsum_2d_axis_0", 2, 1},
    {"test_cumsum_2d_axis_1", 2, 1},
    {"test_cumsum_2d_negative_axis", 2, 1},
    {"test_depthtospace_crd_mode", 1, 1},
    {"test_depthtospace_crd_mode_example", 1, 1},
    {"test_depthtospace_dcr_mode", 1, 1},
    {"test_depthtospace_example", 1, 1},
    {"test_dequantizelinear", 3, 1},
    {"test_dequantizelinear_axis", 3, 1},
    {"test_det_2d", 1, 1},
    {"test_det_nd", 1, 1},
    {"test_div", 2, 1},
    {"test_div_bcast", 2, 1},
    {"test_div_example", 2, 1},
    {"test_div_uint8", 2, 1},
    {"test_dropout_default", 1, 1},
    {"test_dropout_default_mask", 1, 2},
    {"test_dropout_default_mask_ratio", 2, 2},
    {"test_dropout_default_old", 1, 1},
    {"test_dropout_default_ratio", 2, 1},
    {"test_dropout_random_old", 1, 1},
    {"test_dynamicquantizelinear", 1, 3},
    {"test_dynamicquantizelinear_expanded", 1, 3},
    {"test_dynamicquantizelinear_max_adjusted", 1, 3},
    {"test_dynamicquantizelinear_max_adjusted_expanded", 1, 3},
    {"test_dynamicquantizelinear_min_adjusted", 1, 3},
    {"test_dynamicquantizelinear_min_adjusted_expanded", 1, 3},
    {"test_edge_pad", 2, 1},
    {"test_einsum_batch_diagonal", 1, 1},
    {"test_einsum_batch_matmul", 2, 1},
    {"test_einsum_inner_prod", 2, 1},
    {"test_einsum_sum", 1, 1},
    {"test_einsum_transpose", 1, 1},
    {"test_elu", 1, 1},
    {"test_elu_default", 1, 1},
    {"test_elu_example", 1, 1},
    {"test_equal", 2, 1},
    {"test_equal_bcast", 2, 1},
    {"test_erf", 1, 1},
    {"test_exp", 1, 1},
    {"test_exp_example", 1, 1},
    {"test_expand_dim_changed", 2, 1},
    {"test_expand_dim_unchanged", 2, 1},
    {"test_eyelike_populate_off_main_diagonal", 1, 1},
    {"test_eyelike_with_dtype", 1, 1},
    {"test_eyelike_without_dtype", 1, 1},
    {"test_flatten_axis0", 1, 1},
    {"test_flatten_axis1", 1, 1},
    {"test_flatten_axis2", 1, 1},
    {"test_flatten_axis3", 1, 1},
    {"test_flatten_default_axis", 1, 1},
    {"test_flatten_negative_axis1", 1, 1},
    {"test_flatten_negative_axis2", 1, 1},
    {"test_flatten_negative_axis3", 1, 1},
    {"test_flatten_negative_axis4", 1, 1},
    {"test_floor", 1, 1},
    {"test_floor_example", 1, 1},
    {"test_gather_0", 2, 1},
    {"test_gather_1", 2, 1},
    {"test_gather_2d_indices", 2, 1},
    {"test_gather_elements_0", 2, 1},
    {"test_gather_elements_1", 2, 1},
    {"test_gather_elements_negative_indices", 2, 1},
    {"test_gather_negative_indices", 2, 1},
    {"test_gathernd_example_float32", 2, 1},
    {"test_gathernd_example_int32", 2, 1},
    {"test_gathernd_example_int32_batch_dim1", 2, 1},
    {"test_gelu_default_1", 1, 1},
    {"test_gelu_default_1_expanded", 1, 1},
    {"test_gelu_default_2", 1, 1},
    {"test_gelu_default_2_expanded", 1, 1},
    {"test_gelu_tanh_1", 1, 1},
    {"test_gelu_tanh_1_expanded", 1, 1},
    {"test_gelu_tanh_2", 1, 1},
    {"test_gelu_tanh_2_expanded", 1, 1},
    {"test_gemm_all_attributes", 3, 1},
    {"test_gemm_alpha", 3, 1},
    {"test_gemm_beta", 3, 1},
    {"test_gemm_default_matrix_bias", 3, 1},
    {"test_gemm_default_no_bias", 2, 1},
    {"test_gemm_default_scalar_bias", 3, 1},
    {"test_gemm_default_single_elem_vector_bias", 3, 1},
    {"test_gemm_default_vector_bias", 3, 1},
    {"test_gemm_default_zero_bias", 3, 1},
    {"test_gemm_transposeA", 3, 1},
    {"test_gemm_transposeB", 3, 1},
    {"test_globalaveragepool", 1, 1},
    {"test_globalaveragepool_precomputed", 1, 1},
    {"test_globalmaxpool", 1, 1},
    {"test_globalmaxpool_precomputed", 1, 1},
    {"test_greater", 2, 1},
    {"test_greater_bcast", 2, 1},
    {"test_greater_equal", 2, 1},
    {"test_greater_equal_bcast", 2, 1},
    {"test_greater_equal_bcast_expanded", 2, 1},
    {"test_greater_equal_expanded", 2, 1},
    {"test_gridsample", 2, 1},
    {"test_gridsample_aligncorners_true", 2, 1},
    {"test_gridsample_bicubic", 2, 1},
    {"test_gridsample_bilinear", 2, 1},
    {"test_gridsample_border_padding", 2, 1},
    {"test_gridsample_nearest", 2, 1},
    {"test_gridsample_reflection_padding", 2, 1},
    {"test_gridsample_zeros_padding", 2, 1},
    {"test_group_normalization_epsilon", 3, 1},
    {"test_group_normalization_example", 3, 1},
    {"test_gru_batchwise", 3, 2},
    {"test_gru_defaults", 3, 1},
    {"test_gru_seq_length", 4, 1},
    {"test_gru_with_initial_bias", 4, 1},
    {"test_hardmax_axis_0", 1, 1},
    {"test_hardmax_axis_1", 1, 1},
    {"test_hardmax_axis_2", 1, 1},
    {"test_hardmax_default_axis", 1, 1},
    {"test_hardmax_example", 1, 1},
    {"test_hardmax_negative_axis", 1, 1},
    {"test_hardmax_one_hot", 1, 1},
    {"test_hardsigmoid", 1, 1},
    {"test_hardsigmoid_default", 1, 1},
    {"test_hardsigmoid_example", 1, 1},
    {"test_hardswish", 1, 1},
    {"test_hardswish_expanded", 1, 1},
    {"test_identity", 1, 1},
    {"test_identity_opt", 1, 1},
    {"test_identity_sequence", 1, 1},
    {"test_if", 1, 1},
    {"test_if_opt", 1, 1},
    {"test_if_seq", 1, 1},
    {"test_instancenorm_epsilon", 3, 1},
    {"test_instancenorm_example", 3, 1},
    {"test_isinf", 1, 1},
    {"test_isinf_negative", 1, 1},
    {"test_isinf_positive", 1, 1},
    {"test_isnan", 1, 1},
    {"test_layer_normalization_2d_axis0", 3, 1},
    {"test_layer_normalization_2d_axis1", 3, 1},
    {"test_layer_normalization_2d_axis_negative_1", 3, 1},
    {"test_layer_normalization_2d_axis_negative_2", 3, 1},
    {"test_layer_normalization_3d_axis0_epsilon", 3, 1},
    {"test_layer_normalization_3d_axis1_epsilon", 3, 1},
    {"test_layer_normalization_3d_axis2_epsilon", 3, 1},
    {"test_layer_normalization_3d_axis_negative_1_epsilon", 3, 1},
    {"test_layer_normalization_3d_axis_negative_2_epsilon", 3, 1},
    {"test_layer_normalization_3d_axis_negative_3_epsilon", 3, 1},
    {"test_layer_normalization_4d_axis0", 3, 1},
    {"test_layer_normalization_4d_axis1", 3, 1},
    {"test_layer_normalization_4d_axis2", 3, 1},
    {"test_layer_normalization_4d_axis3", 3, 1},
    {"test_layer_normalization_4d_axis_negative_1", 3, 1},
    {"test_layer_normalization_4d_axis_negative_2", 3, 1},
    {"test_layer_normalization_4d_axis_negative_3", 3, 1},
    {"test_layer_normalization_4d_axis_negative_4", 3, 1},
    {"test_layer_normalization_default_axis", 3, 1},
    {"test_leakyrelu", 1, 1},
    {"test_leakyrelu_default", 1, 1},
    {"test_leakyrelu_example", 1, 1},
    {"test_less", 2, 1},
    {"test_less_bcast", 2, 1},
    {"test_less_equal", 2, 1},
    {"test_less_equal_bcast", 2, 1},
    {"test_less_equal_bcast_expanded", 2, 1},
    {"test_less_equal_expanded", 2, 1},
    {"test_log", 1, 1},
    {"test_log_example", 1, 1},
    {"test_logsoftmax_axis_0", 1, 1},
    {"test_logsoftmax_axis_0_expanded", 1, 1},
    {"test_logsoftmax_axis_1", 1, 1},
    {"test_logsoftmax_axis_1_expanded", 1, 1},
    {"test_logsoftmax_axis_2", 1, 1},
    {"test_logsoftmax_axis_2_expanded", 1, 1},
    {"test_logsoftmax_default_axis", 1, 1},
    {"test_logsoftmax_default_axis_expanded", 1, 1},
    {"test_logsoftmax_example_1", 1, 1},
    {"test_logsoftmax_example_1_expanded", 1, 1},
    {"test_logsoftmax_large_number", 1, 1},
    {"test_logsoftmax_large_number_expanded", 1, 1},
    {"test_logsoftmax_negative_axis", 1, 1},
    {"test_logsoftmax_negative_axis_expanded", 1, 1},
    {"test_loop11", 3, 2},
    {"test_loop13_seq", 3, 1},
    {"test_loop16_seq_none", 3, 1},
    {"test_lrn", 1, 1},
    {"test_lrn_default", 1, 1},
    {"test_lstm_batchwise", 3, 2},
    {"test_lstm_defaults", 3, 1},
    {"test_lstm_with_initial_bias", 4, 1},
    {"test_lstm_with_peepholes", 8, 1},
    {"test_matmul_2d", 2, 1},
    {"test_matmul_3d", 2, 1},
    {"test_matmul_4d", 2, 1},
    {"test_matmulinteger", 4, 1},
    {"test_max_example", 3, 1},
    {"test_max_float16", 2, 1},
    {"test_max_float32", 2, 1},
    {"test_max_float64", 2, 1},
    {"test_max_int16", 2, 1},
    {"test_max_int32", 2, 1},
    {"test_max_int64", 2, 1},
    {"test_max_int8", 2, 1},
    {"test_max_one_input", 1, 1},
    {"test_max_two_inputs", 2, 1},
    {"test_max_uint16", 2, 1},
    {"test_max_uint32", 2, 1},
    {"test_max_uint64", 2, 1},
    {"test_max_uint8", 2, 1},
    {"test_maxpool_1d_default", 1, 1},
    {"test_maxpool_2d_ceil", 1, 1},
    {"test_maxpool_2d_default", 1, 1},
    {"test_maxpool_2d_dilations", 1, 1},
    {"test_maxpool_2d_pads", 1, 1},
    {"test_maxpool_2d_precomputed_pads", 1, 1},
    {"test_maxpool_2d_precomputed_same_upper", 1, 1},
    {"test_maxpool_2d_precomputed_strides", 1, 1},
    {"test_maxpool_2d_same_lower", 1, 1},
    {"test_maxpool_2d_same_upper", 1, 1},
    {"test_maxpool_2d_strides", 1, 1},
    {"test_maxpool_2d_uint8", 1, 1},
    {"test_maxpool_3d_default", 1, 1},
    {"test_maxpool_with_argmax_2d_precomputed_pads", 1, 2},
    {"test_maxpool_with_argmax_2d_precomputed_strides", 1, 2},
    {"test_maxunpool_export_with_output_shape", 3, 1},
    {"test_maxunpool_export_without_output_shape", 2, 1},
    {"test_mean_example", 3, 1},
    {"test_mean_one_input", 1, 1},
    {"test_mean_two_inputs", 2, 1},
    {"test_min_example", 3, 1},
    {"test_min_float16", 2, 1},
    {"test_min_float32", 2, 1},
    {"test_min_float64", 2, 1},
    {"test_min_int16", 2, 1},
    {"test_min_int32", 2, 1},
    {"test_min_int64", 2, 1},
    {"test_min_int8", 2, 1},
    {"test_min_one_input", 1, 1},
    {"test_min_two_inputs", 2, 1},
    {"test_min_uint16", 2, 1},
    {"test_min_uint32", 2, 1},
    {"test_min_uint64", 2, 1},
    {"test_min_uint8", 2, 1},
    {"test_mod_broadcast", 2, 1},
    {"test_mod_int64_fmod", 2, 1},
    {"test_mod_mixed_sign_float16", 2, 1},
    {"test_mod_mixed_sign_float32", 2, 1},
    {"test_mod_mixed_sign_float64", 2, 1},
    {"test_mod_mixed_sign_int16", 2, 1},
    {"test_mod_mixed_sign_int32", 2, 1},
    {"test_mod_mixed_sign_int64", 2, 1},
    {"test_mod_mixed_sign_int8", 2, 1},
    {"test_mod_uint16", 2, 1},
    {"test_mod_uint32", 2, 1},
    {"test_mod_uint64", 2, 1},
    {"test_mod_uint8", 2, 1},
    {"test_momentum", 5, 2},
    {"test_momentum_multiple", 8, 4},
    {"test_mul", 2, 1},
    {"test_mul_bcast", 2, 1},
    {"test_mul_example", 2, 1},
    {"test_mul_uint8", 2, 1},
    {"test_mvn", 1, 1},
    {"test_mvn_expanded", 1, 1},
    {"test_neg", 1, 1},
    {"test_neg_example", 1, 1},
    {"test_nesterov_momentum", 5, 2},
    {"test_nllloss_NC", 2, 1},
    {"test_nllloss_NC_expanded", 2, 1},
    {"test_nllloss_NCd1", 2, 1},
    {"test_nllloss_NCd1_expanded", 2, 1},
    {"test_nllloss_NCd1_ii", 2, 1},
    {"test_nllloss_NCd1_ii_expanded", 2, 1},
    {"test_nllloss_NCd1_mean_weight_negative_ii", 3, 1},
    {"test_nllloss_NCd1_mean_weight_negative_ii_expanded", 3, 1},
    {"test_nllloss_NCd1_weight", 3, 1},
    {"test_nllloss_NCd1_weight_expanded", 3, 1},
    {"test_nllloss_NCd1_weight_ii", 3, 1},
    {"test_nllloss_NCd1_weight_ii_expanded", 3, 1},
    {"test_nllloss_NCd1d2", 2, 1},
    {"test_nllloss_NCd1d2_expanded", 2, 1},
    {"test_nllloss_NCd1d2_no_weight_reduction_mean_ii", 2, 1},
    {"test_nllloss_NCd1d2_no_weight_reduction_mean_ii_expanded", 2, 1},
    {"test_nllloss_NCd1d2_reduction_mean", 2, 1},
    {"test_nllloss_NCd1d2_reduction_mean_expanded", 2, 1},
    {"test_nllloss_NCd1d2_reduction_sum", 2, 1},
    {"test_nllloss_NCd1d2_reduction_sum_expanded", 2, 1},
    {"test_nllloss_NCd1d2_with_weight", 3, 1},
    {"test_nllloss_NCd1d2_with_weight_expanded", 3, 1},
    {"test_nllloss_NCd1d2_with_weight_reduction_mean", 3, 1},
    {"test_nllloss_NCd1d2_with_weight_reduction_mean_expanded", 3, 1},
    {"test_nllloss_NCd1d2_with_weight_reduction_sum", 3, 1},
    {"test_nllloss_NCd1d2_with_weight_reduction_sum_expanded", 3, 1},
    {"test_nllloss_NCd1d2_with_weight_reduction_sum_ii", 3, 1},
    {"test_nllloss_NCd1d2_with_weight_reduction_sum_ii_expanded", 3, 1},
    {"test_nllloss_NCd1d2d3_none_no_weight_negative_ii", 2, 1},
    {"test_nllloss_NCd1d2d3_none_no_weight_negative_ii_expanded", 2, 1},
    {"test_nllloss_NCd1d2d3_sum_weight_high_ii", 3, 1},
    {"test_nllloss_NCd1d2d3_sum_weight_high_ii_expanded", 3, 1},
    {"test_nllloss_NCd1d2d3d4d5_mean_weight", 3, 1},
    {"test_nllloss_NCd1d2d3d4d5_mean_weight_expanded", 3, 1},
    {"test_nllloss_NCd1d2d3d4d5_none_no_weight", 2, 1},
    {"test_nllloss_NCd1d2d3d4d5_none_no_weight_expanded", 2, 1},
    {"test_nonmaxsuppression_center_point_box_format", 5, 1},
    {"test_nonmaxsuppression_flipped_coordinates", 5, 1},
    {"test_nonmaxsuppression_identical_boxes", 5, 1},
    {"test_nonmaxsuppression_limit_output_size", 5, 1},
    {"test_nonmaxsuppression_single_box", 5, 1},
    {"test_nonmaxsuppression_suppress_by_IOU", 5, 1},
    {"test_nonmaxsuppression_suppress_by_IOU_and_scores", 5, 1},
    {"test_nonmaxsuppression_two_batches", 5, 1},
    {"test_nonmaxsuppression_two_classes", 5, 1},
    {"test_nonzero_example", 1, 1},
    {"test_not_2d", 1, 1},
    {"test_not_3d", 1, 1},
    {"test_not_4d", 1, 1},
    {"test_onehot_negative_indices", 3, 1},
    {"test_onehot_with_axis", 3, 1},
    {"test_onehot_with_negative_axis", 3, 1},
    {"test_onehot_without_axis", 3, 1},
    {"test_optional_get_element", 1, 1},
    {"test_optional_get_element_sequence", 1, 1},
    {"test_optional_has_element", 1, 1},
    {"test_optional_has_element_empty", 1, 1},
    {"test_or2d", 2, 1},
    {"test_or3d", 2, 1},
    {"test_or4d", 2, 1},
    {"test_or_bcast3v1d", 2, 1},
    {"test_or_bcast3v2d", 2, 1},
    {"test_or_bcast4v2d", 2, 1},
    {"test_or_bcast4v3d", 2, 1},
    {"test_or_bcast4v4d", 2, 1},
    {"test_pow", 2, 1},
    {"test_pow_bcast_array", 2, 1},
    {"test_pow_bcast_scalar", 2, 1},
    {"test_pow_example", 2, 1},
    {"test_pow_types_float", 2, 1},
    {"test_pow_types_float32_int32", 2, 1},
    {"test_pow_types_float32_int64", 2, 1},
    {"test_pow_types_float32_uint32", 2, 1},
    {"test_pow_types_float32_uint64", 2, 1},
    {"test_pow_types_int", 2, 1},
    {"test_pow_types_int32_float32", 2, 1},
    {"test_pow_types_int32_int32", 2, 1},
    {"test_pow_types_int64_float32", 2, 1},
    {"test_pow_types_int64_int64", 2, 1},
    {"test_prelu_broadcast", 2, 1},
    {"test_prelu_example", 2, 1},
    {"test_qlinearconv", 8, 1},
    {"test_qlinearmatmul_2D", 8, 1},
    {"test_qlinearmatmul_3D", 8, 1},
    {"test_quantizelinear", 3, 1},
    {"test_quantizelinear_axis", 3, 1},
    {"test_range_float_type_positive_delta", 3, 1},
    {"test_range_float_type_positive_delta_expanded", 3, 1},
    {"test_range_int32_type_negative_delta", 3, 1},
    {"test_range_int32_type_negative_delta_expanded", 3, 1},
    {"test_reciprocal", 1, 1},
    {"test_reciprocal_example", 1, 1},
    {"test_reduce_l1_default_axes_keepdims_example", 1, 1},
    {"test_reduce_l1_default_axes_keepdims_random", 1, 1},
    {"test_reduce_l1_do_not_keepdims_example", 1, 1},
    {"test_reduce_l1_do_not_keepdims_random", 1, 1},
    {"test_reduce_l1_keep_dims_example", 1, 1},
    {"test_reduce_l1_keep_dims_random", 1, 1},
    {"test_reduce_l1_negative_axes_keep_dims_example", 1, 1},
    {"test_reduce_l1_negative_axes_keep_dims_random", 1, 1},
    {"test_reduce_l2_default_axes_keepdims_example", 1, 1},
    {"test_reduce_l2_default_axes_keepdims_random", 1, 1},
    {"test_reduce_l2_do_not_keepdims_example", 1, 1},
    {"test_reduce_l2_do_not_keepdims_random", 1, 1},
    {"test_reduce_l2_keep_dims_example", 1, 1},
    {"test_reduce_l2_keep_dims_random", 1, 1},
    {"test_reduce_l2_negative_axes_keep_dims_example", 1, 1},
    {"test_reduce_l2_negative_axes_keep_dims_random", 1, 1},
    {"test_reduce_log_sum", 1, 1},
    {"test_reduce_log_sum_asc_axes", 1, 1},
    {"test_reduce_log_sum_default", 1, 1},
    {"test_reduce_log_sum_desc_axes", 1, 1},
    {"test_reduce_log_sum_exp_default_axes_keepdims_example", 1, 1},
    {"test_reduce_log_sum_exp_default_axes_keepdims_random", 1, 1},
    {"test_reduce_log_sum_exp_do_not_keepdims_example", 1, 1},
    {"test_reduce_log_sum_exp_do_not_keepdims_random", 1, 1},
    {"test_reduce_log_sum_exp_keepdims_example", 1, 1},
    {"test_reduce_log_sum_exp_keepdims_random", 1, 1},
    {"test_reduce_log_sum_exp_negative_axes_keepdims_example", 1, 1},
    {"test_reduce_log_sum_exp_negative_axes_keepdims_random", 1, 1},
    {"test_reduce_log_sum_negative_axes", 1, 1},
    {"test_reduce_max_default_axes_keepdim_example", 1, 1},
    {"test_reduce_max_default_axes_keepdims_random", 1, 1},
    {"test_reduce_max_do_not_keepdims_example", 1, 1},
    {"test_reduce_max_do_not_keepdims_random", 1, 1},
    {"test_reduce_max_keepdims_example", 1, 1},
    {"test_reduce_max_keepdims_random", 1, 1},
    {"test_reduce_max_negative_axes_keepdims_example", 1, 1},
    {"test_reduce_max_negative_axes_keepdims_random", 1, 1},
    {"test_reduce_mean_default_axes_keepdims_example", 1, 1},
    {"test_reduce_mean_default_axes_keepdims_random", 1, 1},
    {"test_reduce_mean_do_not_keepdims_example", 1, 1},
    {"test_reduce_mean_do_not_keepdims_random", 1, 1},
    {"test_reduce_mean_keepdims_example", 1, 1},
    {"test_reduce_mean_keepdims_random", 1, 1},
    {"test_reduce_mean_negative_axes_keepdims_example", 1, 1},
    {"test_reduce_mean_negative_axes_keepdims_random", 1, 1},
    {"test_reduce_min_default_axes_keepdims_example", 1, 1},
    {"test_reduce_min_default_axes_keepdims_random", 1, 1},
    {"test_reduce_min_do_not_keepdims_example", 1, 1},
    {"test_reduce_min_do_not_keepdims_random", 1, 1},
    {"test_reduce_min_keepdims_example", 1, 1},
    {"test_reduce_min_keepdims_random", 1, 1},
    {"test_reduce_min_negative_axes_keepdims_example", 1, 1},
    {"test_reduce_min_negative_axes_keepdims_random", 1, 1},
    {"test_reduce_prod_default_axes_keepdims_example", 1, 1},
    {"test_reduce_prod_default_axes_keepdims_random", 1, 1},
    {"test_reduce_prod_do_not_keepdims_example", 1, 1},
    {"test_reduce_prod_do_not_keepdims_random", 1, 1},
    {"test_reduce_prod_keepdims_example", 1, 1},
    {"test_reduce_prod_keepdims_random", 1, 1},
    {"test_reduce_prod_negative_axes_keepdims_example", 1, 1},
    {"test_reduce_prod_negative_axes_keepdims_random", 1, 1},
    {"test_reduce_sum_default_axes_keepdims_example", 2, 1},
    {"test_reduce_sum_default_axes_keepdims_random", 2, 1},
    {"test_reduce_sum_do_not_keepdims_example", 2, 1},
    {"test_reduce_sum_do_not_keepdims_random", 2, 1},
    {"test_reduce_sum_empty_axes_input_noop_example", 2, 1},
    {"test_reduce_sum_empty_axes_input_noop_random", 2, 1},
    {"test_reduce_sum_keepdims_example", 2, 1},
    {"test_reduce_sum_keepdims_random", 2, 1},
    {"test_reduce_sum_negative_axes_keepdims_example", 2, 1},
    {"test_reduce_sum_negative_axes_keepdims_random", 2, 1},
    {"test_reduce_sum_square_default_axes_keepdims_example", 1, 1},
    {"test_reduce_sum_square_default_axes_keepdims_random", 1, 1},
    {"test_reduce_sum_square_do_not_keepdims_example", 1, 1},
    {"test_reduce_sum_square_do_not_keepdims_random", 1, 1},
    {"test_reduce_sum_square_keepdims_example", 1, 1},
    {"test_reduce_sum_square_keepdims_random", 1, 1},
    {"test_reduce_sum_square_negative_axes_keepdims_example", 1, 1},
    {"test_reduce_sum_square_negative_axes_keepdims_random", 1, 1},
    {"test_reflect_pad", 2, 1},
    {"test_relu", 1, 1},
    {"test_reshape_allowzero_reordered", 2, 1},
    {"test_reshape_extended_dims", 2, 1},
    {"test_reshape_negative_dim", 2, 1},
    {"test_reshape_negative_extended_dims", 2, 1},
    {"test_reshape_one_dim", 2, 1},
    {"test_reshape_reduced_dims", 2, 1},
    {"test_reshape_reordered_all_dims", 2, 1},
    {"test_reshape_reordered_last_dims", 2, 1},
    {"test_reshape_zero_and_negative_dim", 2, 1},
    {"test_reshape_zero_dim", 2, 1},
    {"test_resize_downsample_scales_cubic", 2, 1},
    {"test_resize_downsample_scales_cubic_A_n0p5_exclude_outside", 2, 1},
    {"test_resize_downsample_scales_cubic_align_corners", 2, 1},
    {"test_resize_downsample_scales_linear", 2, 1},
    {"test_resize_downsample_scales_linear_align_corners", 2, 1},
    {"test_resize_downsample_scales_nearest", 2, 1},
    {"test_resize_downsample_sizes_cubic", 2, 1},
    {"test_resize_downsample_sizes_linear_pytorch_half_pixel", 2, 1},
    {"test_resize_downsample_sizes_nearest", 2, 1},
    {"test_resize_downsample_sizes_nearest_tf_half_pixel_for_nn", 2, 1},
    {"test_resize_tf_crop_and_resize", 3, 1},
    {"test_resize_upsample_scales_cubic", 2, 1},
    {"test_resize_upsample_scales_cubic_A_n0p5_exclude_outside", 2, 1},
    {"test_resize_upsample_scales_cubic_align_corners", 2, 1},
    {"test_resize_upsample_scales_cubic_asymmetric", 2, 1},
    {"test_resize_upsample_scales_linear", 2, 1},
    {"test_resize_upsample_scales_linear_align_corners", 2, 1},
    {"test_resize_upsample_scales_nearest", 2, 1},
    {"test_resize_upsample_sizes_cubic", 2, 1},
    {"test_resize_upsample_sizes_nearest", 2, 1},
    {"test_resize_upsample_sizes_nearest_ceil_half_pixel", 2, 1},
    {"test_resize_upsample_sizes_nearest_floor_align_corners", 2, 1},
    {"test_resize_upsample_sizes_nearest_round_prefer_ceil_asymmetric", 2, 1},
    {"test_reversesequence_batch", 2, 1},
    {"test_reversesequence_time", 2, 1},
    {"test_rnn_seq_length", 4, 1},
    {"test_roialign_aligned_false", 3, 1},
    {"test_roialign_aligned_true", 3, 1},
    {"test_round", 1, 1},
    {"test_scan9_sum", 2, 2},
    {"test_scan_sum", 2, 2},
    {"test_scatter_elements_with_axis", 3, 1},
    {"test_scatter_elements_with_duplicate_indices", 3, 1},
    {"test_scatter_elements_with_negative_indices", 3, 1},
    {"test_scatter_elements_with_reduction_max", 3, 1},
    {"test_scatter_elements_with_reduction_min", 3, 1},
    {"test_scatter_elements_without_axis", 3, 1},
    {"test_scatter_with_axis", 3, 1},
    {"test_scatter_without_axis", 3, 1},
    {"test_scatternd", 3, 1},
    {"test_scatternd_add", 3, 1},
    {"test_scatternd_max", 3, 1},
    {"test_scatternd_min", 3, 1},
    {"test_scatternd_multiply", 3, 1},
    {"test_sce_NCd1_mean_weight_negative_ii", 3, 1},
    {"test_sce_NCd1_mean_weight_negative_ii_expanded", 3, 1},
    {"test_sce_NCd1_mean_weight_negative_ii_log_prob", 3, 2},
    {"test_sce_NCd1_mean_weight_negative_ii_log_prob_expanded", 3, 2},
    {"test_sce_NCd1d2d3_none_no_weight_negative_ii", 2, 1},
    {"test_sce_NCd1d2d3_none_no_weight_negative_ii_expanded", 2, 1},
    {"test_sce_NCd1d2d3_none_no_weight_negative_ii_log_prob", 2, 2},
    {"test_sce_NCd1d2d3_none_no_weight_negative_ii_log_prob_expanded", 2, 2},
    {"test_sce_NCd1d2d3_sum_weight_high_ii", 3, 1},
    {"test_sce_NCd1d2d3_sum_weight_high_ii_expanded", 3, 1},
    {"test_sce_NCd1d2d3_sum_weight_high_ii_log_prob", 3, 2},
    {"test_sce_NCd1d2d3_sum_weight_high_ii_log_prob_expanded", 3, 2},
    {"test_sce_NCd1d2d3d4d5_mean_weight", 3, 1},
    {"test_sce_NCd1d2d3d4d5_mean_weight_expanded", 3, 1},
    {"test_sce_NCd1d2d3d4d5_mean_weight_log_prob", 3, 2},
    {"test_sce_NCd1d2d3d4d5_mean_weight_log_prob_expanded", 3, 2},
    {"test_sce_NCd1d2d3d4d5_none_no_weight", 2, 1},
    {"test_sce_NCd1d2d3d4d5_none_no_weight_expanded", 2, 1},
    {"test_sce_NCd1d2d3d4d5_none_no_weight_log_prob", 2, 2},
    {"test_sce_NCd1d2d3d4d5_none_no_weight_log_prob_expanded", 2, 2},
    {"test_sce_mean", 2, 1},
    {"test_sce_mean_3d", 2, 1},
    {"test_sce_mean_3d_expanded", 2, 1},
    {"test_sce_mean_3d_log_prob", 2, 2},
    {"test_sce_mean_3d_log_prob_expanded", 2, 2},
    {"test_sce_mean_expanded", 2, 1},
    {"test_sce_mean_log_prob", 2, 2},
    {"test_sce_mean_log_prob_expanded", 2, 2},
    {"test_sce_mean_no_weight_ii", 2, 1},
    {"test_sce_mean_no_weight_ii_3d", 2, 1},
    {"test_sce_mean_no_weight_ii_3d_expanded", 2, 1},
    {"test_sce_mean_no_weight_ii_3d_log_prob", 2, 2},
    {"test_sce_mean_no_weight_ii_3d_log_prob_expanded", 2, 2},
    {"test_sce_mean_no_weight_ii_4d", 2, 1},
    {"test_sce_mean_no_weight_ii_4d_expanded", 2, 1},
    {"test_sce_mean_no_weight_ii_4d_log_prob", 2, 2},
    {"test_sce_mean_no_weight_ii_4d_log_prob_expanded", 2, 2},
    {"test_sce_mean_no_weight_ii_expanded", 2, 1},
    {"test_sce_mean_no_weight_ii_log_prob", 2, 2},
    {"test_sce_mean_no_weight_ii_log_prob_expanded", 2, 2},
    {"test_sce_mean_weight", 3, 1},
    {"test_sce_mean_weight_expanded", 3, 1},
    {"test_sce_mean_weight_ii", 3, 1},
    {"test_sce_mean_weight_ii_3d", 3, 1},
    {"test_sce_mean_weight_ii_3d_expanded", 3, 1},
    {"test_sce_mean_weight_ii_3d_log_prob", 3, 2},
    {"test_sce_mean_weight_ii_3d_log_prob_expanded", 3, 2},
    {"test_sce_mean_weight_ii_4d", 3, 1},
    {"test_sce_mean_weight_ii_4d_expanded", 3, 1},
    {"test_sce_mean_weight_ii_4d_log_prob", 3, 2},
    {"test_sce_mean_weight_ii_4d_log_prob_expanded", 3, 2},
    {"test_sce_mean_weight_ii_expanded", 3, 1},
    {"test_sce_mean_weight_ii_log_prob", 3, 2},
    {"test_sce_mean_weight_ii_log_prob_expanded", 3, 2},
    {"test_sce_mean_weight_log_prob", 3, 2},
    {"test_sce_mean_weight_log_prob_expanded", 3, 2},
    {"test_sce_none", 2, 1},
    {"test_sce_none_expanded", 2, 1},
    {"test_sce_none_log_prob", 2, 2},
    {"test_sce_none_log_prob_expanded", 2, 2},
    {"test_sce_none_weights", 3, 1},
    {"test_sce_none_weights_expanded", 3, 1},
    {"test_sce_none_weights_log_prob", 3, 2},
    {"test_sce_none_weights_log_prob_expanded", 3, 2},
    {"test_sce_sum", 2, 1},
    {"test_sce_sum_expanded", 2, 1},
    {"test_sce_sum_log_prob", 2, 2},
    {"test_sce_sum_log_prob_expanded", 2, 2},
    {"test_selu", 1, 1},
    {"test_selu_default", 1, 1},
    {"test_selu_example", 1, 1},
    {"test_sequence_insert_at_back", 2, 1},
    {"test_sequence_insert_at_front", 3, 1},
    {"test_shape", 1, 1},
    {"test_shape_clip_end", 1, 1},
    {"test_shape_clip_start", 1, 1},
    {"test_shape_end_1", 1, 1},
    {"test_shape_end_negative_1", 1, 1},
    {"test_shape_example", 1, 1},
    {"test_shape_start_1", 1, 1},
    {"test_shape_start_1_end_2", 1, 1},
    {"test_shape_start_1_end_negative_1", 1, 1},
    {"test_shape_start_negative_1", 1, 1},
    {"test_shrink_hard", 1, 1},
    {"test_shrink_soft", 1, 1},
    {"test_sigmoid", 1, 1},
    {"test_sigmoid_example", 1, 1},
    {"test_sign", 1, 1},
    {"test_simple_rnn_batchwise", 3, 2},
    {"test_simple_rnn_defaults", 3, 1},
    {"test_simple_rnn_with_initial_bias", 4, 1},
    {"test_sin", 1, 1},
    {"test_sin_example", 1, 1},
    {"test_sinh", 1, 1},
    {"test_sinh_example", 1, 1},
    {"test_size", 1, 1},
    {"test_size_example", 1, 1},
    {"test_slice", 5, 1},
    {"test_slice_default_axes", 3, 1},
    {"test_slice_default_steps", 4, 1},
    {"test_slice_end_out_of_bounds", 5, 1},
    {"test_slice_neg", 5, 1},
    {"test_slice_neg_steps", 5, 1},
    {"test_slice_negative_axes", 4, 1},
    {"test_slice_start_out_of_bounds", 5, 1},
    {"test_softmax_axis_0", 1, 1},
    {"test_softmax_axis_0_expanded", 1, 1},
    {"test_softmax_axis_1", 1, 1},
    {"test_softmax_axis_1_expanded", 1, 1},
    {"test_softmax_axis_2", 1, 1},
    {"test_softmax_axis_2_expanded", 1, 1},
    {"test_softmax_default_axis", 1, 1},
    {"test_softmax_default_axis_expanded", 1, 1},
    {"test_softmax_example", 1, 1},
    {"test_softmax_example_expanded", 1, 1},
    {"test_softmax_large_number", 1, 1},
    {"test_softmax_large_number_expanded", 1, 1},
    {"test_softmax_negative_axis", 1, 1},
    {"test_softmax_negative_axis_expanded", 1, 1},
    {"test_softplus", 1, 1},
    {"test_softplus_example", 1, 1},
    {"test_softsign", 1, 1},
    {"test_softsign_example", 1, 1},
    {"test_spacetodepth", 1, 1},
    {"test_spacetodepth_example", 1, 1},
    {"test_split_equal_parts_1d", 1, 3},
    {"test_split_equal_parts_2d", 1, 2},
    {"test_split_equal_parts_default_axis", 1, 3},
    {"test_split_variable_parts_1d", 2, 2},
    {"test_split_variable_parts_2d", 2, 2},
    {"test_split_variable_parts_default_axis", 2, 2},
    {"test_split_zero_size_splits", 2, 3},
    {"test_sqrt", 1, 1},
    {"test_sqrt_example", 1, 1},
    {"test_squeeze", 2, 1},
    {"test_squeeze_negative_axes", 2, 1},
    {"test_strnormalizer_export_monday_casesensintive_lower", 1, 1},
    {"test_strnormalizer_export_monday_casesensintive_nochangecase", 1, 1},
    {"test_strnormalizer_export_monday_casesensintive_upper", 1, 1},
    {"test_strnormalizer_export_monday_empty_output", 1, 1},
    {"test_strnormalizer_export_monday_insensintive_upper_twodim", 1, 1},
    {"test_strnormalizer_nostopwords_nochangecase", 1, 1},
    {"test_sub", 2, 1},
    {"test_sub_bcast", 2, 1},
    {"test_sub_example", 2, 1},
    {"test_sub_uint8", 2, 1},
    {"test_sum_example", 3, 1},
    {"test_sum_one_input", 1, 1},
    {"test_sum_two_inputs", 2, 1},
    {"test_tan", 1, 1},
    {"test_tan_example", 1, 1},
    {"test_tanh", 1, 1},
    {"test_tanh_example", 1, 1},
    {"test_tfidfvectorizer_tf_batch_onlybigrams_skip0", 1, 1},
    {"test_tfidfvectorizer_tf_batch_onlybigrams_skip5", 1, 1},
    {"test_tfidfvectorizer_tf_batch_uniandbigrams_skip5", 1, 1},
    {"test_tfidfvectorizer_tf_only_bigrams_skip0", 1, 1},
    {"test_tfidfvectorizer_tf_onlybigrams_levelempty", 1, 1},
    {"test_tfidfvectorizer_tf_onlybigrams_skip5", 1, 1},
    {"test_tfidfvectorizer_tf_uniandbigrams_skip5", 1, 1},
    {"test_thresholdedrelu", 1, 1},
    {"test_thresholdedrelu_default", 1, 1},
    {"test_thresholdedrelu_example", 1, 1},
    {"test_tile", 2, 1},
    {"test_tile_precomputed", 2, 1},
    {"test_top_k", 2, 2},
    {"test_top_k_negative_axis", 2, 2},
    {"test_top_k_smallest", 2, 2},
    {"test_training_dropout", 3, 1},
    {"test_training_dropout_default", 3, 1},
    {"test_training_dropout_default_mask", 3, 2},
    {"test_training_dropout_mask", 3, 2},
    {"test_training_dropout_zero_ratio", 3, 1},
    {"test_training_dropout_zero_ratio_mask", 3, 2},
    {"test_transpose_all_permutations_0", 1, 1},
    {"test_transpose_all_permutations_1", 1, 1},
    {"test_transpose_all_permutations_2", 1, 1},
    {"test_transpose_all_permutations_3", 1, 1},
    {"test_transpose_all_permutations_4", 1, 1},
    {"test_transpose_all_permutations_5", 1, 1},
    {"test_transpose_default", 1, 1},
    {"test_tril", 1, 1},
    {"test_tril_neg", 2, 1},
    {"test_tril_one_row_neg", 1, 1},
    {"test_tril_out_neg", 2, 1},
    {"test_tril_out_pos", 2, 1},
    {"test_tril_pos", 2, 1},
    {"test_tril_square", 1, 1},
    {"test_tril_square_neg", 2, 1},
    {"test_tril_zero", 2, 1},
    {"test_triu", 1, 1},
    {"test_triu_neg", 2, 1},
    {"test_triu_one_row", 2, 1},
    {"test_triu_out_neg_out", 2, 1},
    {"test_triu_out_pos", 2, 1},
    {"test_triu_pos", 2, 1},
    {"test_triu_square", 1, 1},
    {"test_triu_square_neg", 2, 1},
    {"test_triu_zero", 2, 1},
    {"test_unique_not_sorted_without_axis", 1, 4},
    {"test_unique_sorted_with_axis", 1, 4},
    {"test_unique_sorted_with_axis_3d", 1, 4},
    {"test_unique_sorted_with_negative_axis", 1, 4},
    {"test_unique_sorted_without_axis", 1, 4},
    {"test_unsqueeze_axis_0", 2, 1},
    {"test_unsqueeze_axis_1", 2, 1},
    {"test_unsqueeze_axis_2", 2, 1},
    {"test_unsqueeze_axis_3", 1, 1},
    {"test_unsqueeze_negative_axes", 2, 1},
    {"test_unsqueeze_three_axes", 2, 1},
    {"test_unsqueeze_two_axes", 2, 1},
    {"test_unsqueeze_unsorted_axes", 2, 1},
    {"test_upsample_nearest", 2, 1},
    {"test_where_example", 3, 1},
    {"test_where_long_example", 3, 1},
    {"test_xor2d", 2, 1},
    {"test_xor3d", 2, 1},
    {"test_xor4d", 2, 1},
    {"test_xor_bcast3v1d", 2, 1},
    {"test_xor_bcast3v2d", 2, 1},
    {"test_xor_bcast4v2d", 2, 1},
    {"test_xor_bcast4v3d", 2, 1},
    {"test_xor_bcast4v4d", 2, 1},
};


std::ostream& operator<<(std::ostream& os, const TestCase& test_case)
{
    return os << test_case.name;
}

typedef tuple<TestCase, tuple<Backend, Target> > ONNXConfParams;

std::string printOnnxConfParams(const testing::TestParamInfo<ONNXConfParams>& params)
{
    TestCase test_case = get<0>(params.param);
    Backend backend = get<0>(get<1>(params.param));
    Target target = get<1>(get<1>(params.param));

    std::stringstream ss;
    ss << test_case.name << "_";
    PrintTo(backend, &ss);
    ss << "_";
    PrintTo(target, &ss);

    return ss.str();
}

class Test_ONNX_conformance : public TestWithParam<ONNXConfParams>
{
public:

    TestCase test_case;
    Backend backend;
    Target target;

    double default_l1;
    double default_lInf;

    static std::set<std::string> parser_deny_list;
    static std::set<std::string> global_deny_list;
    static std::set<std::string> opencv_deny_list;
    static std::set<std::string> opencl_fp16_deny_list;
    static std::set<std::string> opencl_deny_list;
    static std::set<std::string> cpu_deny_list;
#ifdef HAVE_VULKAN
    static std::set<std::string> vulkan_deny_list;
#endif
#ifdef HAVE_CUDA
    static std::set<std::string> cuda_deny_list;
    static std::set<std::string> cuda_fp16_deny_list;
#endif

    Test_ONNX_conformance()
    {
        test_case = get<0>(GetParam());
        backend = get<0>(get<1>(GetParam()));
        target = get<1>(get<1>(GetParam()));

        if (target == DNN_TARGET_CUDA_FP16 || target == DNN_TARGET_OPENCL_FP16 || target == DNN_TARGET_MYRIAD || target == DNN_TARGET_CPU_FP16)
        {
            default_l1 = 7e-3;
            default_lInf = 2e-2;
        }
        else
        {
            default_l1 = 1e-5;
            default_lInf = 1e-4;
        }
    }

    bool checkFallbacks(Net& net) const
    {
        // Check if all the layers are supported with current backend and target.
        // Some layers might be fused so their timings equal to zero.
        std::vector<double> timings;
        net.getPerfProfile(timings);
        std::vector<std::string> names = net.getLayerNames();
        CV_CheckEQ(names.size(), timings.size(), "DNN critical error");

        bool hasFallbacks = false;
        for (int i = 0; i < names.size(); ++i)
        {
            Ptr<dnn::Layer> l = net.getLayer(net.getLayerId(names[i]));
            bool fused = timings[i] == 0.;
            if ((!l->supportBackend(backend) || l->preferableTarget != target) && !fused)
            {
                hasFallbacks = true;
                std::cout << "FALLBACK: Layer [" << l->type << "]:[" << l->name << "] is expected to have backend implementation" << endl;
            }
        }
        return hasFallbacks;
    }

    static void SetUpTestCase()
    {
        parser_deny_list = {
            #include "test_onnx_conformance_layer_parser_denylist.inl.hpp"
        };

        global_deny_list = {
            #include "test_onnx_conformance_layer_filter_opencv_all_denylist.inl.hpp"
        };

        opencv_deny_list = {
            #include "test_onnx_conformance_layer_filter_opencv_denylist.inl.hpp"
        };

        opencl_fp16_deny_list = {
            #include "test_onnx_conformance_layer_filter_opencv_ocl_fp16_denylist.inl.hpp"
        };

        opencl_deny_list = {
            #include "test_onnx_conformance_layer_filter_opencv_ocl_fp32_denylist.inl.hpp"
        };

        cpu_deny_list = {
            #include "test_onnx_conformance_layer_filter_opencv_cpu_denylist.inl.hpp"
        };

#ifdef HAVE_VULKAN
        vulkan_deny_list = {
            #include "test_onnx_conformance_layer_filter__vulkan_denylist.inl.hpp"
        };
#endif

#ifdef HAVE_CUDA
        cuda_deny_list = {
            #include "test_onnx_conformance_layer_filter__cuda_denylist.inl.hpp"
        };
        cuda_fp16_deny_list = {
            #include "test_onnx_conformance_layer_filter__cuda_fp16_denylist.inl.hpp"
        };
#endif
    }

};

std::set<std::string> Test_ONNX_conformance::parser_deny_list;
std::set<std::string> Test_ONNX_conformance::global_deny_list;
std::set<std::string> Test_ONNX_conformance::opencv_deny_list;
std::set<std::string> Test_ONNX_conformance::opencl_fp16_deny_list;
std::set<std::string> Test_ONNX_conformance::opencl_deny_list;
std::set<std::string> Test_ONNX_conformance::cpu_deny_list;
#ifdef HAVE_VULKAN
std::set<std::string> Test_ONNX_conformance::vulkan_deny_list;
#endif
#ifdef HAVE_CUDA
std::set<std::string> Test_ONNX_conformance::cuda_deny_list;
std::set<std::string> Test_ONNX_conformance::cuda_fp16_deny_list;
#endif

TEST_P(Test_ONNX_conformance, Layer_Test)
{
    const std::string& name = test_case.name;
    ASSERT_FALSE(name.empty());

    bool checkLayersFallbacks = true;
    bool checkAccuracy = true;

    // SKIP when the test case is in the parser deny list.
    if (parser_deny_list.find(name) != parser_deny_list.end())
    {
        applyTestTag(CV_TEST_TAG_DNN_SKIP_PARSER, CV_TEST_TAG_DNN_SKIP_ONNX_CONFORMANCE);
    }

    // SKIP when the test case is in the global deny list.
    if (global_deny_list.find(name) != global_deny_list.end())
    {
        applyTestTag(CV_TEST_TAG_DNN_SKIP_GLOBAL, CV_TEST_TAG_DNN_SKIP_ONNX_CONFORMANCE);
    }

    if (backend == DNN_BACKEND_OPENCV)
    {
        if (opencv_deny_list.find(name) != opencv_deny_list.end())
        {
            applyTestTag(CV_TEST_TAG_DNN_SKIP_OPENCV_BACKEND, CV_TEST_TAG_DNN_SKIP_ONNX_CONFORMANCE);
        }
        if ((target == DNN_TARGET_OPENCL_FP16) && (opencl_fp16_deny_list.find(name) != opencl_fp16_deny_list.end()))
        {
            applyTestTag(CV_TEST_TAG_DNN_SKIP_OPENCL_FP16, CV_TEST_TAG_DNN_SKIP_OPENCV_BACKEND, CV_TEST_TAG_DNN_SKIP_ONNX_CONFORMANCE);
        }
        if ((target == DNN_TARGET_OPENCL) && (opencl_deny_list.find(name) != opencl_deny_list.end()))
        {
            applyTestTag(CV_TEST_TAG_DNN_SKIP_OPENCL, CV_TEST_TAG_DNN_SKIP_OPENCV_BACKEND, CV_TEST_TAG_DNN_SKIP_ONNX_CONFORMANCE);
        }
        if ((target == DNN_TARGET_CPU) && (cpu_deny_list.find(name) != cpu_deny_list.end()))
        {
            applyTestTag(CV_TEST_TAG_DNN_SKIP_CPU, CV_TEST_TAG_DNN_SKIP_OPENCV_BACKEND, CV_TEST_TAG_DNN_SKIP_ONNX_CONFORMANCE);
        }

        if (name == "test_pow") {
            default_lInf = 0.00013; // Expected: (normInf) <= (lInf), actual: 0.00012207 vs 0.0001
        }
        if (name == "test_gelu_tanh_1") {
            default_l1 = 0.00011; // Expected: (normL1) <= (l1), actual: 0.000101805 vs 1e-05
            default_lInf = 0.00016; // Expected: (normInf) <= (lInf), actual: 0.000152707 vs 0.0001
        }
        if (name == "test_gelu_tanh_2") {
            if (target == DNN_TARGET_OPENCL_FP16) {
                default_l1 = 0.00016; // Expected: (normL1) <= (l1), actual: 0.000157223 vs 9e-05
                default_lInf = 0.0016; // Expected: (normInf) <= (lInf), actual: 0.00153041 vs 0.0005
            } else {
                default_l1 = 9e-5; // Expected: (normL1) <= (l1), actual: 8.80073e-05 vs 1e-05
                default_lInf = 0.0005; // Expected: (normInf) <= (lInf), actual: 0.000455521 vs 0.0001
            }
        }
    }
#ifdef HAVE_INF_ENGINE
    else if (backend == DNN_BACKEND_INFERENCE_ENGINE_NGRAPH)
    {
        #include "test_onnx_conformance_layer_filter__openvino.inl.hpp"
    }
#endif
#ifdef HAVE_VULKAN
    else if (backend == DNN_BACKEND_VKCOM)
    {
        if (vulkan_deny_list.find(name) != vulkan_deny_list.end())
        {
            applyTestTag(CV_TEST_TAG_DNN_SKIP_VULKAN, CV_TEST_TAG_DNN_SKIP_ONNX_CONFORMANCE);
        }

        if (name == "test_gelu_tanh_1") {
            default_l1 = 0.00011; // Expected: (normL1) <= (l1), actual: 0.000101805 vs 1e-05
            default_lInf = 0.00016; // Expected: (normInf) <= (lInf), actual: 0.000152707 vs 0.0001
        }
        if (name == "test_gelu_tanh_2") {
            default_l1 = 9e-5; // Expected: (normL1) <= (l1), actual: 8.80073e-05 vs 1e-05
            default_lInf = 0.0005; // Expected: (normInf) <= (lInf), actual: 0.000455521 vs 0.0001
        }
    }
#endif
#ifdef HAVE_CUDA
    else if (backend == DNN_BACKEND_CUDA)
    {
        if (target == DNN_TARGET_CUDA && cuda_deny_list.find(name) != cuda_deny_list.end())
        {
            applyTestTag(CV_TEST_TAG_DNN_SKIP_CUDA, CV_TEST_TAG_DNN_SKIP_ONNX_CONFORMANCE);
        }
        if (target == DNN_TARGET_CUDA_FP16 && cuda_fp16_deny_list.find(name) != cuda_fp16_deny_list.end())
        {
            applyTestTag(CV_TEST_TAG_DNN_SKIP_CUDA_FP16, CV_TEST_TAG_DNN_SKIP_ONNX_CONFORMANCE);
        }
<<<<<<< HEAD
=======

        if (name == "test_gelu_tanh_1") {
            default_l1 = 0.00011; // Expected: (normL1) <= (l1), actual: 0.000101815 vs 1e-05
            default_lInf = 0.00016; // Expected: (normInf) <= (lInf), actual: 0.000152737 vs 0.0001
        }
        if (name == "test_gelu_tanh_2") {
            if (target == DNN_TARGET_CUDA_FP16) {
                default_l1 = 0.00023; // Expected: (normL1) <= (l1), actual: 0.000220591 vs 9e-05
                default_lInf = 0.0023; // Expected: (normInf) <= (lInf), actual: 0.00220466 vs 0.0005
            } else {
                default_l1 = 9e-5; // Expected: (normL1) <= (l1), actual: 8.80127e-05 vs 1e-05
                default_lInf = 0.0005; // Expected: (normInf) <= (lInf), actual: 0.000455445 vs 0.0001
            }
        }
>>>>>>> 53a5b85d
    }
#endif
    else
    {
        std::ostringstream ss;
        ss << "No test filter available for backend ";
        PrintTo(backend, &ss);
        ss << ". Run test by default";
        std::cout << ss.str() << std::endl;
    }

    std::vector<Mat> inputs;
    std::vector<Mat> ref_outputs;

    std::string prefix = cv::format("dnn/onnx/conformance/node/%s", test_case.name);

    Net net;
    try
    {
        std::string model_path = findDataFile(prefix + "/model.onnx");

        //cout << "Read ONNX inputs..." << endl;
        for (int i = 0; i < test_case.inputs; ++i)
        {
            Mat input = readTensorFromONNX(findDataFile(prefix + cv::format("/test_data_set_0/input_%d.pb", i)));
            inputs.push_back(input);
        }

        //cout << "Read ONNX reference outputs..." << endl;
        for (int i = 0; i < test_case.outputs; ++i)
        {
            Mat output = readTensorFromONNX(findDataFile(prefix + cv::format("/test_data_set_0/output_%d.pb", i)));
            ref_outputs.push_back(output);
        }

        //cout << "Parse model..." << endl;
        net = readNetFromONNX(model_path);
        if (net.empty())
        {
            applyTestTag(CV_TEST_TAG_DNN_ERROR_PARSER);
        }
    }
    catch (...)
    {
        cout << "Exception during ONNX model parse / loading input / loading reference data!" << endl;
        applyTestTag(CV_TEST_TAG_DNN_ERROR_PARSER);
        throw;
    }
    ASSERT_FALSE(net.empty());

    std::vector<std::string> inputNames;
    for (int i = 0; i < inputs.size(); ++i)
        inputNames.push_back(cv::format("%d", i));
    net.setInputsNames(inputNames);

    try
    {
        net.setPreferableBackend(backend);
        net.setPreferableTarget(target);

        for (int i = 0; i < inputs.size(); ++i)
        {
            net.setInput(inputs[i], inputNames[i]);
        }
    }
    catch (...)
    {
        cout << "Exception during network configuration!" << endl;
        applyTestTag(CV_TEST_TAG_DNN_ERROR_NET_SETUP);
        throw;
    }

    std::vector<std::string> layerNames = net.getUnconnectedOutLayersNames();
    std::vector<Mat> outputs;
    try
    {
        net.forward(outputs, layerNames);
    }
    catch (...)
    {
        cout << "Exception during net.forward() call!" << endl;
        applyTestTag(CV_TEST_TAG_DNN_ERROR_FORWARD);
        throw;
    }
    ASSERT_GE(outputs.size(), 1);

    if (checkLayersFallbacks && checkFallbacks(net))
    {
        applyTestTag(CV_TEST_TAG_DNN_LAYER_FALLBACK);
    }

    if (checkAccuracy)
    {
        try
        {
            if (ref_outputs.size() == 1)
            {
                // probably we found random unconnected layers.
                normAssert(ref_outputs[0], outputs[0], "", default_l1, default_lInf);
            }
            else
            {
                ASSERT_EQ(outputs.size(), ref_outputs.size());
                for (size_t i = 0; i < ref_outputs.size(); ++i)
                {
                    normAssert(ref_outputs[i], outputs[i], "", default_l1, default_lInf);
                }
            }
        }
        catch (...)
        {
            cout << "Exception during accuracy check!" << endl;
            throw;
        }
    }
    else
    {
        applyTestTag(CV_TEST_TAG_DNN_NO_ACCURACY_CHECK);
    }

    if (!HasFailure())
        cout << "Test passed!" << endl;
}

INSTANTIATE_TEST_CASE_P(/**/, Test_ONNX_conformance,
    testing::Combine(
        testing::ValuesIn(testConformanceConfig),
        dnnBackendsAndTargets(/* withInferenceEngine = */ true)
    ),
    printOnnxConfParams
);

}<|MERGE_RESOLUTION|>--- conflicted
+++ resolved
@@ -970,6 +970,9 @@
     static std::set<std::string> opencl_fp16_deny_list;
     static std::set<std::string> opencl_deny_list;
     static std::set<std::string> cpu_deny_list;
+#ifdef HAVE_HALIDE
+    static std::set<std::string> halide_deny_list;
+#endif
 #ifdef HAVE_VULKAN
     static std::set<std::string> vulkan_deny_list;
 #endif
@@ -1044,6 +1047,12 @@
         cpu_deny_list = {
             #include "test_onnx_conformance_layer_filter_opencv_cpu_denylist.inl.hpp"
         };
+
+#ifdef HAVE_HALIDE
+        halide_deny_list = {
+            #include "test_onnx_conformance_layer_filter__halide_denylist.inl.hpp"
+        };
+#endif
 
 #ifdef HAVE_VULKAN
         vulkan_deny_list = {
@@ -1069,6 +1078,9 @@
 std::set<std::string> Test_ONNX_conformance::opencl_fp16_deny_list;
 std::set<std::string> Test_ONNX_conformance::opencl_deny_list;
 std::set<std::string> Test_ONNX_conformance::cpu_deny_list;
+#ifdef HAVE_HALIDE
+std::set<std::string> Test_ONNX_conformance::halide_deny_list;
+#endif
 #ifdef HAVE_VULKAN
 std::set<std::string> Test_ONNX_conformance::vulkan_deny_list;
 #endif
@@ -1114,10 +1126,6 @@
         if ((target == DNN_TARGET_CPU) && (cpu_deny_list.find(name) != cpu_deny_list.end()))
         {
             applyTestTag(CV_TEST_TAG_DNN_SKIP_CPU, CV_TEST_TAG_DNN_SKIP_OPENCV_BACKEND, CV_TEST_TAG_DNN_SKIP_ONNX_CONFORMANCE);
-        }
-
-        if (name == "test_pow") {
-            default_lInf = 0.00013; // Expected: (normInf) <= (lInf), actual: 0.00012207 vs 0.0001
         }
         if (name == "test_gelu_tanh_1") {
             default_l1 = 0.00011; // Expected: (normL1) <= (l1), actual: 0.000101805 vs 1e-05
@@ -1133,6 +1141,15 @@
             }
         }
     }
+#ifdef HAVE_HALIDE
+    else if (backend == DNN_BACKEND_HALIDE)
+    {
+        if (halide_deny_list.find(name) != halide_deny_list.end())
+        {
+            applyTestTag(CV_TEST_TAG_DNN_SKIP_HALIDE, CV_TEST_TAG_DNN_SKIP_ONNX_CONFORMANCE);
+        }
+    }
+#endif
 #ifdef HAVE_INF_ENGINE
     else if (backend == DNN_BACKEND_INFERENCE_ENGINE_NGRAPH)
     {
@@ -1168,8 +1185,6 @@
         {
             applyTestTag(CV_TEST_TAG_DNN_SKIP_CUDA_FP16, CV_TEST_TAG_DNN_SKIP_ONNX_CONFORMANCE);
         }
-<<<<<<< HEAD
-=======
 
         if (name == "test_gelu_tanh_1") {
             default_l1 = 0.00011; // Expected: (normL1) <= (l1), actual: 0.000101815 vs 1e-05
@@ -1184,7 +1199,6 @@
                 default_lInf = 0.0005; // Expected: (normInf) <= (lInf), actual: 0.000455445 vs 0.0001
             }
         }
->>>>>>> 53a5b85d
     }
 #endif
     else
