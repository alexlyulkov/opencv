--- conflicted
+++ resolved
@@ -239,7 +239,8 @@
 {
     if (backend == DNN_BACKEND_INFERENCE_ENGINE_NN_BUILDER_2019 && target == DNN_TARGET_MYRIAD)
         applyTestTag(CV_TEST_TAG_DNN_SKIP_IE_MYRIAD, CV_TEST_TAG_DNN_SKIP_IE_NN_BUILDER);
-<<<<<<< HEAD
+    if (backend == DNN_BACKEND_INFERENCE_ENGINE_NGRAPH && target == DNN_TARGET_MYRIAD)
+        applyTestTag(CV_TEST_TAG_DNN_SKIP_IE_MYRIAD, CV_TEST_TAG_DNN_SKIP_IE_NGRAPH);
     double l1 = 0.0, lInf = 0.0;
     if (target == DNN_TARGET_OPENCL_FP16)
     {
@@ -252,13 +253,6 @@
         lInf = 0.021;
     }
     runTorchNet("net_conv_gemm_lrn", "", false, true, true, l1, lInf);
-=======
-    if (backend == DNN_BACKEND_INFERENCE_ENGINE_NGRAPH && target == DNN_TARGET_MYRIAD)
-        applyTestTag(CV_TEST_TAG_DNN_SKIP_IE_MYRIAD, CV_TEST_TAG_DNN_SKIP_IE_NGRAPH);
-    runTorchNet("net_conv_gemm_lrn", "", false, true, true,
-                target == DNN_TARGET_OPENCL_FP16 ? 0.046 : 0.0,
-                target == DNN_TARGET_OPENCL_FP16 ? 0.023 : 0.0);
->>>>>>> a67228cd
 }
 
 TEST_P(Test_Torch_layers, net_inception_block)
