/*M///////////////////////////////////////////////////////////////////////////////////////
//
//  IMPORTANT: READ BEFORE DOWNLOADING, COPYING, INSTALLING OR USING.
//
//  By downloading, copying, installing or using the software you agree to this license.
//  If you do not agree to this license, do not download, install,
//  copy or use the software.
//
//
//                           License Agreement
//                For Open Source Computer Vision Library
//
// Copyright (C) 2013, OpenCV Foundation, all rights reserved.
// Third party copyrights are property of their respective owners.
//
// Redistribution and use in source and binary forms, with or without modification,
// are permitted provided that the following conditions are met:
//
//   * Redistribution's of source code must retain the above copyright notice,
//     this list of conditions and the following disclaimer.
//
//   * Redistribution's in binary form must reproduce the above copyright notice,
//     this list of conditions and the following disclaimer in the documentation
//     and/or other materials provided with the distribution.
//
//   * The name of the copyright holders may not be used to endorse or promote products
//     derived from this software without specific prior written permission.
//
// This software is provided by the copyright holders and contributors "as is" and
// any express or implied warranties, including, but not limited to, the implied
// warranties of merchantability and fitness for a particular purpose are disclaimed.
// In no event shall the Intel Corporation or contributors be liable for any direct,
// indirect, incidental, special, exemplary, or consequential damages
// (including, but not limited to, procurement of substitute goods or services;
// loss of use, data, or profits; or business interruption) however caused
// and on any theory of liability, whether in contract, strict liability,
// or tort (including negligence or otherwise) arising in any way out of
// the use of this software, even if advised of the possibility of such damage.
//
//M*/

#include "test_precomp.hpp"
#include "npy_blob.hpp"
#include <opencv2/dnn/shape_utils.hpp>

namespace opencv_test { namespace {

template<typename TString>
static std::string _tf(TString filename)
{
    return findDataFile(std::string("dnn/") + filename);
}

class Test_Caffe_nets : public DNNTestLayer
{
public:
    void testFaster(const std::string& proto, const std::string& model, const Mat& ref,
                    double scoreDiff = 0.0, double iouDiff = 0.0)
    {
        checkBackend();
        Net net = readNetFromCaffe(findDataFile("dnn/" + proto),
                                   findDataFile("dnn/" + model, false));
        net.setPreferableBackend(backend);
        net.setPreferableTarget(target);
        Mat img = imread(findDataFile("dnn/dog416.png"));
        resize(img, img, Size(800, 600));
        Mat blob = blobFromImage(img, 1.0, Size(), Scalar(102.9801, 115.9465, 122.7717), false, false);
        Mat imInfo = (Mat_<float>(1, 3) << img.rows, img.cols, 1.6f);

        net.setInput(blob, "data");
        net.setInput(imInfo, "im_info");
        // Output has shape 1x1xNx7 where N - number of detections.
        // An every detection is a vector of values [id, classId, confidence, left, top, right, bottom]
        Mat out = net.forward();
        scoreDiff = scoreDiff ? scoreDiff : default_l1;
        iouDiff = iouDiff ? iouDiff : default_lInf;
        normAssertDetections(ref, out, ("model name: " + model).c_str(), 0.8, scoreDiff, iouDiff);
    }
};

TEST(Test_Caffe, memory_read)
{
    const string proto = findDataFile("dnn/bvlc_googlenet.prototxt");
    const string model = findDataFile("dnn/bvlc_googlenet.caffemodel", false);

    std::vector<char> dataProto;
    readFileContent(proto, dataProto);

    std::vector<char> dataModel;
    readFileContent(model, dataModel);

    Net net = readNetFromCaffe(dataProto.data(), dataProto.size());
    net.setPreferableBackend(DNN_BACKEND_OPENCV);
    ASSERT_FALSE(net.empty());

    Net net2 = readNetFromCaffe(dataProto.data(), dataProto.size(),
                                dataModel.data(), dataModel.size());
    ASSERT_FALSE(net2.empty());
}

TEST(Test_Caffe, read_gtsrb)
{
    Net net = readNetFromCaffe(_tf("gtsrb.prototxt"));
    ASSERT_FALSE(net.empty());
}

TEST(Test_Caffe, read_googlenet)
{
    Net net = readNetFromCaffe(_tf("bvlc_googlenet.prototxt"));
    ASSERT_FALSE(net.empty());
}

TEST_P(Test_Caffe_nets, Axpy)
{
#if defined(INF_ENGINE_RELEASE) && INF_ENGINE_VER_MAJOR_LT(2021040000)
    if (backend == DNN_BACKEND_INFERENCE_ENGINE_NN_BUILDER_2019)
        applyTestTag(CV_TEST_TAG_DNN_SKIP_IE_NN_BUILDER);
    if (backend == DNN_BACKEND_INFERENCE_ENGINE_NGRAPH)
        applyTestTag(CV_TEST_TAG_DNN_SKIP_IE_NGRAPH);
#endif

    String proto = _tf("axpy.prototxt");
    Net net = readNetFromCaffe(proto);

    checkBackend();
    net.setPreferableBackend(backend);
    net.setPreferableTarget(target);

    int size[] = {1, 2, 3, 4};
    int scale_size[] = {1, 2, 1, 1};
    Mat scale(4, &scale_size[0], CV_32F);
    Mat shift(4, &size[0], CV_32F);
    Mat inp(4, &size[0], CV_32F);
    randu(scale, -1.0f, 1.0f);
    randu(shift, -1.0f, 1.0f);
    randu(inp, -1.0f, 1.0f);

    net.setInput(scale, "scale");
    net.setInput(shift, "shift");
    net.setInput(inp, "data");

    Mat out = net.forward();

    Mat ref(4, &size[0], inp.type());
    for (int i = 0; i < inp.size[1]; i++) {
        for (int h = 0; h < inp.size[2]; h++) {
            for (int w = 0; w < inp.size[3]; w++) {
                int idx[] = {0, i, h, w};
                int scale_idx[] = {0, i, 0, 0};
                ref.at<float>(idx) = inp.at<float>(idx) * scale.at<float>(scale_idx) +
                                     shift.at<float>(idx);
            }
        }
    }
    float l1 = 1e-5, lInf = 1e-4;
    if (target == DNN_TARGET_OPENCL_FP16)
    {
        l1 = 2e-4;
        lInf = 1e-3;
    }
<<<<<<< HEAD
    else if(target == DNN_TARGET_CUDA_FP16)
    {
        l1 = 0.0002;
        lInf = 0.0007;
=======
    if (target == DNN_TARGET_MYRIAD)
    {
        l1 = 0.001;
        lInf = 0.001;
>>>>>>> 35ff9af6
    }
    normAssert(ref, out, "", l1, lInf);
}

typedef testing::TestWithParam<tuple<bool, Target> > Reproducibility_AlexNet;
TEST_P(Reproducibility_AlexNet, Accuracy)
{
    Target targetId = get<1>(GetParam());
#if defined(OPENCV_32BIT_CONFIGURATION) && defined(HAVE_OPENCL)
    applyTestTag(CV_TEST_TAG_MEMORY_2GB);
#else
    applyTestTag(targetId == DNN_TARGET_CPU ? CV_TEST_TAG_MEMORY_512MB : CV_TEST_TAG_MEMORY_1GB);
#endif
    ASSERT_TRUE(ocl::useOpenCL() || targetId == DNN_TARGET_CPU);

    bool readFromMemory = get<0>(GetParam());
    Net net;
    {
        const string proto = findDataFile("dnn/bvlc_alexnet.prototxt");
        const string model = findDataFile("dnn/bvlc_alexnet.caffemodel", false);
        if (readFromMemory)
        {
            std::vector<char> dataProto;
            readFileContent(proto, dataProto);
            std::vector<char> dataModel;
            readFileContent(model, dataModel);

            net = readNetFromCaffe(dataProto.data(), dataProto.size(),
                                   dataModel.data(), dataModel.size());
        }
        else
            net = readNetFromCaffe(proto, model);
        ASSERT_FALSE(net.empty());
    }

    // Test input layer size
    std::vector<MatShape> inLayerShapes;
    std::vector<MatShape> outLayerShapes;
    net.getLayerShapes(MatShape(), 0, inLayerShapes, outLayerShapes);
    ASSERT_FALSE(inLayerShapes.empty());
    ASSERT_EQ(inLayerShapes[0].size(), 4);
    ASSERT_EQ(inLayerShapes[0][0], 1);
    ASSERT_EQ(inLayerShapes[0][1], 3);
    ASSERT_EQ(inLayerShapes[0][2], 227);
    ASSERT_EQ(inLayerShapes[0][3], 227);

    const float l1 = 1e-5;
    const float lInf = (targetId == DNN_TARGET_OPENCL_FP16) ? 4e-3 : 1e-4;

    net.setPreferableBackend(DNN_BACKEND_OPENCV);
    net.setPreferableTarget(targetId);

    Mat sample = imread(_tf("grace_hopper_227.png"));
    ASSERT_TRUE(!sample.empty());

    net.setInput(blobFromImage(sample, 1.0f, Size(227, 227), Scalar(), false), "data");
    Mat out = net.forward("prob");
    Mat ref = blobFromNPY(_tf("caffe_alexnet_prob.npy"));
    normAssert(ref, out, "", l1, lInf);
}

INSTANTIATE_TEST_CASE_P(/**/, Reproducibility_AlexNet, Combine(testing::Bool(),
                        testing::ValuesIn(getAvailableTargets(DNN_BACKEND_OPENCV))));

TEST(Reproducibility_FCN, Accuracy)
{
    applyTestTag(CV_TEST_TAG_LONG, CV_TEST_TAG_DEBUG_VERYLONG, CV_TEST_TAG_MEMORY_2GB);

    Net net;
    {
        const string proto = findDataFile("dnn/fcn8s-heavy-pascal.prototxt");
        const string model = findDataFile("dnn/fcn8s-heavy-pascal.caffemodel", false);
        net = readNetFromCaffe(proto, model);
        ASSERT_FALSE(net.empty());
    }
    net.setPreferableBackend(DNN_BACKEND_OPENCV);

    Mat sample = imread(_tf("street.png"));
    ASSERT_TRUE(!sample.empty());

    std::vector<int> layerIds;
    std::vector<size_t> weights, blobs;
    net.getMemoryConsumption(shape(1,3,227,227), layerIds, weights, blobs);

    net.setInput(blobFromImage(sample, 1.0f, Size(500, 500), Scalar(), false), "data");
    Mat out = net.forward("score");

    Mat refData = imread(_tf("caffe_fcn8s_prob.png"), IMREAD_ANYDEPTH);
    int shape[] = {1, 21, 500, 500};
    Mat ref(4, shape, CV_32FC1, refData.data);

    normAssert(ref, out);
}

TEST(Reproducibility_SSD, Accuracy)
{
    applyTestTag(CV_TEST_TAG_MEMORY_512MB, CV_TEST_TAG_DEBUG_LONG);
    Net net;
    {
        const string proto = findDataFile("dnn/ssd_vgg16.prototxt");
        const string model = findDataFile("dnn/VGG_ILSVRC2016_SSD_300x300_iter_440000.caffemodel", false);
        net = readNetFromCaffe(proto, model);
        ASSERT_FALSE(net.empty());
    }
    net.setPreferableBackend(DNN_BACKEND_OPENCV);

    Mat sample = imread(_tf("street.png"));
    ASSERT_TRUE(!sample.empty());

    if (sample.channels() == 4)
        cvtColor(sample, sample, COLOR_BGRA2BGR);

    Mat in_blob = blobFromImage(sample, 1.0f, Size(300, 300), Scalar(), false);
    net.setInput(in_blob, "data");
    Mat out = net.forward("detection_out");

    Mat ref = blobFromNPY(_tf("ssd_out.npy"));
    normAssertDetections(ref, out, "", FLT_MIN);
}

typedef testing::TestWithParam<tuple<Backend, Target> > Reproducibility_MobileNet_SSD;
TEST_P(Reproducibility_MobileNet_SSD, Accuracy)
{
    const string proto = findDataFile("dnn/MobileNetSSD_deploy.prototxt", false);
    const string model = findDataFile("dnn/MobileNetSSD_deploy.caffemodel", false);
    Net net = readNetFromCaffe(proto, model);
    int backendId = get<0>(GetParam());
    int targetId = get<1>(GetParam());

    net.setPreferableBackend(backendId);
    net.setPreferableTarget(targetId);

    Mat sample = imread(_tf("street.png"));

    Mat inp = blobFromImage(sample, 1.0f / 127.5, Size(300, 300), Scalar(127.5, 127.5, 127.5), false);
    net.setInput(inp);
    Mat out = net.forward().clone();

    ASSERT_EQ(out.size[2], 100);

    float scores_diff = 1e-5, boxes_iou_diff = 1e-4;
    if (targetId == DNN_TARGET_OPENCL_FP16 || targetId == DNN_TARGET_MYRIAD)
    {
        scores_diff = 1.5e-2;
        boxes_iou_diff = 6.3e-2;
    }
    else if (targetId == DNN_TARGET_CUDA_FP16)
    {
        scores_diff = 0.015;
        boxes_iou_diff = 0.07;
    }
    Mat ref = blobFromNPY(_tf("mobilenet_ssd_caffe_out.npy"));
    normAssertDetections(ref, out, "", FLT_MIN, scores_diff, boxes_iou_diff);

    // Check that detections aren't preserved.
    inp.setTo(0.0f);
    net.setInput(inp);
    Mat zerosOut = net.forward();
    zerosOut = zerosOut.reshape(1, zerosOut.total() / 7);

    const int numDetections = zerosOut.rows;
    // TODO: fix it
    if (targetId != DNN_TARGET_MYRIAD ||
        getInferenceEngineVPUType() != CV_DNN_INFERENCE_ENGINE_VPU_TYPE_MYRIAD_X)
    {
        ASSERT_NE(numDetections, 0);
        for (int i = 0; i < numDetections; ++i)
        {
            float confidence = zerosOut.ptr<float>(i)[2];
            ASSERT_EQ(confidence, 0);
        }
    }

    // There is something wrong with Reshape layer in Myriad plugin.
    if (backendId == DNN_BACKEND_INFERENCE_ENGINE_NN_BUILDER_2019
        || backendId == DNN_BACKEND_INFERENCE_ENGINE_NGRAPH
    )
    {
        if (targetId == DNN_TARGET_MYRIAD || targetId == DNN_TARGET_OPENCL_FP16)
            return;
    }

    // Check batching mode.
    inp = blobFromImages(std::vector<Mat>(2, sample), 1.0f / 127.5, Size(300, 300), Scalar(127.5, 127.5, 127.5), false);
    net.setInput(inp);
    Mat outBatch = net.forward();

    // Output blob has a shape 1x1x2Nx7 where N is a number of detection for
    // a single sample in batch. The first numbers of detection vectors are batch id.
    // For Inference Engine backend there is -1 delimiter which points the end of detections.
    const int numRealDetections = ref.size[2];
    EXPECT_EQ(outBatch.size[2], 2 * numDetections);
    out = out.reshape(1, numDetections).rowRange(0, numRealDetections);
    outBatch = outBatch.reshape(1, 2 * numDetections);
    for (int i = 0; i < 2; ++i)
    {
        Mat pred = outBatch.rowRange(i * numRealDetections, (i + 1) * numRealDetections);
        EXPECT_EQ(countNonZero(pred.col(0) != i), 0);
        normAssert(pred.colRange(1, 7), out.colRange(1, 7));
    }
}
INSTANTIATE_TEST_CASE_P(/**/, Reproducibility_MobileNet_SSD, dnnBackendsAndTargets());

typedef testing::TestWithParam<Target> Reproducibility_ResNet50;
TEST_P(Reproducibility_ResNet50, Accuracy)
{
    Target targetId = GetParam();
    applyTestTag(targetId == DNN_TARGET_CPU ? CV_TEST_TAG_MEMORY_512MB : CV_TEST_TAG_MEMORY_1GB);
    ASSERT_TRUE(ocl::useOpenCL() || targetId == DNN_TARGET_CPU);

    Net net = readNetFromCaffe(findDataFile("dnn/ResNet-50-deploy.prototxt"),
                               findDataFile("dnn/ResNet-50-model.caffemodel", false));

    net.setPreferableBackend(DNN_BACKEND_OPENCV);
    net.setPreferableTarget(targetId);

    float l1 = (targetId == DNN_TARGET_OPENCL_FP16) ? 3e-5 : 1e-5;
    float lInf = (targetId == DNN_TARGET_OPENCL_FP16) ? 6e-3 : 1e-4;

    Mat input = blobFromImage(imread(_tf("googlenet_0.png")), 1.0f, Size(224,224), Scalar(), false);
    ASSERT_TRUE(!input.empty());

    net.setInput(input);
    Mat out = net.forward();

    Mat ref = blobFromNPY(_tf("resnet50_prob.npy"));
    normAssert(ref, out, "", l1, lInf);

    if (targetId == DNN_TARGET_OPENCL || targetId == DNN_TARGET_OPENCL_FP16)
    {
        UMat out_umat;
        net.forward(out_umat);
        normAssert(ref, out_umat, "out_umat", l1, lInf);

        std::vector<UMat> out_umats;
        net.forward(out_umats);
        normAssert(ref, out_umats[0], "out_umat_vector", l1, lInf);
    }
}
INSTANTIATE_TEST_CASE_P(/**/, Reproducibility_ResNet50,
                        testing::ValuesIn(getAvailableTargets(DNN_BACKEND_OPENCV)));

typedef testing::TestWithParam<Target> Reproducibility_SqueezeNet_v1_1;
TEST_P(Reproducibility_SqueezeNet_v1_1, Accuracy)
{
    int targetId = GetParam();
    if(targetId == DNN_TARGET_OPENCL_FP16)
        applyTestTag(CV_TEST_TAG_DNN_SKIP_OPENCL_FP16);
    Net net = readNetFromCaffe(findDataFile("dnn/squeezenet_v1.1.prototxt"),
                               findDataFile("dnn/squeezenet_v1.1.caffemodel", false));
    net.setPreferableBackend(DNN_BACKEND_OPENCV);
    net.setPreferableTarget(targetId);

    Mat input = blobFromImage(imread(_tf("googlenet_0.png")), 1.0f, Size(227,227), Scalar(), false, true);
    ASSERT_TRUE(!input.empty());

    Mat out;
    if (targetId == DNN_TARGET_OPENCL)
    {
        // Firstly set a wrong input blob and run the model to receive a wrong output.
        // Then set a correct input blob to check CPU->GPU synchronization is working well.
        net.setInput(input * 2.0f);
        out = net.forward();
    }
    net.setInput(input);
    out = net.forward();

    Mat ref = blobFromNPY(_tf("squeezenet_v1.1_prob.npy"));
    normAssert(ref, out);
}
INSTANTIATE_TEST_CASE_P(/**/, Reproducibility_SqueezeNet_v1_1,
    testing::ValuesIn(getAvailableTargets(DNN_BACKEND_OPENCV)));

TEST(Reproducibility_AlexNet_fp16, Accuracy)
{
    applyTestTag(CV_TEST_TAG_MEMORY_512MB);
    const float l1 = 1e-5;
    const float lInf = 3e-3;

    const string proto = findDataFile("dnn/bvlc_alexnet.prototxt");
    const string model = findDataFile("dnn/bvlc_alexnet.caffemodel", false);

    shrinkCaffeModel(model, "bvlc_alexnet.caffemodel_fp16");
    Net net = readNetFromCaffe(proto, "bvlc_alexnet.caffemodel_fp16");
    net.setPreferableBackend(DNN_BACKEND_OPENCV);

    Mat sample = imread(findDataFile("dnn/grace_hopper_227.png"));

    net.setInput(blobFromImage(sample, 1.0f, Size(227, 227), Scalar()));
    Mat out = net.forward();
    Mat ref = blobFromNPY(findDataFile("dnn/caffe_alexnet_prob.npy"));
    normAssert(ref, out, "", l1, lInf);
}

TEST(Reproducibility_GoogLeNet_fp16, Accuracy)
{
    const float l1 = 1e-5;
    const float lInf = 3e-3;

    const string proto = findDataFile("dnn/bvlc_googlenet.prototxt");
    const string model = findDataFile("dnn/bvlc_googlenet.caffemodel", false);

    shrinkCaffeModel(model, "bvlc_googlenet.caffemodel_fp16");
    Net net = readNetFromCaffe(proto, "bvlc_googlenet.caffemodel_fp16");
    net.setPreferableBackend(DNN_BACKEND_OPENCV);

    std::vector<Mat> inpMats;
    inpMats.push_back( imread(_tf("googlenet_0.png")) );
    inpMats.push_back( imread(_tf("googlenet_1.png")) );
    ASSERT_TRUE(!inpMats[0].empty() && !inpMats[1].empty());

    net.setInput(blobFromImages(inpMats, 1.0f, Size(), Scalar(), false), "data");
    Mat out = net.forward("prob");

    Mat ref = blobFromNPY(_tf("googlenet_prob.npy"));
    normAssert(out, ref, "", l1, lInf);
}

// https://github.com/richzhang/colorization
TEST_P(Test_Caffe_nets, Colorization)
{
    applyTestTag(target == DNN_TARGET_CPU ? CV_TEST_TAG_MEMORY_512MB : CV_TEST_TAG_MEMORY_1GB);
    checkBackend();

    Mat inp = blobFromNPY(_tf("colorization_inp.npy"));
    Mat ref = blobFromNPY(_tf("colorization_out.npy"));
    Mat kernel = blobFromNPY(_tf("colorization_pts_in_hull.npy"));

    const string proto = findDataFile("dnn/colorization_deploy_v2.prototxt", false);
    const string model = findDataFile("dnn/colorization_release_v2.caffemodel", false);
    Net net = readNetFromCaffe(proto, model);
    net.setPreferableBackend(backend);
    net.setPreferableTarget(target);

    net.getLayer(net.getLayerId("class8_ab"))->blobs.push_back(kernel);
    net.getLayer(net.getLayerId("conv8_313_rh"))->blobs.push_back(Mat(1, 313, CV_32F, 2.606));

    net.setInput(inp);
    Mat out = net.forward();

    // Reference output values are in range [-29.1, 69.5]
    double l1 = 4e-4, lInf = 3e-3;
    if (target == DNN_TARGET_OPENCL_FP16)
    {
        l1 = 0.25;
        lInf = 5.3;
    }
    else if (target == DNN_TARGET_MYRIAD)
    {
        l1 = (getInferenceEngineVPUType() == CV_DNN_INFERENCE_ENGINE_VPU_TYPE_MYRIAD_X) ? 0.5 : 0.25;
        lInf = (getInferenceEngineVPUType() == CV_DNN_INFERENCE_ENGINE_VPU_TYPE_MYRIAD_X) ? 11 : 5.3;
    }
    else if(target == DNN_TARGET_CUDA_FP16)
    {
        l1 = 0.21;
        lInf = 4.5;
    }
#if defined(INF_ENGINE_RELEASE)
    if (backend == DNN_BACKEND_INFERENCE_ENGINE_NGRAPH && target == DNN_TARGET_OPENCL_FP16)
    {
        l1 = 0.3; lInf = 10;
    }
#endif

    normAssert(out, ref, "", l1, lInf);
    expectNoFallbacksFromIE(net);
}

TEST_P(Test_Caffe_nets, DenseNet_121)
{
    applyTestTag(CV_TEST_TAG_MEMORY_512MB);
    checkBackend();
    const string proto = findDataFile("dnn/DenseNet_121.prototxt", false);
    const string weights = findDataFile("dnn/DenseNet_121.caffemodel", false);

    Mat inp = imread(_tf("dog416.png"));
    Model model(proto, weights);
    model.setInputScale(1.0 / 255).setInputSwapRB(true).setInputCrop(true);
    std::vector<Mat> outs;
    Mat ref = blobFromNPY(_tf("densenet_121_output.npy"));

    model.setPreferableBackend(backend);
    model.setPreferableTarget(target);
    model.predict(inp, outs);

    // Reference is an array of 1000 values from a range [-6.16, 7.9]
    float l1 = default_l1, lInf = default_lInf;
    if (target == DNN_TARGET_OPENCL_FP16)
    {
#if defined(INF_ENGINE_RELEASE) && INF_ENGINE_VER_MAJOR_GE(2019020000)
        l1 = 0.045; lInf = 0.21;
#else
        l1 = 0.017; lInf = 0.0795;
#endif
    }
    else if (target == DNN_TARGET_MYRIAD)
    {
        l1 = 0.11; lInf = 0.5;
    }
    else if (target == DNN_TARGET_CUDA_FP16)
    {
        l1 = 0.04; lInf = 0.2;
    }
    normAssert(outs[0], ref, "", l1, lInf);
    if (target != DNN_TARGET_MYRIAD || getInferenceEngineVPUType() != CV_DNN_INFERENCE_ENGINE_VPU_TYPE_MYRIAD_X)
        expectNoFallbacksFromIE(model.getNetwork_());
}

TEST(Test_Caffe, multiple_inputs)
{
    const string proto = findDataFile("dnn/layers/net_input.prototxt");
    Net net = readNetFromCaffe(proto);
    net.setPreferableBackend(DNN_BACKEND_OPENCV);

    Mat first_image(10, 11, CV_32FC3);
    Mat second_image(10, 11, CV_32FC3);
    randu(first_image, -1, 1);
    randu(second_image, -1, 1);

    first_image = blobFromImage(first_image);
    second_image = blobFromImage(second_image);

    Mat first_image_blue_green = slice(first_image, Range::all(), Range(0, 2), Range::all(), Range::all());
    Mat first_image_red = slice(first_image, Range::all(), Range(2, 3), Range::all(), Range::all());
    Mat second_image_blue_green = slice(second_image, Range::all(), Range(0, 2), Range::all(), Range::all());
    Mat second_image_red = slice(second_image, Range::all(), Range(2, 3), Range::all(), Range::all());

    net.setInput(first_image_blue_green, "old_style_input_blue_green");
    net.setInput(first_image_red, "different_name_for_red");
    net.setInput(second_image_blue_green, "input_layer_blue_green");
    net.setInput(second_image_red, "old_style_input_red");
    Mat out = net.forward();

    normAssert(out, first_image + second_image);
}

TEST(Test_Caffe, shared_weights)
{
  const string proto = findDataFile("dnn/layers/shared_weights.prototxt");
  const string model = findDataFile("dnn/layers/shared_weights.caffemodel");

  Net net = readNetFromCaffe(proto, model);

  Mat input_1 = (Mat_<float>(2, 2) << 0., 2., 4., 6.);
  Mat input_2 = (Mat_<float>(2, 2) << 1., 3., 5., 7.);

  Mat blob_1 = blobFromImage(input_1);
  Mat blob_2 = blobFromImage(input_2);

  net.setInput(blob_1, "input_1");
  net.setInput(blob_2, "input_2");
  net.setPreferableBackend(DNN_BACKEND_OPENCV);

  Mat sum = net.forward();

  EXPECT_EQ(sum.at<float>(0,0), 12.);
  EXPECT_EQ(sum.at<float>(0,1), 16.);
}

typedef testing::TestWithParam<tuple<std::string, Target> > opencv_face_detector;
TEST_P(opencv_face_detector, Accuracy)
{
    std::string proto = findDataFile("dnn/opencv_face_detector.prototxt");
    std::string model = findDataFile(get<0>(GetParam()), false);
    dnn::Target targetId = (dnn::Target)(int)get<1>(GetParam());

    Net net = readNetFromCaffe(proto, model);
    Mat img = imread(findDataFile("gpu/lbpcascade/er.png"));
    Mat blob = blobFromImage(img, 1.0, Size(), Scalar(104.0, 177.0, 123.0), false, false);

    net.setPreferableBackend(DNN_BACKEND_OPENCV);
    net.setPreferableTarget(targetId);

    net.setInput(blob);
    // Output has shape 1x1xNx7 where N - number of detections.
    // An every detection is a vector of values [id, classId, confidence, left, top, right, bottom]
    Mat out = net.forward();
    Mat ref = (Mat_<float>(6, 7) << 0, 1, 0.99520785, 0.80997437, 0.16379407, 0.87996572, 0.26685631,
                                    0, 1, 0.9934696, 0.2831718, 0.50738752, 0.345781, 0.5985168,
                                    0, 1, 0.99096733, 0.13629119, 0.24892329, 0.19756334, 0.3310290,
                                    0, 1, 0.98977017, 0.23901358, 0.09084064, 0.29902688, 0.1769477,
                                    0, 1, 0.97203469, 0.67965847, 0.06876482, 0.73999709, 0.1513494,
                                    0, 1, 0.95097077, 0.51901293, 0.45863652, 0.5777427, 0.5347801);
    normAssertDetections(ref, out, "", 0.5, 1e-5, 2e-4);
}

// False positives bug for large faces: https://github.com/opencv/opencv/issues/15106
TEST_P(opencv_face_detector, issue_15106)
{
    std::string proto = findDataFile("dnn/opencv_face_detector.prototxt");
    std::string model = findDataFile(get<0>(GetParam()), false);
    dnn::Target targetId = (dnn::Target)(int)get<1>(GetParam());

    Net net = readNetFromCaffe(proto, model);
    Mat img = imread(findDataFile("cv/shared/lena.png"));
    img = img.rowRange(img.rows / 4, 3 * img.rows / 4).colRange(img.cols / 4, 3 * img.cols / 4);
    Mat blob = blobFromImage(img, 1.0, Size(300, 300), Scalar(104.0, 177.0, 123.0), false, false);

    net.setPreferableBackend(DNN_BACKEND_OPENCV);
    net.setPreferableTarget(targetId);

    net.setInput(blob);
    // Output has shape 1x1xNx7 where N - number of detections.
    // An every detection is a vector of values [id, classId, confidence, left, top, right, bottom]
    Mat out = net.forward();
    Mat ref = (Mat_<float>(1, 7) << 0, 1, 0.9149431, 0.30424616, 0.26964942, 0.88733053, 0.99815309);
    normAssertDetections(ref, out, "", 0.2, 6e-5, 1e-4);
}
INSTANTIATE_TEST_CASE_P(Test_Caffe, opencv_face_detector,
    Combine(
        Values("dnn/opencv_face_detector.caffemodel",
               "dnn/opencv_face_detector_fp16.caffemodel"),
        Values(DNN_TARGET_CPU, DNN_TARGET_OPENCL)
    )
);

TEST_P(Test_Caffe_nets, FasterRCNN_vgg16)
{
    applyTestTag(
#if defined(OPENCV_32BIT_CONFIGURATION) && defined(HAVE_OPENCL)
        CV_TEST_TAG_MEMORY_2GB,  // utilizes ~1Gb, but huge blobs may not be allocated on 32-bit systems due memory fragmentation
#else
        (target == DNN_TARGET_CPU ? CV_TEST_TAG_MEMORY_1GB : CV_TEST_TAG_MEMORY_2GB),
#endif
        CV_TEST_TAG_LONG,
        CV_TEST_TAG_DEBUG_VERYLONG
    );

#if defined(INF_ENGINE_RELEASE) && INF_ENGINE_VER_MAJOR_LT(2021040000)
    if ((backend == DNN_BACKEND_INFERENCE_ENGINE_NN_BUILDER_2019 || backend == DNN_BACKEND_INFERENCE_ENGINE_NGRAPH) && (target == DNN_TARGET_OPENCL || target == DNN_TARGET_OPENCL_FP16))
        applyTestTag(target == DNN_TARGET_OPENCL ? CV_TEST_TAG_DNN_SKIP_IE_OPENCL : CV_TEST_TAG_DNN_SKIP_IE_OPENCL_FP16);

    if (backend == DNN_BACKEND_INFERENCE_ENGINE_NGRAPH)
        applyTestTag(CV_TEST_TAG_DNN_SKIP_IE_NGRAPH, CV_TEST_TAG_DNN_SKIP_IE_VERSION);

    if (backend == DNN_BACKEND_INFERENCE_ENGINE_NN_BUILDER_2019 && target == DNN_TARGET_MYRIAD)
        applyTestTag(CV_TEST_TAG_DNN_SKIP_IE_MYRIAD);
#endif

#if defined(INF_ENGINE_RELEASE) && INF_ENGINE_VER_MAJOR_EQ(2021040000)
    // IE exception: Ngraph operation Reshape with name rpn_cls_score_reshape has dynamic output shape on 0 port, but CPU plug-in supports only static shape
    if (backend == DNN_BACKEND_INFERENCE_ENGINE_NGRAPH && (target == DNN_TARGET_OPENCL || target == DNN_TARGET_OPENCL_FP16))
        applyTestTag(target == DNN_TARGET_OPENCL ? CV_TEST_TAG_DNN_SKIP_IE_OPENCL : CV_TEST_TAG_DNN_SKIP_IE_OPENCL_FP16,
            CV_TEST_TAG_DNN_SKIP_IE_NGRAPH, CV_TEST_TAG_DNN_SKIP_IE_VERSION
        );
    // Check 'backward_compatible_check || in_out_elements_equal' failed at core/src/op/reshape.cpp:390:
    // While validating node 'v1::Reshape bbox_pred_reshape (bbox_pred[0]:f32{1,84}, Constant_241202[0]:i64{4}) -> (f32{?,?,?,?})' with friendly_name 'bbox_pred_reshape':
    // Requested output shape {1,6300,4,1} is incompatible with input shape Shape{1, 84}
    if (target == DNN_TARGET_MYRIAD)
        applyTestTag(CV_TEST_TAG_DNN_SKIP_IE_MYRIAD, CV_TEST_TAG_DNN_SKIP_IE_NGRAPH, CV_TEST_TAG_DNN_SKIP_IE_VERSION);
#endif

    static Mat ref = (Mat_<float>(3, 7) << 0, 2, 0.949398, 99.2454, 210.141, 601.205, 462.849,
                                           0, 7, 0.997022, 481.841, 92.3218, 722.685, 175.953,
                                           0, 12, 0.993028, 133.221, 189.377, 350.994, 563.166);
    testFaster("faster_rcnn_vgg16.prototxt", "VGG16_faster_rcnn_final.caffemodel", ref);
}

TEST_P(Test_Caffe_nets, FasterRCNN_zf)
{
    applyTestTag(
#if defined(OPENCV_32BIT_CONFIGURATION) && defined(HAVE_OPENCL)
        CV_TEST_TAG_MEMORY_2GB,
#else
        (target == DNN_TARGET_CPU ? CV_TEST_TAG_MEMORY_512MB : CV_TEST_TAG_MEMORY_1GB),
#endif
        CV_TEST_TAG_DEBUG_LONG
    );
#if defined(INF_ENGINE_RELEASE) && INF_ENGINE_VER_MAJOR_EQ(2021040000)
    // IE exception: Ngraph operation Reshape with name rpn_cls_score_reshape has dynamic output shape on 0 port, but CPU plug-in supports only static shape
    if (backend == DNN_BACKEND_INFERENCE_ENGINE_NGRAPH && (target == DNN_TARGET_OPENCL || target == DNN_TARGET_OPENCL_FP16))
        applyTestTag(target == DNN_TARGET_OPENCL ? CV_TEST_TAG_DNN_SKIP_IE_OPENCL : CV_TEST_TAG_DNN_SKIP_IE_OPENCL_FP16,
            CV_TEST_TAG_DNN_SKIP_IE_NGRAPH, CV_TEST_TAG_DNN_SKIP_IE_VERSION
        );
#endif
    if ((backend == DNN_BACKEND_INFERENCE_ENGINE_NN_BUILDER_2019 ||
         backend == DNN_BACKEND_INFERENCE_ENGINE_NGRAPH) && target == DNN_TARGET_OPENCL_FP16)
        applyTestTag(CV_TEST_TAG_DNN_SKIP_IE_OPENCL_FP16);
    if ((backend == DNN_BACKEND_INFERENCE_ENGINE_NN_BUILDER_2019 ||
         backend == DNN_BACKEND_INFERENCE_ENGINE_NGRAPH) && target == DNN_TARGET_MYRIAD)
        applyTestTag(CV_TEST_TAG_DNN_SKIP_IE_MYRIAD);
    if (target == DNN_TARGET_CUDA_FP16)
        applyTestTag(CV_TEST_TAG_DNN_SKIP_CUDA_FP16);
    static Mat ref = (Mat_<float>(3, 7) << 0, 2, 0.90121, 120.407, 115.83, 570.586, 528.395,
                                           0, 7, 0.988779, 469.849, 75.1756, 718.64, 186.762,
                                           0, 12, 0.967198, 138.588, 206.843, 329.766, 553.176);
    testFaster("faster_rcnn_zf.prototxt", "ZF_faster_rcnn_final.caffemodel", ref);
}

TEST_P(Test_Caffe_nets, RFCN)
{
    applyTestTag(
        (target == DNN_TARGET_CPU ? CV_TEST_TAG_MEMORY_512MB : CV_TEST_TAG_MEMORY_2GB),
        CV_TEST_TAG_LONG,
        CV_TEST_TAG_DEBUG_VERYLONG
    );
#if defined(INF_ENGINE_RELEASE) && INF_ENGINE_VER_MAJOR_EQ(2021040000)
    // Exception: Function contains several inputs and outputs with one friendly name! (HETERO bug?)
    if (backend == DNN_BACKEND_INFERENCE_ENGINE_NGRAPH && target != DNN_TARGET_CPU)
        applyTestTag(CV_TEST_TAG_DNN_SKIP_IE_NGRAPH, CV_TEST_TAG_DNN_SKIP_IE_VERSION);
#endif
    if ((backend == DNN_BACKEND_INFERENCE_ENGINE_NN_BUILDER_2019 ||
         backend == DNN_BACKEND_INFERENCE_ENGINE_NGRAPH) && target == DNN_TARGET_OPENCL_FP16)
        applyTestTag(CV_TEST_TAG_DNN_SKIP_IE_OPENCL_FP16);
    if ((backend == DNN_BACKEND_INFERENCE_ENGINE_NN_BUILDER_2019 ||
         backend == DNN_BACKEND_INFERENCE_ENGINE_NGRAPH) && target == DNN_TARGET_MYRIAD)
        applyTestTag(CV_TEST_TAG_DNN_SKIP_IE_MYRIAD);
    float scoreDiff = default_l1, iouDiff = default_lInf;
    if (backend == DNN_BACKEND_OPENCV && target == DNN_TARGET_OPENCL_FP16)
    {
        scoreDiff = 4e-3;
        iouDiff = 8e-2;
    }
    if (target == DNN_TARGET_CUDA_FP16)
    {
        scoreDiff = 0.0034;
        iouDiff = 0.12;
    }
    static Mat ref = (Mat_<float>(2, 7) << 0, 7, 0.991359, 491.822, 81.1668, 702.573, 178.234,
                                           0, 12, 0.94786, 132.093, 223.903, 338.077, 566.16);
    testFaster("rfcn_pascal_voc_resnet50.prototxt", "resnet50_rfcn_final.caffemodel", ref, scoreDiff, iouDiff);
}

INSTANTIATE_TEST_CASE_P(/**/, Test_Caffe_nets, dnnBackendsAndTargets());

}} // namespace<|MERGE_RESOLUTION|>--- conflicted
+++ resolved
@@ -158,17 +158,15 @@
         l1 = 2e-4;
         lInf = 1e-3;
     }
-<<<<<<< HEAD
-    else if(target == DNN_TARGET_CUDA_FP16)
+    if (target == DNN_TARGET_MYRIAD)
+    {
+        l1 = 0.001;
+        lInf = 0.001;
+    }
+    if(target == DNN_TARGET_CUDA_FP16)
     {
         l1 = 0.0002;
         lInf = 0.0007;
-=======
-    if (target == DNN_TARGET_MYRIAD)
-    {
-        l1 = 0.001;
-        lInf = 0.001;
->>>>>>> 35ff9af6
     }
     normAssert(ref, out, "", l1, lInf);
 }
