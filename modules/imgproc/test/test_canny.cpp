/*M///////////////////////////////////////////////////////////////////////////////////////
//
//  IMPORTANT: READ BEFORE DOWNLOADING, COPYING, INSTALLING OR USING.
//
//  By downloading, copying, installing or using the software you agree to this license.
//  If you do not agree to this license, do not download, install,
//  copy or use the software.
//
//
//                        Intel License Agreement
//                For Open Source Computer Vision Library
//
// Copyright (C) 2000, Intel Corporation, all rights reserved.
// Third party copyrights are property of their respective owners.
//
// Redistribution and use in source and binary forms, with or without modification,
// are permitted provided that the following conditions are met:
//
//   * Redistribution's of source code must retain the above copyright notice,
//     this list of conditions and the following disclaimer.
//
//   * Redistribution's in binary form must reproduce the above copyright notice,
//     this list of conditions and the following disclaimer in the documentation
//     and/or other materials provided with the distribution.
//
//   * The name of Intel Corporation may not be used to endorse or promote products
//     derived from this software without specific prior written permission.
//
// This software is provided by the copyright holders and contributors "as is" and
// any express or implied warranties, including, but not limited to, the implied
// warranties of merchantability and fitness for a particular purpose are disclaimed.
// In no event shall the Intel Corporation or contributors be liable for any direct,
// indirect, incidental, special, exemplary, or consequential damages
// (including, but not limited to, procurement of substitute goods or services;
// loss of use, data, or profits; or business interruption) however caused
// and on any theory of liability, whether in contract, strict liability,
// or tort (including negligence or otherwise) arising in any way out of
// the use of this software, even if advised of the possibility of such damage.
//
//M*/

#include "test_precomp.hpp"
#include "opencv2/core/core_c.h"

namespace opencv_test { namespace {

static void Canny_reference_follow( int x, int y, float lowThreshold, const Mat& mag, Mat& dst )
{
    static const int ofs[][2] = {{1,0},{1,-1},{0,-1},{-1,-1},{-1,0},{-1,1},{0,1},{1,1}};
    int i;

    dst.at<uchar>(y, x) = (uchar)255;

    for( i = 0; i < 8; i++ )
    {
        int x1 = x + ofs[i][0];
        int y1 = y + ofs[i][1];
        if( (unsigned)x1 < (unsigned)mag.cols &&
            (unsigned)y1 < (unsigned)mag.rows &&
            mag.at<float>(y1, x1) > lowThreshold &&
            !dst.at<uchar>(y1, x1) )
            Canny_reference_follow( x1, y1, lowThreshold, mag, dst );
    }
}

static void Canny_reference( const Mat& src, Mat& dst,
            double threshold1, double threshold2,
            int aperture_size, bool use_true_gradient )
{
    dst.create(src.size(), src.type());
    int m = aperture_size;
    Point anchor(m/2, m/2);
    const double tan_pi_8 = tan(CV_PI/8.);
    const double tan_3pi_8 = tan(CV_PI*3/8);
    float lowThreshold = (float)MIN(threshold1, threshold2);
    float highThreshold = (float)MAX(threshold1, threshold2);

    int x, y, width = src.cols, height = src.rows;

    Mat dxkernel = cvtest::calcSobelKernel2D( 1, 0, m, 0 );
    Mat dykernel = cvtest::calcSobelKernel2D( 0, 1, m, 0 );
    Mat dx, dy, mag(height, width, CV_32F);
    cvtest::filter2D(src, dx, CV_32S, dxkernel, anchor, 0, BORDER_REPLICATE);
    cvtest::filter2D(src, dy, CV_32S, dykernel, anchor, 0, BORDER_REPLICATE);

    // calc gradient magnitude
    for( y = 0; y < height; y++ )
    {
        for( x = 0; x < width; x++ )
        {
            int dxval = dx.at<int>(y, x), dyval = dy.at<int>(y, x);
            mag.at<float>(y, x) = use_true_gradient ?
                (float)sqrt((double)(dxval*dxval + dyval*dyval)) :
                (float)(fabs((double)dxval) + fabs((double)dyval));
        }
    }

    // calc gradient direction, do nonmaxima suppression
    for( y = 0; y < height; y++ )
    {
        for( x = 0; x < width; x++ )
        {

            float a = mag.at<float>(y, x), b = 0, c = 0;
            int y1 = 0, y2 = 0, x1 = 0, x2 = 0;

            if( a <= lowThreshold )
                continue;

            int dxval = dx.at<int>(y, x);
            int dyval = dy.at<int>(y, x);

            double tg = dxval ? (double)dyval/dxval : DBL_MAX*CV_SIGN(dyval);

            if( fabs(tg) < tan_pi_8 )
            {
                y1 = y2 = y; x1 = x + 1; x2 = x - 1;
            }
            else if( tan_pi_8 <= tg && tg <= tan_3pi_8 )
            {
                y1 = y + 1; y2 = y - 1; x1 = x + 1; x2 = x - 1;
            }
            else if( -tan_3pi_8 <= tg && tg <= -tan_pi_8 )
            {
                y1 = y - 1; y2 = y + 1; x1 = x + 1; x2 = x - 1;
            }
            else
            {
                CV_Assert( fabs(tg) > tan_3pi_8 );
                x1 = x2 = x; y1 = y + 1; y2 = y - 1;
            }

            if( (unsigned)y1 < (unsigned)height && (unsigned)x1 < (unsigned)width )
                b = (float)fabs(mag.at<float>(y1, x1));

            if( (unsigned)y2 < (unsigned)height && (unsigned)x2 < (unsigned)width )
                c = (float)fabs(mag.at<float>(y2, x2));

            if( (a > b || (a == b && ((x1 == x+1 && y1 == y) || (x1 == x && y1 == y+1)))) && a > c )
                ;
            else
                mag.at<float>(y, x) = -a;
        }
    }

    dst = Scalar::all(0);

    // hysteresis threshold
    for( y = 0; y < height; y++ )
    {
        for( x = 0; x < width; x++ )
            if( mag.at<float>(y, x) > highThreshold && !dst.at<uchar>(y, x) )
                Canny_reference_follow( x, y, lowThreshold, mag, dst );
    }
}

//==============================================================================

// aperture, true gradient
typedef testing::TestWithParam<testing::tuple<int, bool>> Canny_Modes;

TEST_P(Canny_Modes, accuracy)
{
    const int aperture = get<0>(GetParam());
    const bool trueGradient = get<1>(GetParam());
    const double range = aperture == 3 ? 300. : 1000.;
    RNG & rng = TS::ptr()->get_rng();

    for (int ITER = 0; ITER < 20; ++ITER)
    {
        SCOPED_TRACE(cv::format("iteration %d", ITER));

        const std::string fname = cvtest::findDataFile("shared/fruits.png");
        const Mat original = cv::imread(fname, IMREAD_GRAYSCALE);

<<<<<<< HEAD
    double err = cvtest::norm(test_mat[OUTPUT][0], test_mat[REF_OUTPUT][0], NORM_L1);
    if( err == 0 )
        return code;
=======
        const double thresh1 = rng.uniform(0., range);
        const double thresh2 = rng.uniform(0., range * 0.3);
        const Size sz(rng.uniform(127, 800), rng.uniform(127, 600));
        const Size osz = original.size();
>>>>>>> 53a5b85d

        // preparation
        Mat img;
        if (sz.width >= osz.width || sz.height >= osz.height)
        {
            // larger image -> scale
            resize(original, img, sz, 0, 0, INTER_LINEAR_EXACT);
        }
        else
        {
            // smaller image -> crop
            Point origin(rng.uniform(0, osz.width - sz.width), rng.uniform(0, osz.height - sz.height));
            Rect roi(origin, sz);
            original(roi).copyTo(img);
        }
        GaussianBlur(img, img, Size(5, 5), 0);

<<<<<<< HEAD
    nz0 = cvRound(cvtest::norm(test_mat[REF_OUTPUT][0], NORM_L1)/255);
    err = (err/255/MAX(nz0,100))*100;
    if( err > 1 )
    {
        ts->printf( cvtest::TS::LOG, "Too high percentage of non-matching edge pixels = %g%%\n", err);
        ts->set_failed_test_info( cvtest::TS::FAIL_BAD_ACCURACY );
    }
=======
        // regular function
        Mat result;
        {
            cv::Canny(img, result, thresh1, thresh2, aperture, trueGradient);
        }
>>>>>>> 53a5b85d

        // custom derivatives
        Mat customResult;
        {
            Mat dxkernel = cvtest::calcSobelKernel2D(1, 0, aperture, 0);
            Mat dykernel = cvtest::calcSobelKernel2D(0, 1, aperture, 0);
            Point anchor(aperture / 2, aperture / 2);
            cv::Mat dx, dy;
            cvtest::filter2D(img, dx, CV_16S, dxkernel, anchor, 0, BORDER_REPLICATE);
            cvtest::filter2D(img, dy, CV_16S, dykernel, anchor, 0, BORDER_REPLICATE);
            cv::Canny(dx, dy, customResult, thresh1, thresh2, trueGradient);
        }

        Mat reference;
        Canny_reference(img, reference, thresh1, thresh2, aperture, trueGradient);

        EXPECT_MAT_NEAR(result, reference, 0);
        EXPECT_MAT_NEAR(customResult, reference, 0);
    }
}

INSTANTIATE_TEST_CASE_P(/**/, Canny_Modes,
    testing::Combine(
        testing::Values(3, 5),
        testing::Values(true, false)));

}} // namespace
/* End of file. */<|MERGE_RESOLUTION|>--- conflicted
+++ resolved
@@ -40,7 +40,6 @@
 //M*/
 
 #include "test_precomp.hpp"
-#include "opencv2/core/core_c.h"
 
 namespace opencv_test { namespace {
 
@@ -173,16 +172,10 @@
         const std::string fname = cvtest::findDataFile("shared/fruits.png");
         const Mat original = cv::imread(fname, IMREAD_GRAYSCALE);
 
-<<<<<<< HEAD
-    double err = cvtest::norm(test_mat[OUTPUT][0], test_mat[REF_OUTPUT][0], NORM_L1);
-    if( err == 0 )
-        return code;
-=======
         const double thresh1 = rng.uniform(0., range);
         const double thresh2 = rng.uniform(0., range * 0.3);
         const Size sz(rng.uniform(127, 800), rng.uniform(127, 600));
         const Size osz = original.size();
->>>>>>> 53a5b85d
 
         // preparation
         Mat img;
@@ -200,21 +193,11 @@
         }
         GaussianBlur(img, img, Size(5, 5), 0);
 
-<<<<<<< HEAD
-    nz0 = cvRound(cvtest::norm(test_mat[REF_OUTPUT][0], NORM_L1)/255);
-    err = (err/255/MAX(nz0,100))*100;
-    if( err > 1 )
-    {
-        ts->printf( cvtest::TS::LOG, "Too high percentage of non-matching edge pixels = %g%%\n", err);
-        ts->set_failed_test_info( cvtest::TS::FAIL_BAD_ACCURACY );
-    }
-=======
         // regular function
         Mat result;
         {
             cv::Canny(img, result, thresh1, thresh2, aperture, trueGradient);
         }
->>>>>>> 53a5b85d
 
         // custom derivatives
         Mat customResult;
