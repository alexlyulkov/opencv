--- conflicted
+++ resolved
@@ -365,10 +365,6 @@
                             Values(1.0, 2.0, 3.0),
                             Bool(),
                             Values(1))); // not used
-<<<<<<< HEAD
-
-=======
->>>>>>> ede6d448
 
 OCL_INSTANTIATE_TEST_CASE_P(Filter, Dilate, Combine(
                             Values(CV_8UC1, CV_8UC3, CV_8UC4, CV_32FC1, CV_32FC3, CV_32FC4, CV_64FC1, CV_64FC4),
@@ -377,11 +373,7 @@
                             Values((BorderType)BORDER_CONSTANT),//not used
                             Values(1.0, 2.0, 3.0),
                             Bool(),
-                            Values(1))); // not used
-<<<<<<< HEAD
-
-=======
->>>>>>> ede6d448
+							Values(1))); //not used
 
 OCL_INSTANTIATE_TEST_CASE_P(Filter, MorphologyEx, Combine(
                             Values(CV_8UC1, CV_8UC3, CV_8UC4, CV_32FC1, CV_32FC3, CV_32FC4, CV_64FC1, CV_64FC4),
@@ -390,11 +382,7 @@
                             Values((BorderType)BORDER_CONSTANT),// not used
                             Values(1.0, 2.0, 3.0),
                             Bool(),
-                            Values(1))); // not used
-<<<<<<< HEAD
-
-=======
->>>>>>> ede6d448
+							Values(1))); //not used
 
 
 } } // namespace cvtest::ocl
