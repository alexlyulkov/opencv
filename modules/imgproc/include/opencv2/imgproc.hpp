/*M///////////////////////////////////////////////////////////////////////////////////////
//
//  IMPORTANT: READ BEFORE DOWNLOADING, COPYING, INSTALLING OR USING.
//
//  By downloading, copying, installing or using the software you agree to this license.
//  If you do not agree to this license, do not download, install,
//  copy or use the software.
//
//
//                           License Agreement
//                For Open Source Computer Vision Library
//
// Copyright (C) 2000-2008, Intel Corporation, all rights reserved.
// Copyright (C) 2009, Willow Garage Inc., all rights reserved.
// Third party copyrights are property of their respective owners.
//
// Redistribution and use in source and binary forms, with or without modification,
// are permitted provided that the following conditions are met:
//
//   * Redistribution's of source code must retain the above copyright notice,
//     this list of conditions and the following disclaimer.
//
//   * Redistribution's in binary form must reproduce the above copyright notice,
//     this list of conditions and the following disclaimer in the documentation
//     and/or other materials provided with the distribution.
//
//   * The name of the copyright holders may not be used to endorse or promote products
//     derived from this software without specific prior written permission.
//
// This software is provided by the copyright holders and contributors "as is" and
// any express or implied warranties, including, but not limited to, the implied
// warranties of merchantability and fitness for a particular purpose are disclaimed.
// In no event shall the Intel Corporation or contributors be liable for any direct,
// indirect, incidental, special, exemplary, or consequential damages
// (including, but not limited to, procurement of substitute goods or services;
// loss of use, data, or profits; or business interruption) however caused
// and on any theory of liability, whether in contract, strict liability,
// or tort (including negligence or otherwise) arising in any way out of
// the use of this software, even if advised of the possibility of such damage.
//
//M*/

#ifndef OPENCV_IMGPROC_HPP
#define OPENCV_IMGPROC_HPP

#include "opencv2/core.hpp"

/**
  @defgroup imgproc Image Processing

This module includes image-processing functions.

  @{
    @defgroup imgproc_filter Image Filtering

Functions and classes described in this section are used to perform various linear or non-linear
filtering operations on 2D images (represented as Mat's). It means that for each pixel location
\f$(x,y)\f$ in the source image (normally, rectangular), its neighborhood is considered and used to
compute the response. In case of a linear filter, it is a weighted sum of pixel values. In case of
morphological operations, it is the minimum or maximum values, and so on. The computed response is
stored in the destination image at the same location \f$(x,y)\f$. It means that the output image
will be of the same size as the input image. Normally, the functions support multi-channel arrays,
in which case every channel is processed independently. Therefore, the output image will also have
the same number of channels as the input one.

Another common feature of the functions and classes described in this section is that, unlike
simple arithmetic functions, they need to extrapolate values of some non-existing pixels. For
example, if you want to smooth an image using a Gaussian \f$3 \times 3\f$ filter, then, when
processing the left-most pixels in each row, you need pixels to the left of them, that is, outside
of the image. You can let these pixels be the same as the left-most image pixels ("replicated
border" extrapolation method), or assume that all the non-existing pixels are zeros ("constant
border" extrapolation method), and so on. OpenCV enables you to specify the extrapolation method.
For details, see #BorderTypes

@anchor filter_depths
### Depth combinations
Input depth (src.depth()) | Output depth (ddepth)
--------------------------|----------------------
CV_8U                     | -1/CV_16S/CV_32F/CV_64F
CV_16U/CV_16S             | -1/CV_32F/CV_64F
CV_32F                    | -1/CV_32F/CV_64F
CV_64F                    | -1/CV_64F

@note when ddepth=-1, the output image will have the same depth as the source.

    @defgroup imgproc_transform Geometric Image Transformations

The functions in this section perform various geometrical transformations of 2D images. They do not
change the image content but deform the pixel grid and map this deformed grid to the destination
image. In fact, to avoid sampling artifacts, the mapping is done in the reverse order, from
destination to the source. That is, for each pixel \f$(x, y)\f$ of the destination image, the
functions compute coordinates of the corresponding "donor" pixel in the source image and copy the
pixel value:

\f[\texttt{dst} (x,y)= \texttt{src} (f_x(x,y), f_y(x,y))\f]

In case when you specify the forward mapping \f$\left<g_x, g_y\right>: \texttt{src} \rightarrow
\texttt{dst}\f$, the OpenCV functions first compute the corresponding inverse mapping
\f$\left<f_x, f_y\right>: \texttt{dst} \rightarrow \texttt{src}\f$ and then use the above formula.

The actual implementations of the geometrical transformations, from the most generic remap and to
the simplest and the fastest resize, need to solve two main problems with the above formula:

- Extrapolation of non-existing pixels. Similarly to the filtering functions described in the
previous section, for some \f$(x,y)\f$, either one of \f$f_x(x,y)\f$, or \f$f_y(x,y)\f$, or both
of them may fall outside of the image. In this case, an extrapolation method needs to be used.
OpenCV provides the same selection of extrapolation methods as in the filtering functions. In
addition, it provides the method #BORDER_TRANSPARENT. This means that the corresponding pixels in
the destination image will not be modified at all.

- Interpolation of pixel values. Usually \f$f_x(x,y)\f$ and \f$f_y(x,y)\f$ are floating-point
numbers. This means that \f$\left<f_x, f_y\right>\f$ can be either an affine or perspective
transformation, or radial lens distortion correction, and so on. So, a pixel value at fractional
coordinates needs to be retrieved. In the simplest case, the coordinates can be just rounded to the
nearest integer coordinates and the corresponding pixel can be used. This is called a
nearest-neighbor interpolation. However, a better result can be achieved by using more
sophisticated [interpolation methods](http://en.wikipedia.org/wiki/Multivariate_interpolation) ,
where a polynomial function is fit into some neighborhood of the computed pixel \f$(f_x(x,y),
f_y(x,y))\f$, and then the value of the polynomial at \f$(f_x(x,y), f_y(x,y))\f$ is taken as the
interpolated pixel value. In OpenCV, you can choose between several interpolation methods. See
resize for details.

@note The geometrical transformations do not work with `CV_8S` or `CV_32S` images.

    @defgroup imgproc_misc Miscellaneous Image Transformations
    @defgroup imgproc_draw Drawing Functions

Drawing functions work with matrices/images of arbitrary depth. The boundaries of the shapes can be
rendered with antialiasing (implemented only for 8-bit images for now). All the functions include
the parameter color that uses an RGB value (that may be constructed with the Scalar constructor )
for color images and brightness for grayscale images. For color images, the channel ordering is
normally *Blue, Green, Red*. This is what imshow, imread, and imwrite expect. So, if you form a
color using the Scalar constructor, it should look like:

\f[\texttt{Scalar} (blue \_ component, green \_ component, red \_ component[, alpha \_ component])\f]

If you are using your own image rendering and I/O functions, you can use any channel ordering. The
drawing functions process each channel independently and do not depend on the channel order or even
on the used color space. The whole image can be converted from BGR to RGB or to a different color
space using cvtColor .

If a drawn figure is partially or completely outside the image, the drawing functions clip it. Also,
many drawing functions can handle pixel coordinates specified with sub-pixel accuracy. This means
that the coordinates can be passed as fixed-point numbers encoded as integers. The number of
fractional bits is specified by the shift parameter and the real point coordinates are calculated as
\f$\texttt{Point}(x,y)\rightarrow\texttt{Point2f}(x*2^{-shift},y*2^{-shift})\f$ . This feature is
especially effective when rendering antialiased shapes.

@note The functions do not support alpha-transparency when the target image is 4-channel. In this
case, the color[3] is simply copied to the repainted pixels. Thus, if you want to paint
semi-transparent shapes, you can paint them in a separate buffer and then blend it with the main
image.

    @defgroup imgproc_color_conversions Color Space Conversions
    @defgroup imgproc_colormap ColorMaps in OpenCV

The human perception isn't built for observing fine changes in grayscale images. Human eyes are more
sensitive to observing changes between colors, so you often need to recolor your grayscale images to
get a clue about them. OpenCV now comes with various colormaps to enhance the visualization in your
computer vision application.

In OpenCV you only need applyColorMap to apply a colormap on a given image. The following sample
code reads the path to an image from command line, applies a Jet colormap on it and shows the
result:

@include snippets/imgproc_applyColorMap.cpp

@see #ColormapTypes

    @defgroup imgproc_subdiv2d Planar Subdivision

The Subdiv2D class described in this section is used to perform various planar subdivision on
a set of 2D points (represented as vector of Point2f). OpenCV subdivides a plane into triangles
using the Delaunay's algorithm, which corresponds to the dual graph of the Voronoi diagram.
In the figure below, the Delaunay's triangulation is marked with black lines and the Voronoi
diagram with red lines.

![Delaunay triangulation (black) and Voronoi (red)](pics/delaunay_voronoi.png)

The subdivisions can be used for the 3D piece-wise transformation of a plane, morphing, fast
location of points on the plane, building special graphs (such as NNG,RNG), and so forth.

    @defgroup imgproc_hist Histograms
    @defgroup imgproc_shape Structural Analysis and Shape Descriptors
    @defgroup imgproc_motion Motion Analysis and Object Tracking
    @defgroup imgproc_feature Feature Detection
    @defgroup imgproc_object Object Detection
    @defgroup imgproc_segmentation Image Segmentation
    @defgroup imgproc_c C API
    @defgroup imgproc_hal Hardware Acceleration Layer
    @{
        @defgroup imgproc_hal_functions Functions
        @defgroup imgproc_hal_interface Interface
    @}
  @}
*/

namespace cv
{

/** @addtogroup imgproc
@{
*/

//! @addtogroup imgproc_filter
//! @{

enum SpecialFilter {
    FILTER_SCHARR = -1
};

//! type of morphological operation
enum MorphTypes{
    MORPH_ERODE    = 0, //!< see #erode
    MORPH_DILATE   = 1, //!< see #dilate
    MORPH_OPEN     = 2, //!< an opening operation
                        //!< \f[\texttt{dst} = \mathrm{open} ( \texttt{src} , \texttt{element} )= \mathrm{dilate} ( \mathrm{erode} ( \texttt{src} , \texttt{element} ))\f]
    MORPH_CLOSE    = 3, //!< a closing operation
                        //!< \f[\texttt{dst} = \mathrm{close} ( \texttt{src} , \texttt{element} )= \mathrm{erode} ( \mathrm{dilate} ( \texttt{src} , \texttt{element} ))\f]
    MORPH_GRADIENT = 4, //!< a morphological gradient
                        //!< \f[\texttt{dst} = \mathrm{morph\_grad} ( \texttt{src} , \texttt{element} )= \mathrm{dilate} ( \texttt{src} , \texttt{element} )- \mathrm{erode} ( \texttt{src} , \texttt{element} )\f]
    MORPH_TOPHAT   = 5, //!< "top hat"
                        //!< \f[\texttt{dst} = \mathrm{tophat} ( \texttt{src} , \texttt{element} )= \texttt{src} - \mathrm{open} ( \texttt{src} , \texttt{element} )\f]
    MORPH_BLACKHAT = 6, //!< "black hat"
                        //!< \f[\texttt{dst} = \mathrm{blackhat} ( \texttt{src} , \texttt{element} )= \mathrm{close} ( \texttt{src} , \texttt{element} )- \texttt{src}\f]
    MORPH_HITMISS  = 7  //!< "hit or miss"
                        //!<   .- Only supported for CV_8UC1 binary images. A tutorial can be found in the documentation
};

//! shape of the structuring element
enum MorphShapes {
    MORPH_RECT    = 0, //!< a rectangular structuring element:  \f[E_{ij}=1\f]
    MORPH_CROSS   = 1, //!< a cross-shaped structuring element:
                       //!< \f[E_{ij} = \begin{cases} 1 & \texttt{if } {i=\texttt{anchor.y } {or } {j=\texttt{anchor.x}}} \\0 & \texttt{otherwise} \end{cases}\f]
    MORPH_ELLIPSE = 2 //!< an elliptic structuring element, that is, a filled ellipse inscribed
                      //!< into the rectangle Rect(0, 0, esize.width, 0.esize.height)
};

//! @} imgproc_filter

//! @addtogroup imgproc_transform
//! @{

//! interpolation algorithm
enum InterpolationFlags{
    /** nearest neighbor interpolation */
    INTER_NEAREST        = 0,
    /** bilinear interpolation */
    INTER_LINEAR         = 1,
    /** bicubic interpolation */
    INTER_CUBIC          = 2,
    /** resampling using pixel area relation. It may be a preferred method for image decimation, as
    it gives moire'-free results. But when the image is zoomed, it is similar to the INTER_NEAREST
    method. */
    INTER_AREA           = 3,
    /** Lanczos interpolation over 8x8 neighborhood */
    INTER_LANCZOS4       = 4,
    /** Bit exact bilinear interpolation */
    INTER_LINEAR_EXACT = 5,
    /** Bit exact nearest neighbor interpolation. This will produce same results as
    the nearest neighbor method in PIL, scikit-image or Matlab. */
    INTER_NEAREST_EXACT  = 6,
    /** mask for interpolation codes */
    INTER_MAX            = 7,
    /** flag, fills all of the destination image pixels. If some of them correspond to outliers in the
    source image, they are set to zero */
    WARP_FILL_OUTLIERS   = 8,
    /** flag, inverse transformation

    For example, #linearPolar or #logPolar transforms:
    - flag is __not__ set: \f$dst( \rho , \phi ) = src(x,y)\f$
    - flag is set: \f$dst(x,y) = src( \rho , \phi )\f$
    */
    WARP_INVERSE_MAP     = 16
};

/** \brief Specify the polar mapping mode
@sa warpPolar
*/
enum WarpPolarMode
{
    WARP_POLAR_LINEAR = 0, ///< Remaps an image to/from polar space.
    WARP_POLAR_LOG = 256   ///< Remaps an image to/from semilog-polar space.
};

enum InterpolationMasks {
       INTER_BITS      = 5,
       INTER_BITS2     = INTER_BITS * 2,
       INTER_TAB_SIZE  = 1 << INTER_BITS,
       INTER_TAB_SIZE2 = INTER_TAB_SIZE * INTER_TAB_SIZE
     };

//! @} imgproc_transform

//! @addtogroup imgproc_misc
//! @{

//! Distance types for Distance Transform and M-estimators
//! @see distanceTransform, fitLine
enum DistanceTypes {
    DIST_USER    = -1,  //!< User defined distance
    DIST_L1      = 1,   //!< distance = |x1-x2| + |y1-y2|
    DIST_L2      = 2,   //!< the simple euclidean distance
    DIST_C       = 3,   //!< distance = max(|x1-x2|,|y1-y2|)
    DIST_L12     = 4,   //!< L1-L2 metric: distance = 2(sqrt(1+x*x/2) - 1))
    DIST_FAIR    = 5,   //!< distance = c^2(|x|/c-log(1+|x|/c)), c = 1.3998
    DIST_WELSCH  = 6,   //!< distance = c^2/2(1-exp(-(x/c)^2)), c = 2.9846
    DIST_HUBER   = 7    //!< distance = |x|<c ? x^2/2 : c(|x|-c/2), c=1.345
};

//! Mask size for distance transform
enum DistanceTransformMasks {
    DIST_MASK_3       = 3, //!< mask=3
    DIST_MASK_5       = 5, //!< mask=5
    DIST_MASK_PRECISE = 0  //!<
};

//! type of the threshold operation
//! ![threshold types](pics/threshold.png)
enum ThresholdTypes {
    THRESH_BINARY     = 0, //!< \f[\texttt{dst} (x,y) =  \fork{\texttt{maxval}}{if \(\texttt{src}(x,y) > \texttt{thresh}\)}{0}{otherwise}\f]
    THRESH_BINARY_INV = 1, //!< \f[\texttt{dst} (x,y) =  \fork{0}{if \(\texttt{src}(x,y) > \texttt{thresh}\)}{\texttt{maxval}}{otherwise}\f]
    THRESH_TRUNC      = 2, //!< \f[\texttt{dst} (x,y) =  \fork{\texttt{threshold}}{if \(\texttt{src}(x,y) > \texttt{thresh}\)}{\texttt{src}(x,y)}{otherwise}\f]
    THRESH_TOZERO     = 3, //!< \f[\texttt{dst} (x,y) =  \fork{\texttt{src}(x,y)}{if \(\texttt{src}(x,y) > \texttt{thresh}\)}{0}{otherwise}\f]
    THRESH_TOZERO_INV = 4, //!< \f[\texttt{dst} (x,y) =  \fork{0}{if \(\texttt{src}(x,y) > \texttt{thresh}\)}{\texttt{src}(x,y)}{otherwise}\f]
    THRESH_MASK       = 7,
    THRESH_OTSU       = 8, //!< flag, use Otsu algorithm to choose the optimal threshold value
    THRESH_TRIANGLE   = 16 //!< flag, use Triangle algorithm to choose the optimal threshold value
};

//! adaptive threshold algorithm
//! @see adaptiveThreshold
enum AdaptiveThresholdTypes {
    /** the threshold value \f$T(x,y)\f$ is a mean of the \f$\texttt{blockSize} \times
    \texttt{blockSize}\f$ neighborhood of \f$(x, y)\f$ minus C */
    ADAPTIVE_THRESH_MEAN_C     = 0,
    /** the threshold value \f$T(x, y)\f$ is a weighted sum (cross-correlation with a Gaussian
    window) of the \f$\texttt{blockSize} \times \texttt{blockSize}\f$ neighborhood of \f$(x, y)\f$
    minus C . The default sigma (standard deviation) is used for the specified blockSize . See
    #getGaussianKernel*/
    ADAPTIVE_THRESH_GAUSSIAN_C = 1
};

//! class of the pixel in GrabCut algorithm
enum GrabCutClasses {
    GC_BGD    = 0,  //!< an obvious background pixels
    GC_FGD    = 1,  //!< an obvious foreground (object) pixel
    GC_PR_BGD = 2,  //!< a possible background pixel
    GC_PR_FGD = 3   //!< a possible foreground pixel
};

//! GrabCut algorithm flags
enum GrabCutModes {
    /** The function initializes the state and the mask using the provided rectangle. After that it
    runs iterCount iterations of the algorithm. */
    GC_INIT_WITH_RECT  = 0,
    /** The function initializes the state using the provided mask. Note that GC_INIT_WITH_RECT
    and GC_INIT_WITH_MASK can be combined. Then, all the pixels outside of the ROI are
    automatically initialized with GC_BGD .*/
    GC_INIT_WITH_MASK  = 1,
    /** The value means that the algorithm should just resume. */
    GC_EVAL            = 2,
    /** The value means that the algorithm should just run the grabCut algorithm (a single iteration) with the fixed model */
    GC_EVAL_FREEZE_MODEL = 3
};

//! distanceTransform algorithm flags
enum DistanceTransformLabelTypes {
    /** each connected component of zeros in src (as well as all the non-zero pixels closest to the
    connected component) will be assigned the same label */
    DIST_LABEL_CCOMP = 0,
    /** each zero pixel (and all the non-zero pixels closest to it) gets its own label. */
    DIST_LABEL_PIXEL = 1
};

//! floodfill algorithm flags
enum FloodFillFlags {
    /** If set, the difference between the current pixel and seed pixel is considered. Otherwise,
    the difference between neighbor pixels is considered (that is, the range is floating). */
    FLOODFILL_FIXED_RANGE = 1 << 16,
    /** If set, the function does not change the image ( newVal is ignored), and only fills the
    mask with the value specified in bits 8-16 of flags as described above. This option only make
    sense in function variants that have the mask parameter. */
    FLOODFILL_MASK_ONLY   = 1 << 17
};

//! @} imgproc_misc

//! @addtogroup imgproc_shape
//! @{

//! connected components statistics
enum ConnectedComponentsTypes {
    CC_STAT_LEFT   = 0, //!< The leftmost (x) coordinate which is the inclusive start of the bounding
                        //!< box in the horizontal direction.
    CC_STAT_TOP    = 1, //!< The topmost (y) coordinate which is the inclusive start of the bounding
                        //!< box in the vertical direction.
    CC_STAT_WIDTH  = 2, //!< The horizontal size of the bounding box
    CC_STAT_HEIGHT = 3, //!< The vertical size of the bounding box
    CC_STAT_AREA   = 4, //!< The total area (in pixels) of the connected component
#ifndef CV_DOXYGEN
    CC_STAT_MAX    = 5 //!< Max enumeration value. Used internally only for memory allocation
#endif
};

//! connected components algorithm
enum ConnectedComponentsAlgorithmsTypes {
    CCL_DEFAULT   = -1, //!< Spaghetti @cite Bolelli2019 algorithm for 8-way connectivity, Spaghetti4C @cite Bolelli2021 algorithm for 4-way connectivity.
    CCL_WU        = 0,  //!< SAUF @cite Wu2009 algorithm for 8-way connectivity, SAUF algorithm for 4-way connectivity. The parallel implementation described in @cite Bolelli2017 is available for SAUF.
    CCL_GRANA     = 1,  //!< BBDT @cite Grana2010 algorithm for 8-way connectivity, SAUF algorithm for 4-way connectivity. The parallel implementation described in @cite Bolelli2017 is available for both BBDT and SAUF.
    CCL_BOLELLI   = 2,  //!< Spaghetti @cite Bolelli2019 algorithm for 8-way connectivity, Spaghetti4C @cite Bolelli2021 algorithm for 4-way connectivity. The parallel implementation described in @cite Bolelli2017 is available for both Spaghetti and Spaghetti4C.
    CCL_SAUF      = 3,  //!< Same as CCL_WU. It is preferable to use the flag with the name of the algorithm (CCL_SAUF) rather than the one with the name of the first author (CCL_WU).
    CCL_BBDT      = 4,  //!< Same as CCL_GRANA. It is preferable to use the flag with the name of the algorithm (CCL_BBDT) rather than the one with the name of the first author (CCL_GRANA).
    CCL_SPAGHETTI = 5,  //!< Same as CCL_BOLELLI. It is preferable to use the flag with the name of the algorithm (CCL_SPAGHETTI) rather than the one with the name of the first author (CCL_BOLELLI).
};

//! mode of the contour retrieval algorithm
enum RetrievalModes {
    /** retrieves only the extreme outer contours. It sets `hierarchy[i][2]=hierarchy[i][3]=-1` for
    all the contours. */
    RETR_EXTERNAL  = 0,
    /** retrieves all of the contours without establishing any hierarchical relationships. */
    RETR_LIST      = 1,
    /** retrieves all of the contours and organizes them into a two-level hierarchy. At the top
    level, there are external boundaries of the components. At the second level, there are
    boundaries of the holes. If there is another contour inside a hole of a connected component, it
    is still put at the top level. */
    RETR_CCOMP     = 2,
    /** retrieves all of the contours and reconstructs a full hierarchy of nested contours.*/
    RETR_TREE      = 3,
    RETR_FLOODFILL = 4 //!<
};

//! the contour approximation algorithm
enum ContourApproximationModes {
    /** stores absolutely all the contour points. That is, any 2 subsequent points (x1,y1) and
    (x2,y2) of the contour will be either horizontal, vertical or diagonal neighbors, that is,
    max(abs(x1-x2),abs(y2-y1))==1. */
    CHAIN_APPROX_NONE      = 1,
    /** compresses horizontal, vertical, and diagonal segments and leaves only their end points.
    For example, an up-right rectangular contour is encoded with 4 points. */
    CHAIN_APPROX_SIMPLE    = 2,
    /** applies one of the flavors of the Teh-Chin chain approximation algorithm @cite TehChin89 */
    CHAIN_APPROX_TC89_L1   = 3,
    /** applies one of the flavors of the Teh-Chin chain approximation algorithm @cite TehChin89 */
    CHAIN_APPROX_TC89_KCOS = 4
};

/** @brief Shape matching methods

\f$A\f$ denotes object1,\f$B\f$ denotes object2

\f$\begin{array}{l} m^A_i =  \mathrm{sign} (h^A_i)  \cdot \log{h^A_i} \\ m^B_i =  \mathrm{sign} (h^B_i)  \cdot \log{h^B_i} \end{array}\f$

and \f$h^A_i, h^B_i\f$ are the Hu moments of \f$A\f$ and \f$B\f$ , respectively.
*/
enum ShapeMatchModes {
    CONTOURS_MATCH_I1  =1, //!< \f[I_1(A,B) =  \sum _{i=1...7}  \left |  \frac{1}{m^A_i} -  \frac{1}{m^B_i} \right |\f]
    CONTOURS_MATCH_I2  =2, //!< \f[I_2(A,B) =  \sum _{i=1...7}  \left | m^A_i - m^B_i  \right |\f]
    CONTOURS_MATCH_I3  =3  //!< \f[I_3(A,B) =  \max _{i=1...7}  \frac{ \left| m^A_i - m^B_i \right| }{ \left| m^A_i \right| }\f]
};

//! @} imgproc_shape

//! @addtogroup imgproc_feature
//! @{

//! Variants of a Hough transform
enum HoughModes {

    /** classical or standard Hough transform. Every line is represented by two floating-point
    numbers \f$(\rho, \theta)\f$ , where \f$\rho\f$ is a distance between (0,0) point and the line,
    and \f$\theta\f$ is the angle between x-axis and the normal to the line. Thus, the matrix must
    be (the created sequence will be) of CV_32FC2 type */
    HOUGH_STANDARD      = 0,
    /** probabilistic Hough transform (more efficient in case if the picture contains a few long
    linear segments). It returns line segments rather than the whole line. Each segment is
    represented by starting and ending points, and the matrix must be (the created sequence will
    be) of the CV_32SC4 type. */
    HOUGH_PROBABILISTIC = 1,
    /** multi-scale variant of the classical Hough transform. The lines are encoded the same way as
    HOUGH_STANDARD. */
    HOUGH_MULTI_SCALE   = 2,
    HOUGH_GRADIENT      = 3, //!< basically *21HT*, described in @cite Yuen90
    HOUGH_GRADIENT_ALT  = 4, //!< variation of HOUGH_GRADIENT to get better accuracy
};

//! Variants of Line Segment %Detector
enum LineSegmentDetectorModes {
    LSD_REFINE_NONE = 0, //!< No refinement applied
    LSD_REFINE_STD  = 1, //!< Standard refinement is applied. E.g. breaking arches into smaller straighter line approximations.
    LSD_REFINE_ADV  = 2  //!< Advanced refinement. Number of false alarms is calculated, lines are
                         //!< refined through increase of precision, decrement in size, etc.
};

//! @} imgproc_feature

/** Histogram comparison methods
  @ingroup imgproc_hist
*/
enum HistCompMethods {
    /** Correlation
    \f[d(H_1,H_2) =  \frac{\sum_I (H_1(I) - \bar{H_1}) (H_2(I) - \bar{H_2})}{\sqrt{\sum_I(H_1(I) - \bar{H_1})^2 \sum_I(H_2(I) - \bar{H_2})^2}}\f]
    where
    \f[\bar{H_k} =  \frac{1}{N} \sum _J H_k(J)\f]
    and \f$N\f$ is a total number of histogram bins. */
    HISTCMP_CORREL        = 0,
    /** Chi-Square
    \f[d(H_1,H_2) =  \sum _I  \frac{\left(H_1(I)-H_2(I)\right)^2}{H_1(I)}\f] */
    HISTCMP_CHISQR        = 1,
    /** Intersection
    \f[d(H_1,H_2) =  \sum _I  \min (H_1(I), H_2(I))\f] */
    HISTCMP_INTERSECT     = 2,
    /** Bhattacharyya distance
    (In fact, OpenCV computes Hellinger distance, which is related to Bhattacharyya coefficient.)
    \f[d(H_1,H_2) =  \sqrt{1 - \frac{1}{\sqrt{\bar{H_1} \bar{H_2} N^2}} \sum_I \sqrt{H_1(I) \cdot H_2(I)}}\f] */
    HISTCMP_BHATTACHARYYA = 3,
    HISTCMP_HELLINGER     = HISTCMP_BHATTACHARYYA, //!< Synonym for HISTCMP_BHATTACHARYYA
    /** Alternative Chi-Square
    \f[d(H_1,H_2) =  2 * \sum _I  \frac{\left(H_1(I)-H_2(I)\right)^2}{H_1(I)+H_2(I)}\f]
    This alternative formula is regularly used for texture comparison. See e.g. @cite Puzicha1997 */
    HISTCMP_CHISQR_ALT    = 4,
    /** Kullback-Leibler divergence
    \f[d(H_1,H_2) = \sum _I H_1(I) \log \left(\frac{H_1(I)}{H_2(I)}\right)\f] */
    HISTCMP_KL_DIV        = 5
};

/** the color conversion codes
@see @ref imgproc_color_conversions
@ingroup imgproc_color_conversions
 */
enum ColorConversionCodes {
    COLOR_BGR2BGRA     = 0, //!< add alpha channel to RGB or BGR image
    COLOR_RGB2RGBA     = COLOR_BGR2BGRA,

    COLOR_BGRA2BGR     = 1, //!< remove alpha channel from RGB or BGR image
    COLOR_RGBA2RGB     = COLOR_BGRA2BGR,

    COLOR_BGR2RGBA     = 2, //!< convert between RGB and BGR color spaces (with or without alpha channel)
    COLOR_RGB2BGRA     = COLOR_BGR2RGBA,

    COLOR_RGBA2BGR     = 3,
    COLOR_BGRA2RGB     = COLOR_RGBA2BGR,

    COLOR_BGR2RGB      = 4,
    COLOR_RGB2BGR      = COLOR_BGR2RGB,

    COLOR_BGRA2RGBA    = 5,
    COLOR_RGBA2BGRA    = COLOR_BGRA2RGBA,

    COLOR_BGR2GRAY     = 6, //!< convert between RGB/BGR and grayscale, @ref color_convert_rgb_gray "color conversions"
    COLOR_RGB2GRAY     = 7,
    COLOR_GRAY2BGR     = 8,
    COLOR_GRAY2RGB     = COLOR_GRAY2BGR,
    COLOR_GRAY2BGRA    = 9,
    COLOR_GRAY2RGBA    = COLOR_GRAY2BGRA,
    COLOR_BGRA2GRAY    = 10,
    COLOR_RGBA2GRAY    = 11,

    COLOR_BGR2BGR565   = 12, //!< convert between RGB/BGR and BGR565 (16-bit images)
    COLOR_RGB2BGR565   = 13,
    COLOR_BGR5652BGR   = 14,
    COLOR_BGR5652RGB   = 15,
    COLOR_BGRA2BGR565  = 16,
    COLOR_RGBA2BGR565  = 17,
    COLOR_BGR5652BGRA  = 18,
    COLOR_BGR5652RGBA  = 19,

    COLOR_GRAY2BGR565  = 20, //!< convert between grayscale to BGR565 (16-bit images)
    COLOR_BGR5652GRAY  = 21,

    COLOR_BGR2BGR555   = 22,  //!< convert between RGB/BGR and BGR555 (16-bit images)
    COLOR_RGB2BGR555   = 23,
    COLOR_BGR5552BGR   = 24,
    COLOR_BGR5552RGB   = 25,
    COLOR_BGRA2BGR555  = 26,
    COLOR_RGBA2BGR555  = 27,
    COLOR_BGR5552BGRA  = 28,
    COLOR_BGR5552RGBA  = 29,

    COLOR_GRAY2BGR555  = 30, //!< convert between grayscale and BGR555 (16-bit images)
    COLOR_BGR5552GRAY  = 31,

    COLOR_BGR2XYZ      = 32, //!< convert RGB/BGR to CIE XYZ, @ref color_convert_rgb_xyz "color conversions"
    COLOR_RGB2XYZ      = 33,
    COLOR_XYZ2BGR      = 34,
    COLOR_XYZ2RGB      = 35,

    COLOR_BGR2YCrCb    = 36, //!< convert RGB/BGR to luma-chroma (aka YCC), @ref color_convert_rgb_ycrcb "color conversions"
    COLOR_RGB2YCrCb    = 37,
    COLOR_YCrCb2BGR    = 38,
    COLOR_YCrCb2RGB    = 39,

    COLOR_BGR2HSV      = 40, //!< convert RGB/BGR to HSV (hue saturation value) with H range 0..180 if 8 bit image, @ref color_convert_rgb_hsv "color conversions"
    COLOR_RGB2HSV      = 41,

    COLOR_BGR2Lab      = 44, //!< convert RGB/BGR to CIE Lab, @ref color_convert_rgb_lab "color conversions"
    COLOR_RGB2Lab      = 45,

    COLOR_BGR2Luv      = 50, //!< convert RGB/BGR to CIE Luv, @ref color_convert_rgb_luv "color conversions"
    COLOR_RGB2Luv      = 51,
    COLOR_BGR2HLS      = 52, //!< convert RGB/BGR to HLS (hue lightness saturation) with H range 0..180 if 8 bit image, @ref color_convert_rgb_hls "color conversions"
    COLOR_RGB2HLS      = 53,

    COLOR_HSV2BGR      = 54, //!< backward conversions HSV to RGB/BGR with H range 0..180 if 8 bit image
    COLOR_HSV2RGB      = 55,

    COLOR_Lab2BGR      = 56,
    COLOR_Lab2RGB      = 57,
    COLOR_Luv2BGR      = 58,
    COLOR_Luv2RGB      = 59,
    COLOR_HLS2BGR      = 60, //!< backward conversions HLS to RGB/BGR with H range 0..180 if 8 bit image
    COLOR_HLS2RGB      = 61,

    COLOR_BGR2HSV_FULL = 66, //!< convert RGB/BGR to HSV (hue saturation value) with H range 0..255 if 8 bit image, @ref color_convert_rgb_hsv "color conversions"
    COLOR_RGB2HSV_FULL = 67,
    COLOR_BGR2HLS_FULL = 68, //!< convert RGB/BGR to HLS (hue lightness saturation) with H range 0..255 if 8 bit image, @ref color_convert_rgb_hls "color conversions"
    COLOR_RGB2HLS_FULL = 69,

    COLOR_HSV2BGR_FULL = 70, //!< backward conversions HSV to RGB/BGR with H range 0..255 if 8 bit image
    COLOR_HSV2RGB_FULL = 71,
    COLOR_HLS2BGR_FULL = 72, //!< backward conversions HLS to RGB/BGR with H range 0..255 if 8 bit image
    COLOR_HLS2RGB_FULL = 73,

    COLOR_LBGR2Lab     = 74,
    COLOR_LRGB2Lab     = 75,
    COLOR_LBGR2Luv     = 76,
    COLOR_LRGB2Luv     = 77,

    COLOR_Lab2LBGR     = 78,
    COLOR_Lab2LRGB     = 79,
    COLOR_Luv2LBGR     = 80,
    COLOR_Luv2LRGB     = 81,

    COLOR_BGR2YUV      = 82, //!< convert between RGB/BGR and YUV
    COLOR_RGB2YUV      = 83,
    COLOR_YUV2BGR      = 84,
    COLOR_YUV2RGB      = 85,

    //! YUV 4:2:0 family to RGB
    COLOR_YUV2RGB_NV12  = 90,
    COLOR_YUV2BGR_NV12  = 91,
    COLOR_YUV2RGB_NV21  = 92,
    COLOR_YUV2BGR_NV21  = 93,
    COLOR_YUV420sp2RGB  = COLOR_YUV2RGB_NV21,
    COLOR_YUV420sp2BGR  = COLOR_YUV2BGR_NV21,

    COLOR_YUV2RGBA_NV12 = 94,
    COLOR_YUV2BGRA_NV12 = 95,
    COLOR_YUV2RGBA_NV21 = 96,
    COLOR_YUV2BGRA_NV21 = 97,
    COLOR_YUV420sp2RGBA = COLOR_YUV2RGBA_NV21,
    COLOR_YUV420sp2BGRA = COLOR_YUV2BGRA_NV21,

    COLOR_YUV2RGB_YV12  = 98,
    COLOR_YUV2BGR_YV12  = 99,
    COLOR_YUV2RGB_IYUV  = 100,
    COLOR_YUV2BGR_IYUV  = 101,
    COLOR_YUV2RGB_I420  = COLOR_YUV2RGB_IYUV,
    COLOR_YUV2BGR_I420  = COLOR_YUV2BGR_IYUV,
    COLOR_YUV420p2RGB   = COLOR_YUV2RGB_YV12,
    COLOR_YUV420p2BGR   = COLOR_YUV2BGR_YV12,

    COLOR_YUV2RGBA_YV12 = 102,
    COLOR_YUV2BGRA_YV12 = 103,
    COLOR_YUV2RGBA_IYUV = 104,
    COLOR_YUV2BGRA_IYUV = 105,
    COLOR_YUV2RGBA_I420 = COLOR_YUV2RGBA_IYUV,
    COLOR_YUV2BGRA_I420 = COLOR_YUV2BGRA_IYUV,
    COLOR_YUV420p2RGBA  = COLOR_YUV2RGBA_YV12,
    COLOR_YUV420p2BGRA  = COLOR_YUV2BGRA_YV12,

    COLOR_YUV2GRAY_420  = 106,
    COLOR_YUV2GRAY_NV21 = COLOR_YUV2GRAY_420,
    COLOR_YUV2GRAY_NV12 = COLOR_YUV2GRAY_420,
    COLOR_YUV2GRAY_YV12 = COLOR_YUV2GRAY_420,
    COLOR_YUV2GRAY_IYUV = COLOR_YUV2GRAY_420,
    COLOR_YUV2GRAY_I420 = COLOR_YUV2GRAY_420,
    COLOR_YUV420sp2GRAY = COLOR_YUV2GRAY_420,
    COLOR_YUV420p2GRAY  = COLOR_YUV2GRAY_420,

    //! YUV 4:2:2 family to RGB
    COLOR_YUV2RGB_UYVY = 107,
    COLOR_YUV2BGR_UYVY = 108,
    //COLOR_YUV2RGB_VYUY = 109,
    //COLOR_YUV2BGR_VYUY = 110,
    COLOR_YUV2RGB_Y422 = COLOR_YUV2RGB_UYVY,
    COLOR_YUV2BGR_Y422 = COLOR_YUV2BGR_UYVY,
    COLOR_YUV2RGB_UYNV = COLOR_YUV2RGB_UYVY,
    COLOR_YUV2BGR_UYNV = COLOR_YUV2BGR_UYVY,

    COLOR_YUV2RGBA_UYVY = 111,
    COLOR_YUV2BGRA_UYVY = 112,
    //COLOR_YUV2RGBA_VYUY = 113,
    //COLOR_YUV2BGRA_VYUY = 114,
    COLOR_YUV2RGBA_Y422 = COLOR_YUV2RGBA_UYVY,
    COLOR_YUV2BGRA_Y422 = COLOR_YUV2BGRA_UYVY,
    COLOR_YUV2RGBA_UYNV = COLOR_YUV2RGBA_UYVY,
    COLOR_YUV2BGRA_UYNV = COLOR_YUV2BGRA_UYVY,

    COLOR_YUV2RGB_YUY2 = 115,
    COLOR_YUV2BGR_YUY2 = 116,
    COLOR_YUV2RGB_YVYU = 117,
    COLOR_YUV2BGR_YVYU = 118,
    COLOR_YUV2RGB_YUYV = COLOR_YUV2RGB_YUY2,
    COLOR_YUV2BGR_YUYV = COLOR_YUV2BGR_YUY2,
    COLOR_YUV2RGB_YUNV = COLOR_YUV2RGB_YUY2,
    COLOR_YUV2BGR_YUNV = COLOR_YUV2BGR_YUY2,

    COLOR_YUV2RGBA_YUY2 = 119,
    COLOR_YUV2BGRA_YUY2 = 120,
    COLOR_YUV2RGBA_YVYU = 121,
    COLOR_YUV2BGRA_YVYU = 122,
    COLOR_YUV2RGBA_YUYV = COLOR_YUV2RGBA_YUY2,
    COLOR_YUV2BGRA_YUYV = COLOR_YUV2BGRA_YUY2,
    COLOR_YUV2RGBA_YUNV = COLOR_YUV2RGBA_YUY2,
    COLOR_YUV2BGRA_YUNV = COLOR_YUV2BGRA_YUY2,

    COLOR_YUV2GRAY_UYVY = 123,
    COLOR_YUV2GRAY_YUY2 = 124,
    //CV_YUV2GRAY_VYUY    = CV_YUV2GRAY_UYVY,
    COLOR_YUV2GRAY_Y422 = COLOR_YUV2GRAY_UYVY,
    COLOR_YUV2GRAY_UYNV = COLOR_YUV2GRAY_UYVY,
    COLOR_YUV2GRAY_YVYU = COLOR_YUV2GRAY_YUY2,
    COLOR_YUV2GRAY_YUYV = COLOR_YUV2GRAY_YUY2,
    COLOR_YUV2GRAY_YUNV = COLOR_YUV2GRAY_YUY2,

    //! alpha premultiplication
    COLOR_RGBA2mRGBA    = 125,
    COLOR_mRGBA2RGBA    = 126,

    //! RGB to YUV 4:2:0 family
    COLOR_RGB2YUV_I420  = 127,
    COLOR_BGR2YUV_I420  = 128,
    COLOR_RGB2YUV_IYUV  = COLOR_RGB2YUV_I420,
    COLOR_BGR2YUV_IYUV  = COLOR_BGR2YUV_I420,

    COLOR_RGBA2YUV_I420 = 129,
    COLOR_BGRA2YUV_I420 = 130,
    COLOR_RGBA2YUV_IYUV = COLOR_RGBA2YUV_I420,
    COLOR_BGRA2YUV_IYUV = COLOR_BGRA2YUV_I420,
    COLOR_RGB2YUV_YV12  = 131,
    COLOR_BGR2YUV_YV12  = 132,
    COLOR_RGBA2YUV_YV12 = 133,
    COLOR_BGRA2YUV_YV12 = 134,

    //! Demosaicing, see @ref color_convert_bayer "color conversions" for additional information
    COLOR_BayerBG2BGR = 46, //!< equivalent to RGGB Bayer pattern
    COLOR_BayerGB2BGR = 47, //!< equivalent to GRBG Bayer pattern
    COLOR_BayerRG2BGR = 48, //!< equivalent to BGGR Bayer pattern
    COLOR_BayerGR2BGR = 49, //!< equivalent to GBRG Bayer pattern

    COLOR_BayerRGGB2BGR = COLOR_BayerBG2BGR,
    COLOR_BayerGRBG2BGR = COLOR_BayerGB2BGR,
    COLOR_BayerBGGR2BGR = COLOR_BayerRG2BGR,
    COLOR_BayerGBRG2BGR = COLOR_BayerGR2BGR,

    COLOR_BayerRGGB2RGB = COLOR_BayerBGGR2BGR,
    COLOR_BayerGRBG2RGB = COLOR_BayerGBRG2BGR,
    COLOR_BayerBGGR2RGB = COLOR_BayerRGGB2BGR,
    COLOR_BayerGBRG2RGB = COLOR_BayerGRBG2BGR,

    COLOR_BayerBG2RGB = COLOR_BayerRG2BGR, //!< equivalent to RGGB Bayer pattern
    COLOR_BayerGB2RGB = COLOR_BayerGR2BGR, //!< equivalent to GRBG Bayer pattern
    COLOR_BayerRG2RGB = COLOR_BayerBG2BGR, //!< equivalent to BGGR Bayer pattern
    COLOR_BayerGR2RGB = COLOR_BayerGB2BGR, //!< equivalent to GBRG Bayer pattern

    COLOR_BayerBG2GRAY = 86, //!< equivalent to RGGB Bayer pattern
    COLOR_BayerGB2GRAY = 87, //!< equivalent to GRBG Bayer pattern
    COLOR_BayerRG2GRAY = 88, //!< equivalent to BGGR Bayer pattern
    COLOR_BayerGR2GRAY = 89, //!< equivalent to GBRG Bayer pattern

    COLOR_BayerRGGB2GRAY = COLOR_BayerBG2GRAY,
    COLOR_BayerGRBG2GRAY = COLOR_BayerGB2GRAY,
    COLOR_BayerBGGR2GRAY = COLOR_BayerRG2GRAY,
    COLOR_BayerGBRG2GRAY = COLOR_BayerGR2GRAY,

    //! Demosaicing using Variable Number of Gradients
    COLOR_BayerBG2BGR_VNG = 62, //!< equivalent to RGGB Bayer pattern
    COLOR_BayerGB2BGR_VNG = 63, //!< equivalent to GRBG Bayer pattern
    COLOR_BayerRG2BGR_VNG = 64, //!< equivalent to BGGR Bayer pattern
    COLOR_BayerGR2BGR_VNG = 65, //!< equivalent to GBRG Bayer pattern

    COLOR_BayerRGGB2BGR_VNG = COLOR_BayerBG2BGR_VNG,
    COLOR_BayerGRBG2BGR_VNG = COLOR_BayerGB2BGR_VNG,
    COLOR_BayerBGGR2BGR_VNG = COLOR_BayerRG2BGR_VNG,
    COLOR_BayerGBRG2BGR_VNG = COLOR_BayerGR2BGR_VNG,

    COLOR_BayerRGGB2RGB_VNG = COLOR_BayerBGGR2BGR_VNG,
    COLOR_BayerGRBG2RGB_VNG = COLOR_BayerGBRG2BGR_VNG,
    COLOR_BayerBGGR2RGB_VNG = COLOR_BayerRGGB2BGR_VNG,
    COLOR_BayerGBRG2RGB_VNG = COLOR_BayerGRBG2BGR_VNG,

    COLOR_BayerBG2RGB_VNG = COLOR_BayerRG2BGR_VNG, //!< equivalent to RGGB Bayer pattern
    COLOR_BayerGB2RGB_VNG = COLOR_BayerGR2BGR_VNG, //!< equivalent to GRBG Bayer pattern
    COLOR_BayerRG2RGB_VNG = COLOR_BayerBG2BGR_VNG, //!< equivalent to BGGR Bayer pattern
    COLOR_BayerGR2RGB_VNG = COLOR_BayerGB2BGR_VNG, //!< equivalent to GBRG Bayer pattern

    //! Edge-Aware Demosaicing
    COLOR_BayerBG2BGR_EA  = 135, //!< equivalent to RGGB Bayer pattern
    COLOR_BayerGB2BGR_EA  = 136, //!< equivalent to GRBG Bayer pattern
    COLOR_BayerRG2BGR_EA  = 137, //!< equivalent to BGGR Bayer pattern
    COLOR_BayerGR2BGR_EA  = 138, //!< equivalent to GBRG Bayer pattern

    COLOR_BayerRGGB2BGR_EA  = COLOR_BayerBG2BGR_EA,
    COLOR_BayerGRBG2BGR_EA  = COLOR_BayerGB2BGR_EA,
    COLOR_BayerBGGR2BGR_EA  = COLOR_BayerRG2BGR_EA,
    COLOR_BayerGBRG2BGR_EA  = COLOR_BayerGR2BGR_EA,

    COLOR_BayerRGGB2RGB_EA  = COLOR_BayerBGGR2BGR_EA,
    COLOR_BayerGRBG2RGB_EA  = COLOR_BayerGBRG2BGR_EA,
    COLOR_BayerBGGR2RGB_EA  = COLOR_BayerRGGB2BGR_EA,
    COLOR_BayerGBRG2RGB_EA  = COLOR_BayerGRBG2BGR_EA,

    COLOR_BayerBG2RGB_EA  = COLOR_BayerRG2BGR_EA, //!< equivalent to RGGB Bayer pattern
    COLOR_BayerGB2RGB_EA  = COLOR_BayerGR2BGR_EA, //!< equivalent to GRBG Bayer pattern
    COLOR_BayerRG2RGB_EA  = COLOR_BayerBG2BGR_EA, //!< equivalent to BGGR Bayer pattern
    COLOR_BayerGR2RGB_EA  = COLOR_BayerGB2BGR_EA, //!< equivalent to GBRG Bayer pattern

    //! Demosaicing with alpha channel
    COLOR_BayerBG2BGRA = 139, //!< equivalent to RGGB Bayer pattern
    COLOR_BayerGB2BGRA = 140, //!< equivalent to GRBG Bayer pattern
    COLOR_BayerRG2BGRA = 141, //!< equivalent to BGGR Bayer pattern
    COLOR_BayerGR2BGRA = 142, //!< equivalent to GBRG Bayer pattern

    COLOR_BayerRGGB2BGRA = COLOR_BayerBG2BGRA,
    COLOR_BayerGRBG2BGRA = COLOR_BayerGB2BGRA,
    COLOR_BayerBGGR2BGRA = COLOR_BayerRG2BGRA,
    COLOR_BayerGBRG2BGRA = COLOR_BayerGR2BGRA,

    COLOR_BayerRGGB2RGBA = COLOR_BayerBGGR2BGRA,
    COLOR_BayerGRBG2RGBA = COLOR_BayerGBRG2BGRA,
    COLOR_BayerBGGR2RGBA = COLOR_BayerRGGB2BGRA,
    COLOR_BayerGBRG2RGBA = COLOR_BayerGRBG2BGRA,

    COLOR_BayerBG2RGBA = COLOR_BayerRG2BGRA, //!< equivalent to RGGB Bayer pattern
    COLOR_BayerGB2RGBA = COLOR_BayerGR2BGRA, //!< equivalent to GRBG Bayer pattern
    COLOR_BayerRG2RGBA = COLOR_BayerBG2BGRA, //!< equivalent to BGGR Bayer pattern
    COLOR_BayerGR2RGBA = COLOR_BayerGB2BGRA, //!< equivalent to GBRG Bayer pattern

    COLOR_COLORCVT_MAX  = 143
};

//! @addtogroup imgproc_shape
//! @{

//! types of intersection between rectangles
enum RectanglesIntersectTypes {
    INTERSECT_NONE = 0, //!< No intersection
    INTERSECT_PARTIAL  = 1, //!< There is a partial intersection
    INTERSECT_FULL  = 2 //!< One of the rectangle is fully enclosed in the other
};

/** types of line
@ingroup imgproc_draw
*/
enum LineTypes {
    FILLED  = -1,
    LINE_4  = 4, //!< 4-connected line
    LINE_8  = 8, //!< 8-connected line
    LINE_AA = 16 //!< antialiased line
};

/** Only a subset of Hershey fonts <https://en.wikipedia.org/wiki/Hershey_fonts> are supported
@ingroup imgproc_draw
*/
enum HersheyFonts {
    FONT_HERSHEY_SIMPLEX        = 0, //!< normal size sans-serif font
    FONT_HERSHEY_PLAIN          = 1, //!< small size sans-serif font
    FONT_HERSHEY_DUPLEX         = 2, //!< normal size sans-serif font (more complex than FONT_HERSHEY_SIMPLEX)
    FONT_HERSHEY_COMPLEX        = 3, //!< normal size serif font
    FONT_HERSHEY_TRIPLEX        = 4, //!< normal size serif font (more complex than FONT_HERSHEY_COMPLEX)
    FONT_HERSHEY_COMPLEX_SMALL  = 5, //!< smaller version of FONT_HERSHEY_COMPLEX
    FONT_HERSHEY_SCRIPT_SIMPLEX = 6, //!< hand-writing style font
    FONT_HERSHEY_SCRIPT_COMPLEX = 7, //!< more complex variant of FONT_HERSHEY_SCRIPT_SIMPLEX
    FONT_ITALIC                 = 16 //!< flag for italic font
};

/** Possible set of marker types used for the cv::drawMarker function
@ingroup imgproc_draw
*/
enum MarkerTypes
{
    MARKER_CROSS = 0,           //!< A crosshair marker shape
    MARKER_TILTED_CROSS = 1,    //!< A 45 degree tilted crosshair marker shape
    MARKER_STAR = 2,            //!< A star marker shape, combination of cross and tilted cross
    MARKER_DIAMOND = 3,         //!< A diamond marker shape
    MARKER_SQUARE = 4,          //!< A square marker shape
    MARKER_TRIANGLE_UP = 5,     //!< An upwards pointing triangle marker shape
    MARKER_TRIANGLE_DOWN = 6    //!< A downwards pointing triangle marker shape
};

/** @brief finds arbitrary template in the grayscale image using Generalized Hough Transform
*/
class CV_EXPORTS_W GeneralizedHough : public Algorithm
{
public:
    //! set template to search
    CV_WRAP virtual void setTemplate(InputArray templ, Point templCenter = Point(-1, -1)) = 0;
    CV_WRAP virtual void setTemplate(InputArray edges, InputArray dx, InputArray dy, Point templCenter = Point(-1, -1)) = 0;

    //! find template on image
    CV_WRAP virtual void detect(InputArray image, OutputArray positions, OutputArray votes = noArray()) = 0;
    CV_WRAP virtual void detect(InputArray edges, InputArray dx, InputArray dy, OutputArray positions, OutputArray votes = noArray()) = 0;

    //! Canny low threshold.
    CV_WRAP virtual void setCannyLowThresh(int cannyLowThresh) = 0;
    CV_WRAP virtual int getCannyLowThresh() const = 0;

    //! Canny high threshold.
    CV_WRAP virtual void setCannyHighThresh(int cannyHighThresh) = 0;
    CV_WRAP virtual int getCannyHighThresh() const = 0;

    //! Minimum distance between the centers of the detected objects.
    CV_WRAP virtual void setMinDist(double minDist) = 0;
    CV_WRAP virtual double getMinDist() const = 0;

    //! Inverse ratio of the accumulator resolution to the image resolution.
    CV_WRAP virtual void setDp(double dp) = 0;
    CV_WRAP virtual double getDp() const = 0;

    //! Maximal size of inner buffers.
    CV_WRAP virtual void setMaxBufferSize(int maxBufferSize) = 0;
    CV_WRAP virtual int getMaxBufferSize() const = 0;
};

/** @brief finds arbitrary template in the grayscale image using Generalized Hough Transform

Detects position only without translation and rotation @cite Ballard1981 .
*/
class CV_EXPORTS_W GeneralizedHoughBallard : public GeneralizedHough
{
public:
    //! R-Table levels.
    CV_WRAP virtual void setLevels(int levels) = 0;
    CV_WRAP virtual int getLevels() const = 0;

    //! The accumulator threshold for the template centers at the detection stage. The smaller it is, the more false positions may be detected.
    CV_WRAP virtual void setVotesThreshold(int votesThreshold) = 0;
    CV_WRAP virtual int getVotesThreshold() const = 0;
};

/** @brief finds arbitrary template in the grayscale image using Generalized Hough Transform

Detects position, translation and rotation @cite Guil1999 .
*/
class CV_EXPORTS_W GeneralizedHoughGuil : public GeneralizedHough
{
public:
    //! Angle difference in degrees between two points in feature.
    CV_WRAP virtual void setXi(double xi) = 0;
    CV_WRAP virtual double getXi() const = 0;

    //! Feature table levels.
    CV_WRAP virtual void setLevels(int levels) = 0;
    CV_WRAP virtual int getLevels() const = 0;

    //! Maximal difference between angles that treated as equal.
    CV_WRAP virtual void setAngleEpsilon(double angleEpsilon) = 0;
    CV_WRAP virtual double getAngleEpsilon() const = 0;

    //! Minimal rotation angle to detect in degrees.
    CV_WRAP virtual void setMinAngle(double minAngle) = 0;
    CV_WRAP virtual double getMinAngle() const = 0;

    //! Maximal rotation angle to detect in degrees.
    CV_WRAP virtual void setMaxAngle(double maxAngle) = 0;
    CV_WRAP virtual double getMaxAngle() const = 0;

    //! Angle step in degrees.
    CV_WRAP virtual void setAngleStep(double angleStep) = 0;
    CV_WRAP virtual double getAngleStep() const = 0;

    //! Angle votes threshold.
    CV_WRAP virtual void setAngleThresh(int angleThresh) = 0;
    CV_WRAP virtual int getAngleThresh() const = 0;

    //! Minimal scale to detect.
    CV_WRAP virtual void setMinScale(double minScale) = 0;
    CV_WRAP virtual double getMinScale() const = 0;

    //! Maximal scale to detect.
    CV_WRAP virtual void setMaxScale(double maxScale) = 0;
    CV_WRAP virtual double getMaxScale() const = 0;

    //! Scale step.
    CV_WRAP virtual void setScaleStep(double scaleStep) = 0;
    CV_WRAP virtual double getScaleStep() const = 0;

    //! Scale votes threshold.
    CV_WRAP virtual void setScaleThresh(int scaleThresh) = 0;
    CV_WRAP virtual int getScaleThresh() const = 0;

    //! Position votes threshold.
    CV_WRAP virtual void setPosThresh(int posThresh) = 0;
    CV_WRAP virtual int getPosThresh() const = 0;
};

//! @} imgproc_shape

//! @addtogroup imgproc_hist
//! @{

/** @brief Base class for Contrast Limited Adaptive Histogram Equalization.
*/
class CV_EXPORTS_W CLAHE : public Algorithm
{
public:
    /** @brief Equalizes the histogram of a grayscale image using Contrast Limited Adaptive Histogram Equalization.

    @param src Source image of type CV_8UC1 or CV_16UC1.
    @param dst Destination image.
     */
    CV_WRAP virtual void apply(InputArray src, OutputArray dst) = 0;

    /** @brief Sets threshold for contrast limiting.

    @param clipLimit threshold value.
    */
    CV_WRAP virtual void setClipLimit(double clipLimit) = 0;

    //! Returns threshold value for contrast limiting.
    CV_WRAP virtual double getClipLimit() const = 0;

    /** @brief Sets size of grid for histogram equalization. Input image will be divided into
    equally sized rectangular tiles.

    @param tileGridSize defines the number of tiles in row and column.
    */
    CV_WRAP virtual void setTilesGridSize(Size tileGridSize) = 0;

    //!@brief Returns Size defines the number of tiles in row and column.
    CV_WRAP virtual Size getTilesGridSize() const = 0;

    CV_WRAP virtual void collectGarbage() = 0;
};

//! @} imgproc_hist

//! @addtogroup imgproc_subdiv2d
//! @{

class CV_EXPORTS_W Subdiv2D
{
public:
    /** Subdiv2D point location cases */
    enum { PTLOC_ERROR        = -2, //!< Point location error
           PTLOC_OUTSIDE_RECT = -1, //!< Point outside the subdivision bounding rect
           PTLOC_INSIDE       = 0, //!< Point inside some facet
           PTLOC_VERTEX       = 1, //!< Point coincides with one of the subdivision vertices
           PTLOC_ON_EDGE      = 2  //!< Point on some edge
         };

    /** Subdiv2D edge type navigation (see: getEdge()) */
    enum { NEXT_AROUND_ORG   = 0x00,
           NEXT_AROUND_DST   = 0x22,
           PREV_AROUND_ORG   = 0x11,
           PREV_AROUND_DST   = 0x33,
           NEXT_AROUND_LEFT  = 0x13,
           NEXT_AROUND_RIGHT = 0x31,
           PREV_AROUND_LEFT  = 0x20,
           PREV_AROUND_RIGHT = 0x02
         };

    /** creates an empty Subdiv2D object.
    To create a new empty Delaunay subdivision you need to use the #initDelaunay function.
     */
    CV_WRAP Subdiv2D();

    /** @overload

    @param rect Rectangle that includes all of the 2D points that are to be added to the subdivision.

    The function creates an empty Delaunay subdivision where 2D points can be added using the function
    insert() . All of the points to be added must be within the specified rectangle, otherwise a runtime
    error is raised.
     */
    CV_WRAP Subdiv2D(Rect rect);

    /** @brief Creates a new empty Delaunay subdivision

    @param rect Rectangle that includes all of the 2D points that are to be added to the subdivision.

     */
    CV_WRAP void initDelaunay(Rect rect);

    /** @brief Insert a single point into a Delaunay triangulation.

    @param pt Point to insert.

    The function inserts a single point into a subdivision and modifies the subdivision topology
    appropriately. If a point with the same coordinates exists already, no new point is added.
    @returns the ID of the point.

    @note If the point is outside of the triangulation specified rect a runtime error is raised.
     */
    CV_WRAP int insert(Point2f pt);

    /** @brief Insert multiple points into a Delaunay triangulation.

    @param ptvec Points to insert.

    The function inserts a vector of points into a subdivision and modifies the subdivision topology
    appropriately.
     */
    CV_WRAP void insert(const std::vector<Point2f>& ptvec);

    /** @brief Returns the location of a point within a Delaunay triangulation.

    @param pt Point to locate.
    @param edge Output edge that the point belongs to or is located to the right of it.
    @param vertex Optional output vertex the input point coincides with.

    The function locates the input point within the subdivision and gives one of the triangle edges
    or vertices.

    @returns an integer which specify one of the following five cases for point location:
    -  The point falls into some facet. The function returns #PTLOC_INSIDE and edge will contain one of
       edges of the facet.
    -  The point falls onto the edge. The function returns #PTLOC_ON_EDGE and edge will contain this edge.
    -  The point coincides with one of the subdivision vertices. The function returns #PTLOC_VERTEX and
       vertex will contain a pointer to the vertex.
    -  The point is outside the subdivision reference rectangle. The function returns #PTLOC_OUTSIDE_RECT
       and no pointers are filled.
    -  One of input arguments is invalid. A runtime error is raised or, if silent or "parent" error
       processing mode is selected, #PTLOC_ERROR is returned.
     */
    CV_WRAP int locate(Point2f pt, CV_OUT int& edge, CV_OUT int& vertex);

    /** @brief Finds the subdivision vertex closest to the given point.

    @param pt Input point.
    @param nearestPt Output subdivision vertex point.

    The function is another function that locates the input point within the subdivision. It finds the
    subdivision vertex that is the closest to the input point. It is not necessarily one of vertices
    of the facet containing the input point, though the facet (located using locate() ) is used as a
    starting point.

    @returns vertex ID.
     */
    CV_WRAP int findNearest(Point2f pt, CV_OUT Point2f* nearestPt = 0);

    /** @brief Returns a list of all edges.

    @param edgeList Output vector.

    The function gives each edge as a 4 numbers vector, where each two are one of the edge
    vertices. i.e. org_x = v[0], org_y = v[1], dst_x = v[2], dst_y = v[3].
     */
    CV_WRAP void getEdgeList(CV_OUT std::vector<Vec4f>& edgeList) const;

    /** @brief Returns a list of the leading edge ID connected to each triangle.

    @param leadingEdgeList Output vector.

    The function gives one edge ID for each triangle.
     */
    CV_WRAP void getLeadingEdgeList(CV_OUT std::vector<int>& leadingEdgeList) const;

    /** @brief Returns a list of all triangles.

    @param triangleList Output vector.

    The function gives each triangle as a 6 numbers vector, where each two are one of the triangle
    vertices. i.e. p1_x = v[0], p1_y = v[1], p2_x = v[2], p2_y = v[3], p3_x = v[4], p3_y = v[5].
     */
    CV_WRAP void getTriangleList(CV_OUT std::vector<Vec6f>& triangleList) const;

    /** @brief Returns a list of all Voronoi facets.

    @param idx Vector of vertices IDs to consider. For all vertices you can pass empty vector.
    @param facetList Output vector of the Voronoi facets.
    @param facetCenters Output vector of the Voronoi facets center points.

     */
    CV_WRAP void getVoronoiFacetList(const std::vector<int>& idx, CV_OUT std::vector<std::vector<Point2f> >& facetList,
                                     CV_OUT std::vector<Point2f>& facetCenters);

    /** @brief Returns vertex location from vertex ID.

    @param vertex vertex ID.
    @param firstEdge Optional. The first edge ID which is connected to the vertex.
    @returns vertex (x,y)

     */
    CV_WRAP Point2f getVertex(int vertex, CV_OUT int* firstEdge = 0) const;

    /** @brief Returns one of the edges related to the given edge.

    @param edge Subdivision edge ID.
    @param nextEdgeType Parameter specifying which of the related edges to return.
    The following values are possible:
    -   NEXT_AROUND_ORG next around the edge origin ( eOnext on the picture below if e is the input edge)
    -   NEXT_AROUND_DST next around the edge vertex ( eDnext )
    -   PREV_AROUND_ORG previous around the edge origin (reversed eRnext )
    -   PREV_AROUND_DST previous around the edge destination (reversed eLnext )
    -   NEXT_AROUND_LEFT next around the left facet ( eLnext )
    -   NEXT_AROUND_RIGHT next around the right facet ( eRnext )
    -   PREV_AROUND_LEFT previous around the left facet (reversed eOnext )
    -   PREV_AROUND_RIGHT previous around the right facet (reversed eDnext )

    ![sample output](pics/quadedge.png)

    @returns edge ID related to the input edge.
     */
    CV_WRAP int getEdge( int edge, int nextEdgeType ) const;

    /** @brief Returns next edge around the edge origin.

    @param edge Subdivision edge ID.

    @returns an integer which is next edge ID around the edge origin: eOnext on the
    picture above if e is the input edge).
     */
    CV_WRAP int nextEdge(int edge) const;

    /** @brief Returns another edge of the same quad-edge.

    @param edge Subdivision edge ID.
    @param rotate Parameter specifying which of the edges of the same quad-edge as the input
    one to return. The following values are possible:
    -   0 - the input edge ( e on the picture below if e is the input edge)
    -   1 - the rotated edge ( eRot )
    -   2 - the reversed edge (reversed e (in green))
    -   3 - the reversed rotated edge (reversed eRot (in green))

    @returns one of the edges ID of the same quad-edge as the input edge.
     */
    CV_WRAP int rotateEdge(int edge, int rotate) const;
    CV_WRAP int symEdge(int edge) const;

    /** @brief Returns the edge origin.

    @param edge Subdivision edge ID.
    @param orgpt Output vertex location.

    @returns vertex ID.
     */
    CV_WRAP int edgeOrg(int edge, CV_OUT Point2f* orgpt = 0) const;

    /** @brief Returns the edge destination.

    @param edge Subdivision edge ID.
    @param dstpt Output vertex location.

    @returns vertex ID.
     */
    CV_WRAP int edgeDst(int edge, CV_OUT Point2f* dstpt = 0) const;

protected:
    int newEdge();
    void deleteEdge(int edge);
    int newPoint(Point2f pt, bool isvirtual, int firstEdge = 0);
    void deletePoint(int vtx);
    void setEdgePoints( int edge, int orgPt, int dstPt );
    void splice( int edgeA, int edgeB );
    int connectEdges( int edgeA, int edgeB );
    void swapEdges( int edge );
    int isRightOf(Point2f pt, int edge) const;
    void calcVoronoi();
    void clearVoronoi();
    void checkSubdiv() const;

    struct CV_EXPORTS Vertex
    {
        Vertex();
        Vertex(Point2f pt, bool isvirtual, int firstEdge=0);
        bool isvirtual() const;
        bool isfree() const;

        int firstEdge;
        int type;
        Point2f pt;
    };

    struct CV_EXPORTS QuadEdge
    {
        QuadEdge();
        QuadEdge(int edgeidx);
        bool isfree() const;

        int next[4];
        int pt[4];
    };

    //! All of the vertices
    std::vector<Vertex> vtx;
    //! All of the edges
    std::vector<QuadEdge> qedges;
    int freeQEdge;
    int freePoint;
    bool validGeometry;

    int recentEdge;
    //! Top left corner of the bounding rect
    Point2f topLeft;
    //! Bottom right corner of the bounding rect
    Point2f bottomRight;
};

//! @} imgproc_subdiv2d


//! @addtogroup imgproc_feature
//! @{

/** @example samples/cpp/lsd_lines.cpp
An example using the LineSegmentDetector
\image html building_lsd.png "Sample output image" width=434 height=300
*/

/** @brief Line segment detector class

following the algorithm described at @cite Rafael12 .

@note Implementation has been removed from OpenCV version 3.4.6 to 3.4.15 and version 4.1.0 to 4.5.3 due original code license conflict.
restored again after [Computation of a NFA](https://github.com/rafael-grompone-von-gioi/binomial_nfa) code published under the MIT license.
*/
class CV_EXPORTS_W LineSegmentDetector : public Algorithm
{
public:

    /** @brief Finds lines in the input image.

    This is the output of the default parameters of the algorithm on the above shown image.

    ![image](pics/building_lsd.png)

    @param image A grayscale (CV_8UC1) input image. If only a roi needs to be selected, use:
    `lsd_ptr-\>detect(image(roi), lines, ...); lines += Scalar(roi.x, roi.y, roi.x, roi.y);`
    @param lines A vector of Vec4f elements specifying the beginning and ending point of a line. Where
    Vec4f is (x1, y1, x2, y2), point 1 is the start, point 2 - end. Returned lines are strictly
    oriented depending on the gradient.
    @param width Vector of widths of the regions, where the lines are found. E.g. Width of line.
    @param prec Vector of precisions with which the lines are found.
    @param nfa Vector containing number of false alarms in the line region, with precision of 10%. The
    bigger the value, logarithmically better the detection.
    - -1 corresponds to 10 mean false alarms
    - 0 corresponds to 1 mean false alarm
    - 1 corresponds to 0.1 mean false alarms
    This vector will be calculated only when the objects type is #LSD_REFINE_ADV.
    */
    CV_WRAP virtual void detect(InputArray image, OutputArray lines,
                        OutputArray width = noArray(), OutputArray prec = noArray(),
                        OutputArray nfa = noArray()) = 0;

    /** @brief Draws the line segments on a given image.
    @param image The image, where the lines will be drawn. Should be bigger or equal to the image,
    where the lines were found.
    @param lines A vector of the lines that needed to be drawn.
     */
    CV_WRAP virtual void drawSegments(InputOutputArray image, InputArray lines) = 0;

    /** @brief Draws two groups of lines in blue and red, counting the non overlapping (mismatching) pixels.

    @param size The size of the image, where lines1 and lines2 were found.
    @param lines1 The first group of lines that needs to be drawn. It is visualized in blue color.
    @param lines2 The second group of lines. They visualized in red color.
    @param image Optional image, where the lines will be drawn. The image should be color(3-channel)
    in order for lines1 and lines2 to be drawn in the above mentioned colors.
     */
    CV_WRAP virtual int compareSegments(const Size& size, InputArray lines1, InputArray lines2, InputOutputArray image = noArray()) = 0;

    virtual ~LineSegmentDetector() { }
};

/** @brief Creates a smart pointer to a LineSegmentDetector object and initializes it.

The LineSegmentDetector algorithm is defined using the standard values. Only advanced users may want
to edit those, as to tailor it for their own application.

@param refine The way found lines will be refined, see #LineSegmentDetectorModes
@param scale The scale of the image that will be used to find the lines. Range (0..1].
@param sigma_scale Sigma for Gaussian filter. It is computed as sigma = sigma_scale/scale.
@param quant Bound to the quantization error on the gradient norm.
@param ang_th Gradient angle tolerance in degrees.
@param log_eps Detection threshold: -log10(NFA) \> log_eps. Used only when advance refinement is chosen.
@param density_th Minimal density of aligned region points in the enclosing rectangle.
@param n_bins Number of bins in pseudo-ordering of gradient modulus.
 */
CV_EXPORTS_W Ptr<LineSegmentDetector> createLineSegmentDetector(
    LineSegmentDetectorModes refine = LSD_REFINE_STD, double scale = 0.8,
    double sigma_scale = 0.6, double quant = 2.0, double ang_th = 22.5,
    double log_eps = 0, double density_th = 0.7, int n_bins = 1024);

//! @} imgproc_feature


//! @addtogroup imgproc_filter
//! @{

/** @brief Returns Gaussian filter coefficients.

The function computes and returns the \f$\texttt{ksize} \times 1\f$ matrix of Gaussian filter
coefficients:

\f[G_i= \alpha *e^{-(i-( \texttt{ksize} -1)/2)^2/(2* \texttt{sigma}^2)},\f]

where \f$i=0..\texttt{ksize}-1\f$ and \f$\alpha\f$ is the scale factor chosen so that \f$\sum_i G_i=1\f$.

Two of such generated kernels can be passed to sepFilter2D. Those functions automatically recognize
smoothing kernels (a symmetrical kernel with sum of weights equal to 1) and handle them accordingly.
You may also use the higher-level GaussianBlur.
@param ksize Aperture size. It should be odd ( \f$\texttt{ksize} \mod 2 = 1\f$ ) and positive.
@param sigma Gaussian standard deviation. If it is non-positive, it is computed from ksize as
`sigma = 0.3*((ksize-1)*0.5 - 1) + 0.8`.
@param ktype Type of filter coefficients. It can be CV_32F or CV_64F .
@sa  sepFilter2D, getDerivKernels, getStructuringElement, GaussianBlur
 */
CV_EXPORTS_W Mat getGaussianKernel( int ksize, double sigma, int ktype = CV_64F );

/** @brief Returns filter coefficients for computing spatial image derivatives.

The function computes and returns the filter coefficients for spatial image derivatives. When
`ksize=FILTER_SCHARR`, the Scharr \f$3 \times 3\f$ kernels are generated (see #Scharr). Otherwise, Sobel
kernels are generated (see #Sobel). The filters are normally passed to #sepFilter2D or to

@param kx Output matrix of row filter coefficients. It has the type ktype .
@param ky Output matrix of column filter coefficients. It has the type ktype .
@param dx Derivative order in respect of x.
@param dy Derivative order in respect of y.
@param ksize Aperture size. It can be FILTER_SCHARR, 1, 3, 5, or 7.
@param normalize Flag indicating whether to normalize (scale down) the filter coefficients or not.
Theoretically, the coefficients should have the denominator \f$=2^{ksize*2-dx-dy-2}\f$. If you are
going to filter floating-point images, you are likely to use the normalized kernels. But if you
compute derivatives of an 8-bit image, store the results in a 16-bit image, and wish to preserve
all the fractional bits, you may want to set normalize=false .
@param ktype Type of filter coefficients. It can be CV_32f or CV_64F .
 */
CV_EXPORTS_W void getDerivKernels( OutputArray kx, OutputArray ky,
                                   int dx, int dy, int ksize,
                                   bool normalize = false, int ktype = CV_32F );

/** @brief Returns Gabor filter coefficients.

For more details about gabor filter equations and parameters, see: [Gabor
Filter](http://en.wikipedia.org/wiki/Gabor_filter).

@param ksize Size of the filter returned.
@param sigma Standard deviation of the gaussian envelope.
@param theta Orientation of the normal to the parallel stripes of a Gabor function.
@param lambd Wavelength of the sinusoidal factor.
@param gamma Spatial aspect ratio.
@param psi Phase offset.
@param ktype Type of filter coefficients. It can be CV_32F or CV_64F .
 */
CV_EXPORTS_W Mat getGaborKernel( Size ksize, double sigma, double theta, double lambd,
                                 double gamma, double psi = CV_PI*0.5, int ktype = CV_64F );

//! returns "magic" border value for erosion and dilation. It is automatically transformed to Scalar::all(-DBL_MAX) for dilation.
static inline Scalar morphologyDefaultBorderValue() { return Scalar::all(DBL_MAX); }

/** @brief Returns a structuring element of the specified size and shape for morphological operations.

The function constructs and returns the structuring element that can be further passed to #erode,
#dilate or #morphologyEx. But you can also construct an arbitrary binary mask yourself and use it as
the structuring element.

@param shape Element shape that could be one of #MorphShapes
@param ksize Size of the structuring element.
@param anchor Anchor position within the element. The default value \f$(-1, -1)\f$ means that the
anchor is at the center. Note that only the shape of a cross-shaped element depends on the anchor
position. In other cases the anchor just regulates how much the result of the morphological
operation is shifted.
 */
CV_EXPORTS_W Mat getStructuringElement(int shape, Size ksize, Point anchor = Point(-1,-1));

/** @example samples/cpp/tutorial_code/ImgProc/Smoothing/Smoothing.cpp
Sample code for simple filters
![Sample screenshot](Smoothing_Tutorial_Result_Median_Filter.jpg)
Check @ref tutorial_gausian_median_blur_bilateral_filter "the corresponding tutorial" for more details
 */

/** @brief Blurs an image using the median filter.

The function smoothes an image using the median filter with the \f$\texttt{ksize} \times
\texttt{ksize}\f$ aperture. Each channel of a multi-channel image is processed independently.
In-place operation is supported.

@note The median filter uses #BORDER_REPLICATE internally to cope with border pixels, see #BorderTypes

@param src input 1-, 3-, or 4-channel image; when ksize is 3 or 5, the image depth should be
CV_8U, CV_16U, or CV_32F, for larger aperture sizes, it can only be CV_8U.
@param dst destination array of the same size and type as src.
@param ksize aperture linear size; it must be odd and greater than 1, for example: 3, 5, 7 ...
@sa  bilateralFilter, blur, boxFilter, GaussianBlur
 */
CV_EXPORTS_W void medianBlur( InputArray src, OutputArray dst, int ksize );

/** @brief Blurs an image using a Gaussian filter.

The function convolves the source image with the specified Gaussian kernel. In-place filtering is
supported.

@param src input image; the image can have any number of channels, which are processed
independently, but the depth should be CV_8U, CV_16U, CV_16S, CV_32F or CV_64F.
@param dst output image of the same size and type as src.
@param ksize Gaussian kernel size. ksize.width and ksize.height can differ but they both must be
positive and odd. Or, they can be zero's and then they are computed from sigma.
@param sigmaX Gaussian kernel standard deviation in X direction.
@param sigmaY Gaussian kernel standard deviation in Y direction; if sigmaY is zero, it is set to be
equal to sigmaX, if both sigmas are zeros, they are computed from ksize.width and ksize.height,
respectively (see #getGaussianKernel for details); to fully control the result regardless of
possible future modifications of all this semantics, it is recommended to specify all of ksize,
sigmaX, and sigmaY.
@param borderType pixel extrapolation method, see #BorderTypes. #BORDER_WRAP is not supported.

@sa  sepFilter2D, filter2D, blur, boxFilter, bilateralFilter, medianBlur
 */
CV_EXPORTS_W void GaussianBlur( InputArray src, OutputArray dst, Size ksize,
                                double sigmaX, double sigmaY = 0,
                                int borderType = BORDER_DEFAULT );

/** @brief Applies the bilateral filter to an image.

The function applies bilateral filtering to the input image, as described in
http://www.dai.ed.ac.uk/CVonline/LOCAL_COPIES/MANDUCHI1/Bilateral_Filtering.html
bilateralFilter can reduce unwanted noise very well while keeping edges fairly sharp. However, it is
very slow compared to most filters.

_Sigma values_: For simplicity, you can set the 2 sigma values to be the same. If they are small (\<
10), the filter will not have much effect, whereas if they are large (\> 150), they will have a very
strong effect, making the image look "cartoonish".

_Filter size_: Large filters (d \> 5) are very slow, so it is recommended to use d=5 for real-time
applications, and perhaps d=9 for offline applications that need heavy noise filtering.

This filter does not work inplace.
@param src Source 8-bit or floating-point, 1-channel or 3-channel image.
@param dst Destination image of the same size and type as src .
@param d Diameter of each pixel neighborhood that is used during filtering. If it is non-positive,
it is computed from sigmaSpace.
@param sigmaColor Filter sigma in the color space. A larger value of the parameter means that
farther colors within the pixel neighborhood (see sigmaSpace) will be mixed together, resulting
in larger areas of semi-equal color.
@param sigmaSpace Filter sigma in the coordinate space. A larger value of the parameter means that
farther pixels will influence each other as long as their colors are close enough (see sigmaColor
). When d\>0, it specifies the neighborhood size regardless of sigmaSpace. Otherwise, d is
proportional to sigmaSpace.
@param borderType border mode used to extrapolate pixels outside of the image, see #BorderTypes
 */
CV_EXPORTS_W void bilateralFilter( InputArray src, OutputArray dst, int d,
                                   double sigmaColor, double sigmaSpace,
                                   int borderType = BORDER_DEFAULT );

/** @brief Blurs an image using the box filter.

The function smooths an image using the kernel:

\f[\texttt{K} =  \alpha \begin{bmatrix} 1 & 1 & 1 &  \cdots & 1 & 1  \\ 1 & 1 & 1 &  \cdots & 1 & 1  \\ \hdotsfor{6} \\ 1 & 1 & 1 &  \cdots & 1 & 1 \end{bmatrix}\f]

where

\f[\alpha = \begin{cases} \frac{1}{\texttt{ksize.width*ksize.height}} & \texttt{when } \texttt{normalize=true}  \\1 & \texttt{otherwise}\end{cases}\f]

Unnormalized box filter is useful for computing various integral characteristics over each pixel
neighborhood, such as covariance matrices of image derivatives (used in dense optical flow
algorithms, and so on). If you need to compute pixel sums over variable-size windows, use #integral.

@param src input image.
@param dst output image of the same size and type as src.
@param ddepth the output image depth (-1 to use src.depth()).
@param ksize blurring kernel size.
@param anchor anchor point; default value Point(-1,-1) means that the anchor is at the kernel
center.
@param normalize flag, specifying whether the kernel is normalized by its area or not.
@param borderType border mode used to extrapolate pixels outside of the image, see #BorderTypes. #BORDER_WRAP is not supported.
@sa  blur, bilateralFilter, GaussianBlur, medianBlur, integral
 */
CV_EXPORTS_W void boxFilter( InputArray src, OutputArray dst, int ddepth,
                             Size ksize, Point anchor = Point(-1,-1),
                             bool normalize = true,
                             int borderType = BORDER_DEFAULT );

/** @brief Calculates the normalized sum of squares of the pixel values overlapping the filter.

For every pixel \f$ (x, y) \f$ in the source image, the function calculates the sum of squares of those neighboring
pixel values which overlap the filter placed over the pixel \f$ (x, y) \f$.

The unnormalized square box filter can be useful in computing local image statistics such as the the local
variance and standard deviation around the neighborhood of a pixel.

@param src input image
@param dst output image of the same size and type as src
@param ddepth the output image depth (-1 to use src.depth())
@param ksize kernel size
@param anchor kernel anchor point. The default value of Point(-1, -1) denotes that the anchor is at the kernel
center.
@param normalize flag, specifying whether the kernel is to be normalized by it's area or not.
@param borderType border mode used to extrapolate pixels outside of the image, see #BorderTypes. #BORDER_WRAP is not supported.
@sa boxFilter
*/
CV_EXPORTS_W void sqrBoxFilter( InputArray src, OutputArray dst, int ddepth,
                                Size ksize, Point anchor = Point(-1, -1),
                                bool normalize = true,
                                int borderType = BORDER_DEFAULT );

/** @brief Blurs an image using the normalized box filter.

The function smooths an image using the kernel:

\f[\texttt{K} =  \frac{1}{\texttt{ksize.width*ksize.height}} \begin{bmatrix} 1 & 1 & 1 &  \cdots & 1 & 1  \\ 1 & 1 & 1 &  \cdots & 1 & 1  \\ \hdotsfor{6} \\ 1 & 1 & 1 &  \cdots & 1 & 1  \\ \end{bmatrix}\f]

The call `blur(src, dst, ksize, anchor, borderType)` is equivalent to `boxFilter(src, dst, src.type(), ksize,
anchor, true, borderType)`.

@param src input image; it can have any number of channels, which are processed independently, but
the depth should be CV_8U, CV_16U, CV_16S, CV_32F or CV_64F.
@param dst output image of the same size and type as src.
@param ksize blurring kernel size.
@param anchor anchor point; default value Point(-1,-1) means that the anchor is at the kernel
center.
@param borderType border mode used to extrapolate pixels outside of the image, see #BorderTypes. #BORDER_WRAP is not supported.
@sa  boxFilter, bilateralFilter, GaussianBlur, medianBlur
 */
CV_EXPORTS_W void blur( InputArray src, OutputArray dst,
                        Size ksize, Point anchor = Point(-1,-1),
                        int borderType = BORDER_DEFAULT );

/** @brief Convolves an image with the kernel.

The function applies an arbitrary linear filter to an image. In-place operation is supported. When
the aperture is partially outside the image, the function interpolates outlier pixel values
according to the specified border mode.

The function does actually compute correlation, not the convolution:

\f[\texttt{dst} (x,y) =  \sum _{ \substack{0\leq x' < \texttt{kernel.cols}\\{0\leq y' < \texttt{kernel.rows}}}}  \texttt{kernel} (x',y')* \texttt{src} (x+x'- \texttt{anchor.x} ,y+y'- \texttt{anchor.y} )\f]

That is, the kernel is not mirrored around the anchor point. If you need a real convolution, flip
the kernel using #flip and set the new anchor to `(kernel.cols - anchor.x - 1, kernel.rows -
anchor.y - 1)`.

The function uses the DFT-based algorithm in case of sufficiently large kernels (~`11 x 11` or
larger) and the direct algorithm for small kernels.

@param src input image.
@param dst output image of the same size and the same number of channels as src.
@param ddepth desired depth of the destination image, see @ref filter_depths "combinations"
@param kernel convolution kernel (or rather a correlation kernel), a single-channel floating point
matrix; if you want to apply different kernels to different channels, split the image into
separate color planes using split and process them individually.
@param anchor anchor of the kernel that indicates the relative position of a filtered point within
the kernel; the anchor should lie within the kernel; default value (-1,-1) means that the anchor
is at the kernel center.
@param delta optional value added to the filtered pixels before storing them in dst.
@param borderType pixel extrapolation method, see #BorderTypes. #BORDER_WRAP is not supported.
@sa  sepFilter2D, dft, matchTemplate
 */
CV_EXPORTS_W void filter2D( InputArray src, OutputArray dst, int ddepth,
                            InputArray kernel, Point anchor = Point(-1,-1),
                            double delta = 0, int borderType = BORDER_DEFAULT );

class CV_EXPORTS_W_PARAMS Filter2DParams
{
public:
    CV_PROP_RW int anchorX = -1;
    CV_PROP_RW int anchorY = -1;
    CV_PROP_RW int borderType = BORDER_DEFAULT;
    CV_PROP_RW Scalar borderValue = Scalar();
    CV_PROP_RW int ddepth = -1;
    CV_PROP_RW double scale = 1.;
    CV_PROP_RW double shift = 0.;
};

CV_EXPORTS_AS(filter2Dp) void filter2D( InputArray src, OutputArray dst, InputArray kernel,
                                        const Filter2DParams& params=Filter2DParams());

/** @brief Applies a separable linear filter to an image.

The function applies a separable linear filter to the image. That is, first, every row of src is
filtered with the 1D kernel kernelX. Then, every column of the result is filtered with the 1D
kernel kernelY. The final result shifted by delta is stored in dst .

@param src Source image.
@param dst Destination image of the same size and the same number of channels as src .
@param ddepth Destination image depth, see @ref filter_depths "combinations"
@param kernelX Coefficients for filtering each row.
@param kernelY Coefficients for filtering each column.
@param anchor Anchor position within the kernel. The default value \f$(-1,-1)\f$ means that the anchor
is at the kernel center.
@param delta Value added to the filtered results before storing them.
@param borderType Pixel extrapolation method, see #BorderTypes. #BORDER_WRAP is not supported.
@sa  filter2D, Sobel, GaussianBlur, boxFilter, blur
 */
CV_EXPORTS_W void sepFilter2D( InputArray src, OutputArray dst, int ddepth,
                               InputArray kernelX, InputArray kernelY,
                               Point anchor = Point(-1,-1),
                               double delta = 0, int borderType = BORDER_DEFAULT );

/** @example samples/cpp/tutorial_code/ImgTrans/Sobel_Demo.cpp
Sample code using Sobel and/or Scharr OpenCV functions to make a simple Edge Detector
![Sample screenshot](Sobel_Derivatives_Tutorial_Result.jpg)
Check @ref tutorial_sobel_derivatives "the corresponding tutorial" for more details
*/

/** @brief Calculates the first, second, third, or mixed image derivatives using an extended Sobel operator.

In all cases except one, the \f$\texttt{ksize} \times \texttt{ksize}\f$ separable kernel is used to
calculate the derivative. When \f$\texttt{ksize = 1}\f$, the \f$3 \times 1\f$ or \f$1 \times 3\f$
kernel is used (that is, no Gaussian smoothing is done). `ksize = 1` can only be used for the first
or the second x- or y- derivatives.

There is also the special value `ksize = #FILTER_SCHARR (-1)` that corresponds to the \f$3\times3\f$ Scharr
filter that may give more accurate results than the \f$3\times3\f$ Sobel. The Scharr aperture is

\f[\vecthreethree{-3}{0}{3}{-10}{0}{10}{-3}{0}{3}\f]

for the x-derivative, or transposed for the y-derivative.

The function calculates an image derivative by convolving the image with the appropriate kernel:

\f[\texttt{dst} =  \frac{\partial^{xorder+yorder} \texttt{src}}{\partial x^{xorder} \partial y^{yorder}}\f]

The Sobel operators combine Gaussian smoothing and differentiation, so the result is more or less
resistant to the noise. Most often, the function is called with ( xorder = 1, yorder = 0, ksize = 3)
or ( xorder = 0, yorder = 1, ksize = 3) to calculate the first x- or y- image derivative. The first
case corresponds to a kernel of:

\f[\vecthreethree{-1}{0}{1}{-2}{0}{2}{-1}{0}{1}\f]

The second case corresponds to a kernel of:

\f[\vecthreethree{-1}{-2}{-1}{0}{0}{0}{1}{2}{1}\f]

@param src input image.
@param dst output image of the same size and the same number of channels as src .
@param ddepth output image depth, see @ref filter_depths "combinations"; in the case of
    8-bit input images it will result in truncated derivatives.
@param dx order of the derivative x.
@param dy order of the derivative y.
@param ksize size of the extended Sobel kernel; it must be 1, 3, 5, or 7.
@param scale optional scale factor for the computed derivative values; by default, no scaling is
applied (see #getDerivKernels for details).
@param delta optional delta value that is added to the results prior to storing them in dst.
@param borderType pixel extrapolation method, see #BorderTypes. #BORDER_WRAP is not supported.
@sa  Scharr, Laplacian, sepFilter2D, filter2D, GaussianBlur, cartToPolar
 */
CV_EXPORTS_W void Sobel( InputArray src, OutputArray dst, int ddepth,
                         int dx, int dy, int ksize = 3,
                         double scale = 1, double delta = 0,
                         int borderType = BORDER_DEFAULT );

/** @brief Calculates the first order image derivative in both x and y using a Sobel operator

Equivalent to calling:

@code
Sobel( src, dx, CV_16SC1, 1, 0, 3 );
Sobel( src, dy, CV_16SC1, 0, 1, 3 );
@endcode

@param src input image.
@param dx output image with first-order derivative in x.
@param dy output image with first-order derivative in y.
@param ksize size of Sobel kernel. It must be 3.
@param borderType pixel extrapolation method, see #BorderTypes.
                  Only #BORDER_DEFAULT=#BORDER_REFLECT_101 and #BORDER_REPLICATE are supported.

@sa Sobel
 */

CV_EXPORTS_W void spatialGradient( InputArray src, OutputArray dx,
                                   OutputArray dy, int ksize = 3,
                                   int borderType = BORDER_DEFAULT );

/** @brief Calculates the first x- or y- image derivative using Scharr operator.

The function computes the first x- or y- spatial image derivative using the Scharr operator. The
call

\f[\texttt{Scharr(src, dst, ddepth, dx, dy, scale, delta, borderType)}\f]

is equivalent to

\f[\texttt{Sobel(src, dst, ddepth, dx, dy, FILTER_SCHARR, scale, delta, borderType)} .\f]

@param src input image.
@param dst output image of the same size and the same number of channels as src.
@param ddepth output image depth, see @ref filter_depths "combinations"
@param dx order of the derivative x.
@param dy order of the derivative y.
@param scale optional scale factor for the computed derivative values; by default, no scaling is
applied (see #getDerivKernels for details).
@param delta optional delta value that is added to the results prior to storing them in dst.
@param borderType pixel extrapolation method, see #BorderTypes. #BORDER_WRAP is not supported.
@sa  cartToPolar
 */
CV_EXPORTS_W void Scharr( InputArray src, OutputArray dst, int ddepth,
                          int dx, int dy, double scale = 1, double delta = 0,
                          int borderType = BORDER_DEFAULT );

/** @example samples/cpp/laplace.cpp
An example using Laplace transformations for edge detection
*/

/** @brief Calculates the Laplacian of an image.

The function calculates the Laplacian of the source image by adding up the second x and y
derivatives calculated using the Sobel operator:

\f[\texttt{dst} =  \Delta \texttt{src} =  \frac{\partial^2 \texttt{src}}{\partial x^2} +  \frac{\partial^2 \texttt{src}}{\partial y^2}\f]

This is done when `ksize > 1`. When `ksize == 1`, the Laplacian is computed by filtering the image
with the following \f$3 \times 3\f$ aperture:

\f[\vecthreethree {0}{1}{0}{1}{-4}{1}{0}{1}{0}\f]

@param src Source image.
@param dst Destination image of the same size and the same number of channels as src .
@param ddepth Desired depth of the destination image.
@param ksize Aperture size used to compute the second-derivative filters. See #getDerivKernels for
details. The size must be positive and odd.
@param scale Optional scale factor for the computed Laplacian values. By default, no scaling is
applied. See #getDerivKernels for details.
@param delta Optional delta value that is added to the results prior to storing them in dst .
@param borderType Pixel extrapolation method, see #BorderTypes. #BORDER_WRAP is not supported.
@sa  Sobel, Scharr
 */
CV_EXPORTS_W void Laplacian( InputArray src, OutputArray dst, int ddepth,
                             int ksize = 1, double scale = 1, double delta = 0,
                             int borderType = BORDER_DEFAULT );

//! @} imgproc_filter

//! @addtogroup imgproc_feature
//! @{

/** @example samples/cpp/edge.cpp
This program demonstrates usage of the Canny edge detector

Check @ref tutorial_canny_detector "the corresponding tutorial" for more details
*/

/** @brief Finds edges in an image using the Canny algorithm @cite Canny86 .

The function finds edges in the input image and marks them in the output map edges using the
Canny algorithm. The smallest value between threshold1 and threshold2 is used for edge linking. The
largest value is used to find initial segments of strong edges. See
<http://en.wikipedia.org/wiki/Canny_edge_detector>

@param image 8-bit input image.
@param edges output edge map; single channels 8-bit image, which has the same size as image .
@param threshold1 first threshold for the hysteresis procedure.
@param threshold2 second threshold for the hysteresis procedure.
@param apertureSize aperture size for the Sobel operator.
@param L2gradient a flag, indicating whether a more accurate \f$L_2\f$ norm
\f$=\sqrt{(dI/dx)^2 + (dI/dy)^2}\f$ should be used to calculate the image gradient magnitude (
L2gradient=true ), or whether the default \f$L_1\f$ norm \f$=|dI/dx|+|dI/dy|\f$ is enough (
L2gradient=false ).
 */
CV_EXPORTS_W void Canny( InputArray image, OutputArray edges,
                         double threshold1, double threshold2,
                         int apertureSize = 3, bool L2gradient = false );

/** \overload

Finds edges in an image using the Canny algorithm with custom image gradient.

@param dx 16-bit x derivative of input image (CV_16SC1 or CV_16SC3).
@param dy 16-bit y derivative of input image (same type as dx).
@param edges output edge map; single channels 8-bit image, which has the same size as image .
@param threshold1 first threshold for the hysteresis procedure.
@param threshold2 second threshold for the hysteresis procedure.
@param L2gradient a flag, indicating whether a more accurate \f$L_2\f$ norm
\f$=\sqrt{(dI/dx)^2 + (dI/dy)^2}\f$ should be used to calculate the image gradient magnitude (
L2gradient=true ), or whether the default \f$L_1\f$ norm \f$=|dI/dx|+|dI/dy|\f$ is enough (
L2gradient=false ).
 */
CV_EXPORTS_W void Canny( InputArray dx, InputArray dy,
                         OutputArray edges,
                         double threshold1, double threshold2,
                         bool L2gradient = false );

/** @brief Calculates the minimal eigenvalue of gradient matrices for corner detection.

The function is similar to cornerEigenValsAndVecs but it calculates and stores only the minimal
eigenvalue of the covariance matrix of derivatives, that is, \f$\min(\lambda_1, \lambda_2)\f$ in terms
of the formulae in the cornerEigenValsAndVecs description.

@param src Input single-channel 8-bit or floating-point image.
@param dst Image to store the minimal eigenvalues. It has the type CV_32FC1 and the same size as
src .
@param blockSize Neighborhood size (see the details on #cornerEigenValsAndVecs ).
@param ksize Aperture parameter for the Sobel operator.
@param borderType Pixel extrapolation method. See #BorderTypes. #BORDER_WRAP is not supported.
 */
CV_EXPORTS_W void cornerMinEigenVal( InputArray src, OutputArray dst,
                                     int blockSize, int ksize = 3,
                                     int borderType = BORDER_DEFAULT );

/** @brief Harris corner detector.

The function runs the Harris corner detector on the image. Similarly to cornerMinEigenVal and
cornerEigenValsAndVecs , for each pixel \f$(x, y)\f$ it calculates a \f$2\times2\f$ gradient covariance
matrix \f$M^{(x,y)}\f$ over a \f$\texttt{blockSize} \times \texttt{blockSize}\f$ neighborhood. Then, it
computes the following characteristic:

\f[\texttt{dst} (x,y) =  \mathrm{det} M^{(x,y)} - k  \cdot \left ( \mathrm{tr} M^{(x,y)} \right )^2\f]

Corners in the image can be found as the local maxima of this response map.

@param src Input single-channel 8-bit or floating-point image.
@param dst Image to store the Harris detector responses. It has the type CV_32FC1 and the same
size as src .
@param blockSize Neighborhood size (see the details on #cornerEigenValsAndVecs ).
@param ksize Aperture parameter for the Sobel operator.
@param k Harris detector free parameter. See the formula above.
@param borderType Pixel extrapolation method. See #BorderTypes. #BORDER_WRAP is not supported.
 */
CV_EXPORTS_W void cornerHarris( InputArray src, OutputArray dst, int blockSize,
                                int ksize, double k,
                                int borderType = BORDER_DEFAULT );

/** @brief Calculates eigenvalues and eigenvectors of image blocks for corner detection.

For every pixel \f$p\f$ , the function cornerEigenValsAndVecs considers a blockSize \f$\times\f$ blockSize
neighborhood \f$S(p)\f$ . It calculates the covariation matrix of derivatives over the neighborhood as:

\f[M =  \begin{bmatrix} \sum _{S(p)}(dI/dx)^2 &  \sum _{S(p)}dI/dx dI/dy  \\ \sum _{S(p)}dI/dx dI/dy &  \sum _{S(p)}(dI/dy)^2 \end{bmatrix}\f]

where the derivatives are computed using the Sobel operator.

After that, it finds eigenvectors and eigenvalues of \f$M\f$ and stores them in the destination image as
\f$(\lambda_1, \lambda_2, x_1, y_1, x_2, y_2)\f$ where

-   \f$\lambda_1, \lambda_2\f$ are the non-sorted eigenvalues of \f$M\f$
-   \f$x_1, y_1\f$ are the eigenvectors corresponding to \f$\lambda_1\f$
-   \f$x_2, y_2\f$ are the eigenvectors corresponding to \f$\lambda_2\f$

The output of the function can be used for robust edge or corner detection.

@param src Input single-channel 8-bit or floating-point image.
@param dst Image to store the results. It has the same size as src and the type CV_32FC(6) .
@param blockSize Neighborhood size (see details below).
@param ksize Aperture parameter for the Sobel operator.
@param borderType Pixel extrapolation method. See #BorderTypes. #BORDER_WRAP is not supported.

@sa  cornerMinEigenVal, cornerHarris, preCornerDetect
 */
CV_EXPORTS_W void cornerEigenValsAndVecs( InputArray src, OutputArray dst,
                                          int blockSize, int ksize,
                                          int borderType = BORDER_DEFAULT );

/** @brief Calculates a feature map for corner detection.

The function calculates the complex spatial derivative-based function of the source image

\f[\texttt{dst} = (D_x  \texttt{src} )^2  \cdot D_{yy}  \texttt{src} + (D_y  \texttt{src} )^2  \cdot D_{xx}  \texttt{src} - 2 D_x  \texttt{src} \cdot D_y  \texttt{src} \cdot D_{xy}  \texttt{src}\f]

where \f$D_x\f$,\f$D_y\f$ are the first image derivatives, \f$D_{xx}\f$,\f$D_{yy}\f$ are the second image
derivatives, and \f$D_{xy}\f$ is the mixed derivative.

The corners can be found as local maximums of the functions, as shown below:
@code
    Mat corners, dilated_corners;
    preCornerDetect(image, corners, 3);
    // dilation with 3x3 rectangular structuring element
    dilate(corners, dilated_corners, Mat(), 1);
    Mat corner_mask = corners == dilated_corners;
@endcode

@param src Source single-channel 8-bit of floating-point image.
@param dst Output image that has the type CV_32F and the same size as src .
@param ksize %Aperture size of the Sobel .
@param borderType Pixel extrapolation method. See #BorderTypes. #BORDER_WRAP is not supported.
 */
CV_EXPORTS_W void preCornerDetect( InputArray src, OutputArray dst, int ksize,
                                   int borderType = BORDER_DEFAULT );

/** @brief Refines the corner locations.

The function iterates to find the sub-pixel accurate location of corners or radial saddle
points as described in @cite forstner1987fast, and as shown on the figure below.

![image](pics/cornersubpix.png)

Sub-pixel accurate corner locator is based on the observation that every vector from the center \f$q\f$
to a point \f$p\f$ located within a neighborhood of \f$q\f$ is orthogonal to the image gradient at \f$p\f$
subject to image and measurement noise. Consider the expression:

\f[\epsilon _i = {DI_{p_i}}^T  \cdot (q - p_i)\f]

where \f${DI_{p_i}}\f$ is an image gradient at one of the points \f$p_i\f$ in a neighborhood of \f$q\f$ . The
value of \f$q\f$ is to be found so that \f$\epsilon_i\f$ is minimized. A system of equations may be set up
with \f$\epsilon_i\f$ set to zero:

\f[\sum _i(DI_{p_i}  \cdot {DI_{p_i}}^T) \cdot q -  \sum _i(DI_{p_i}  \cdot {DI_{p_i}}^T  \cdot p_i)\f]

where the gradients are summed within a neighborhood ("search window") of \f$q\f$ . Calling the first
gradient term \f$G\f$ and the second gradient term \f$b\f$ gives:

\f[q = G^{-1}  \cdot b\f]

The algorithm sets the center of the neighborhood window at this new center \f$q\f$ and then iterates
until the center stays within a set threshold.

@param image Input single-channel, 8-bit or float image.
@param corners Initial coordinates of the input corners and refined coordinates provided for
output.
@param winSize Half of the side length of the search window. For example, if winSize=Size(5,5) ,
then a \f$(5*2+1) \times (5*2+1) = 11 \times 11\f$ search window is used.
@param zeroZone Half of the size of the dead region in the middle of the search zone over which
the summation in the formula below is not done. It is used sometimes to avoid possible
singularities of the autocorrelation matrix. The value of (-1,-1) indicates that there is no such
a size.
@param criteria Criteria for termination of the iterative process of corner refinement. That is,
the process of corner position refinement stops either after criteria.maxCount iterations or when
the corner position moves by less than criteria.epsilon on some iteration.
 */
CV_EXPORTS_W void cornerSubPix( InputArray image, InputOutputArray corners,
                                Size winSize, Size zeroZone,
                                TermCriteria criteria );

/** @brief Determines strong corners on an image.

The function finds the most prominent corners in the image or in the specified image region, as
described in @cite Shi94

-   Function calculates the corner quality measure at every source image pixel using the
    #cornerMinEigenVal or #cornerHarris .
-   Function performs a non-maximum suppression (the local maximums in *3 x 3* neighborhood are
    retained).
-   The corners with the minimal eigenvalue less than
    \f$\texttt{qualityLevel} \cdot \max_{x,y} qualityMeasureMap(x,y)\f$ are rejected.
-   The remaining corners are sorted by the quality measure in the descending order.
-   Function throws away each corner for which there is a stronger corner at a distance less than
    maxDistance.

The function can be used to initialize a point-based tracker of an object.

@note If the function is called with different values A and B of the parameter qualityLevel , and
A \> B, the vector of returned corners with qualityLevel=A will be the prefix of the output vector
with qualityLevel=B .

@param image Input 8-bit or floating-point 32-bit, single-channel image.
@param corners Output vector of detected corners.
@param maxCorners Maximum number of corners to return. If there are more corners than are found,
the strongest of them is returned. `maxCorners <= 0` implies that no limit on the maximum is set
and all detected corners are returned.
@param qualityLevel Parameter characterizing the minimal accepted quality of image corners. The
parameter value is multiplied by the best corner quality measure, which is the minimal eigenvalue
(see #cornerMinEigenVal ) or the Harris function response (see #cornerHarris ). The corners with the
quality measure less than the product are rejected. For example, if the best corner has the
quality measure = 1500, and the qualityLevel=0.01 , then all the corners with the quality measure
less than 15 are rejected.
@param minDistance Minimum possible Euclidean distance between the returned corners.
@param mask Optional region of interest. If the image is not empty (it needs to have the type
CV_8UC1 and the same size as image ), it specifies the region in which the corners are detected.
@param blockSize Size of an average block for computing a derivative covariation matrix over each
pixel neighborhood. See cornerEigenValsAndVecs .
@param useHarrisDetector Parameter indicating whether to use a Harris detector (see #cornerHarris)
or #cornerMinEigenVal.
@param k Free parameter of the Harris detector.

@sa  cornerMinEigenVal, cornerHarris, calcOpticalFlowPyrLK, estimateRigidTransform,
 */

CV_EXPORTS_W void goodFeaturesToTrack( InputArray image, OutputArray corners,
                                     int maxCorners, double qualityLevel, double minDistance,
                                     InputArray mask = noArray(), int blockSize = 3,
                                     bool useHarrisDetector = false, double k = 0.04 );

CV_EXPORTS_W void goodFeaturesToTrack( InputArray image, OutputArray corners,
                                     int maxCorners, double qualityLevel, double minDistance,
                                     InputArray mask, int blockSize,
                                     int gradientSize, bool useHarrisDetector = false,
                                     double k = 0.04 );

/** @brief Same as above, but returns also quality measure of the detected corners.

@param image Input 8-bit or floating-point 32-bit, single-channel image.
@param corners Output vector of detected corners.
@param maxCorners Maximum number of corners to return. If there are more corners than are found,
the strongest of them is returned. `maxCorners <= 0` implies that no limit on the maximum is set
and all detected corners are returned.
@param qualityLevel Parameter characterizing the minimal accepted quality of image corners. The
parameter value is multiplied by the best corner quality measure, which is the minimal eigenvalue
(see #cornerMinEigenVal ) or the Harris function response (see #cornerHarris ). The corners with the
quality measure less than the product are rejected. For example, if the best corner has the
quality measure = 1500, and the qualityLevel=0.01 , then all the corners with the quality measure
less than 15 are rejected.
@param minDistance Minimum possible Euclidean distance between the returned corners.
@param mask Region of interest. If the image is not empty (it needs to have the type
CV_8UC1 and the same size as image ), it specifies the region in which the corners are detected.
@param cornersQuality Output vector of quality measure of the detected corners.
@param blockSize Size of an average block for computing a derivative covariation matrix over each
pixel neighborhood. See cornerEigenValsAndVecs .
@param gradientSize Aperture parameter for the Sobel operator used for derivatives computation.
See cornerEigenValsAndVecs .
@param useHarrisDetector Parameter indicating whether to use a Harris detector (see #cornerHarris)
or #cornerMinEigenVal.
@param k Free parameter of the Harris detector.
 */
CV_EXPORTS CV_WRAP_AS(goodFeaturesToTrackWithQuality) void goodFeaturesToTrack(
        InputArray image, OutputArray corners,
        int maxCorners, double qualityLevel, double minDistance,
        InputArray mask, OutputArray cornersQuality, int blockSize = 3,
        int gradientSize = 3, bool useHarrisDetector = false, double k = 0.04);

/** @example samples/cpp/tutorial_code/ImgTrans/houghlines.cpp
An example using the Hough line detector
![Sample input image](Hough_Lines_Tutorial_Original_Image.jpg) ![Output image](Hough_Lines_Tutorial_Result.jpg)
*/

/** @brief Finds lines in a binary image using the standard Hough transform.

The function implements the standard or standard multi-scale Hough transform algorithm for line
detection. See <http://homepages.inf.ed.ac.uk/rbf/HIPR2/hough.htm> for a good explanation of Hough
transform.

@param image 8-bit, single-channel binary source image. The image may be modified by the function.
@param lines Output vector of lines. Each line is represented by a 2 or 3 element vector
\f$(\rho, \theta)\f$ or \f$(\rho, \theta, \textrm{votes})\f$ . \f$\rho\f$ is the distance from the coordinate origin \f$(0,0)\f$ (top-left corner of
the image). \f$\theta\f$ is the line rotation angle in radians (
\f$0 \sim \textrm{vertical line}, \pi/2 \sim \textrm{horizontal line}\f$ ).
\f$\textrm{votes}\f$ is the value of accumulator.
@param rho Distance resolution of the accumulator in pixels.
@param theta Angle resolution of the accumulator in radians.
@param threshold Accumulator threshold parameter. Only those lines are returned that get enough
votes ( \f$>\texttt{threshold}\f$ ).
@param srn For the multi-scale Hough transform, it is a divisor for the distance resolution rho .
The coarse accumulator distance resolution is rho and the accurate accumulator resolution is
rho/srn . If both srn=0 and stn=0 , the classical Hough transform is used. Otherwise, both these
parameters should be positive.
@param stn For the multi-scale Hough transform, it is a divisor for the distance resolution theta.
@param min_theta For standard and multi-scale Hough transform, minimum angle to check for lines.
Must fall between 0 and max_theta.
@param max_theta For standard and multi-scale Hough transform, maximum angle to check for lines.
Must fall between min_theta and CV_PI.
 */
CV_EXPORTS_W void HoughLines( InputArray image, OutputArray lines,
                              double rho, double theta, int threshold,
                              double srn = 0, double stn = 0,
                              double min_theta = 0, double max_theta = CV_PI );

/** @brief Finds line segments in a binary image using the probabilistic Hough transform.

The function implements the probabilistic Hough transform algorithm for line detection, described
in @cite Matas00

See the line detection example below:
@include snippets/imgproc_HoughLinesP.cpp
This is a sample picture the function parameters have been tuned for:

![image](pics/building.jpg)

And this is the output of the above program in case of the probabilistic Hough transform:

![image](pics/houghp.png)

@param image 8-bit, single-channel binary source image. The image may be modified by the function.
@param lines Output vector of lines. Each line is represented by a 4-element vector
\f$(x_1, y_1, x_2, y_2)\f$ , where \f$(x_1,y_1)\f$ and \f$(x_2, y_2)\f$ are the ending points of each detected
line segment.
@param rho Distance resolution of the accumulator in pixels.
@param theta Angle resolution of the accumulator in radians.
@param threshold Accumulator threshold parameter. Only those lines are returned that get enough
votes ( \f$>\texttt{threshold}\f$ ).
@param minLineLength Minimum line length. Line segments shorter than that are rejected.
@param maxLineGap Maximum allowed gap between points on the same line to link them.

@sa LineSegmentDetector
 */
CV_EXPORTS_W void HoughLinesP( InputArray image, OutputArray lines,
                               double rho, double theta, int threshold,
                               double minLineLength = 0, double maxLineGap = 0 );

/** @brief Finds lines in a set of points using the standard Hough transform.

The function finds lines in a set of points using a modification of the Hough transform.
@include snippets/imgproc_HoughLinesPointSet.cpp
@param point Input vector of points. Each vector must be encoded as a Point vector \f$(x,y)\f$. Type must be CV_32FC2 or CV_32SC2.
@param lines Output vector of found lines. Each vector is encoded as a vector<Vec3d> \f$(votes, rho, theta)\f$.
The larger the value of 'votes', the higher the reliability of the Hough line.
@param lines_max Max count of Hough lines.
@param threshold Accumulator threshold parameter. Only those lines are returned that get enough
votes ( \f$>\texttt{threshold}\f$ ).
@param min_rho Minimum value for \f$\rho\f$ for the accumulator (Note: \f$\rho\f$ can be negative. The absolute value \f$|\rho|\f$ is the distance of a line to the origin.).
@param max_rho Maximum value for \f$\rho\f$ for the accumulator.
@param rho_step Distance resolution of the accumulator.
@param min_theta Minimum angle value of the accumulator in radians.
@param max_theta Maximum angle value of the accumulator in radians.
@param theta_step Angle resolution of the accumulator in radians.
 */
CV_EXPORTS_W void HoughLinesPointSet( InputArray point, OutputArray lines, int lines_max, int threshold,
                                      double min_rho, double max_rho, double rho_step,
                                      double min_theta, double max_theta, double theta_step );

/** @example samples/cpp/tutorial_code/ImgTrans/houghcircles.cpp
An example using the Hough circle detector
*/

/** @brief Finds circles in a grayscale image using the Hough transform.

The function finds circles in a grayscale image using a modification of the Hough transform.

Example: :
@include snippets/imgproc_HoughLinesCircles.cpp

@note Usually the function detects the centers of circles well. However, it may fail to find correct
radii. You can assist to the function by specifying the radius range ( minRadius and maxRadius ) if
you know it. Or, in the case of #HOUGH_GRADIENT method you may set maxRadius to a negative number
to return centers only without radius search, and find the correct radius using an additional procedure.

It also helps to smooth image a bit unless it's already soft. For example,
GaussianBlur() with 7x7 kernel and 1.5x1.5 sigma or similar blurring may help.

@param image 8-bit, single-channel, grayscale input image.
@param circles Output vector of found circles. Each vector is encoded as  3 or 4 element
floating-point vector \f$(x, y, radius)\f$ or \f$(x, y, radius, votes)\f$ .
@param method Detection method, see #HoughModes. The available methods are #HOUGH_GRADIENT and #HOUGH_GRADIENT_ALT.
@param dp Inverse ratio of the accumulator resolution to the image resolution. For example, if
dp=1 , the accumulator has the same resolution as the input image. If dp=2 , the accumulator has
half as big width and height. For #HOUGH_GRADIENT_ALT the recommended value is dp=1.5,
unless some small very circles need to be detected.
@param minDist Minimum distance between the centers of the detected circles. If the parameter is
too small, multiple neighbor circles may be falsely detected in addition to a true one. If it is
too large, some circles may be missed.
@param param1 First method-specific parameter. In case of #HOUGH_GRADIENT and #HOUGH_GRADIENT_ALT,
it is the higher threshold of the two passed to the Canny edge detector (the lower one is twice smaller).
Note that #HOUGH_GRADIENT_ALT uses #Scharr algorithm to compute image derivatives, so the threshold value
shough normally be higher, such as 300 or normally exposed and contrasty images.
@param param2 Second method-specific parameter. In case of #HOUGH_GRADIENT, it is the
accumulator threshold for the circle centers at the detection stage. The smaller it is, the more
false circles may be detected. Circles, corresponding to the larger accumulator values, will be
returned first. In the case of #HOUGH_GRADIENT_ALT algorithm, this is the circle "perfectness" measure.
The closer it to 1, the better shaped circles algorithm selects. In most cases 0.9 should be fine.
If you want get better detection of small circles, you may decrease it to 0.85, 0.8 or even less.
But then also try to limit the search range [minRadius, maxRadius] to avoid many false circles.
@param minRadius Minimum circle radius.
@param maxRadius Maximum circle radius. If <= 0, uses the maximum image dimension. If < 0, #HOUGH_GRADIENT returns
centers without finding the radius. #HOUGH_GRADIENT_ALT always computes circle radiuses.

@sa fitEllipse, minEnclosingCircle
 */
CV_EXPORTS_W void HoughCircles( InputArray image, OutputArray circles,
                               int method, double dp, double minDist,
                               double param1 = 100, double param2 = 100,
                               int minRadius = 0, int maxRadius = 0 );

//! @} imgproc_feature

//! @addtogroup imgproc_filter
//! @{

/** @example samples/cpp/tutorial_code/ImgProc/Morphology_2.cpp
Advanced morphology Transformations sample code
![Sample screenshot](Morphology_2_Tutorial_Result.jpg)
Check @ref tutorial_opening_closing_hats "the corresponding tutorial" for more details
*/

/** @brief Erodes an image by using a specific structuring element.

The function erodes the source image using the specified structuring element that determines the
shape of a pixel neighborhood over which the minimum is taken:

\f[\texttt{dst} (x,y) =  \min _{(x',y'):  \, \texttt{element} (x',y') \ne0 } \texttt{src} (x+x',y+y')\f]

The function supports the in-place mode. Erosion can be applied several ( iterations ) times. In
case of multi-channel images, each channel is processed independently.

@param src input image; the number of channels can be arbitrary, but the depth should be one of
CV_8U, CV_16U, CV_16S, CV_32F or CV_64F.
@param dst output image of the same size and type as src.
@param kernel structuring element used for erosion; if `element=Mat()`, a `3 x 3` rectangular
structuring element is used. Kernel can be created using #getStructuringElement.
@param anchor position of the anchor within the element; default value (-1, -1) means that the
anchor is at the element center.
@param iterations number of times erosion is applied.
@param borderType pixel extrapolation method, see #BorderTypes. #BORDER_WRAP is not supported.
@param borderValue border value in case of a constant border
@sa  dilate, morphologyEx, getStructuringElement
 */
CV_EXPORTS_W void erode( InputArray src, OutputArray dst, InputArray kernel,
                         Point anchor = Point(-1,-1), int iterations = 1,
                         int borderType = BORDER_CONSTANT,
                         const Scalar& borderValue = morphologyDefaultBorderValue() );

/** @example samples/cpp/tutorial_code/ImgProc/Morphology_1.cpp
Erosion and Dilation sample code
![Sample Screenshot-Erosion](Morphology_1_Tutorial_Erosion_Result.jpg)![Sample Screenshot-Dilation](Morphology_1_Tutorial_Dilation_Result.jpg)
Check @ref tutorial_erosion_dilatation "the corresponding tutorial" for more details
*/

/** @brief Dilates an image by using a specific structuring element.

The function dilates the source image using the specified structuring element that determines the
shape of a pixel neighborhood over which the maximum is taken:
\f[\texttt{dst} (x,y) =  \max _{(x',y'):  \, \texttt{element} (x',y') \ne0 } \texttt{src} (x+x',y+y')\f]

The function supports the in-place mode. Dilation can be applied several ( iterations ) times. In
case of multi-channel images, each channel is processed independently.

@param src input image; the number of channels can be arbitrary, but the depth should be one of
CV_8U, CV_16U, CV_16S, CV_32F or CV_64F.
@param dst output image of the same size and type as src.
@param kernel structuring element used for dilation; if elemenat=Mat(), a 3 x 3 rectangular
structuring element is used. Kernel can be created using #getStructuringElement
@param anchor position of the anchor within the element; default value (-1, -1) means that the
anchor is at the element center.
@param iterations number of times dilation is applied.
@param borderType pixel extrapolation method, see #BorderTypes. #BORDER_WRAP is not suported.
@param borderValue border value in case of a constant border
@sa  erode, morphologyEx, getStructuringElement
 */
CV_EXPORTS_W void dilate( InputArray src, OutputArray dst, InputArray kernel,
                          Point anchor = Point(-1,-1), int iterations = 1,
                          int borderType = BORDER_CONSTANT,
                          const Scalar& borderValue = morphologyDefaultBorderValue() );

/** @brief Performs advanced morphological transformations.

The function cv::morphologyEx can perform advanced morphological transformations using an erosion and dilation as
basic operations.

Any of the operations can be done in-place. In case of multi-channel images, each channel is
processed independently.

@param src Source image. The number of channels can be arbitrary. The depth should be one of
CV_8U, CV_16U, CV_16S, CV_32F or CV_64F.
@param dst Destination image of the same size and type as source image.
@param op Type of a morphological operation, see #MorphTypes
@param kernel Structuring element. It can be created using #getStructuringElement.
@param anchor Anchor position with the kernel. Negative values mean that the anchor is at the
kernel center.
@param iterations Number of times erosion and dilation are applied.
@param borderType Pixel extrapolation method, see #BorderTypes. #BORDER_WRAP is not supported.
@param borderValue Border value in case of a constant border. The default value has a special
meaning.
@sa  dilate, erode, getStructuringElement
@note The number of iterations is the number of times erosion or dilatation operation will be applied.
For instance, an opening operation (#MORPH_OPEN) with two iterations is equivalent to apply
successively: erode -> erode -> dilate -> dilate (and not erode -> dilate -> erode -> dilate).
 */
CV_EXPORTS_W void morphologyEx( InputArray src, OutputArray dst,
                                int op, InputArray kernel,
                                Point anchor = Point(-1,-1), int iterations = 1,
                                int borderType = BORDER_CONSTANT,
                                const Scalar& borderValue = morphologyDefaultBorderValue() );

//! @} imgproc_filter

//! @addtogroup imgproc_transform
//! @{

/** @brief Resizes an image.

The function resize resizes the image src down to or up to the specified size. Note that the
initial dst type or size are not taken into account. Instead, the size and type are derived from
the `src`,`dsize`,`fx`, and `fy`. If you want to resize src so that it fits the pre-created dst,
you may call the function as follows:
@code
    // explicitly specify dsize=dst.size(); fx and fy will be computed from that.
    resize(src, dst, dst.size(), 0, 0, interpolation);
@endcode
If you want to decimate the image by factor of 2 in each direction, you can call the function this
way:
@code
    // specify fx and fy and let the function compute the destination image size.
    resize(src, dst, Size(), 0.5, 0.5, interpolation);
@endcode
To shrink an image, it will generally look best with #INTER_AREA interpolation, whereas to
enlarge an image, it will generally look best with c#INTER_CUBIC (slow) or #INTER_LINEAR
(faster but still looks OK).

@param src input image.
@param dst output image; it has the size dsize (when it is non-zero) or the size computed from
src.size(), fx, and fy; the type of dst is the same as of src.
@param dsize output image size; if it equals zero (`None` in Python), it is computed as:
 \f[\texttt{dsize = Size(round(fx*src.cols), round(fy*src.rows))}\f]
 Either dsize or both fx and fy must be non-zero.
@param fx scale factor along the horizontal axis; when it equals 0, it is computed as
\f[\texttt{(double)dsize.width/src.cols}\f]
@param fy scale factor along the vertical axis; when it equals 0, it is computed as
\f[\texttt{(double)dsize.height/src.rows}\f]
@param interpolation interpolation method, see #InterpolationFlags

@sa  warpAffine, warpPerspective, remap
 */
CV_EXPORTS_W void resize( InputArray src, OutputArray dst,
                          Size dsize, double fx = 0, double fy = 0,
                          int interpolation = INTER_LINEAR );

/** @brief Applies an affine transformation to an image.

The function warpAffine transforms the source image using the specified matrix:

\f[\texttt{dst} (x,y) =  \texttt{src} ( \texttt{M} _{11} x +  \texttt{M} _{12} y +  \texttt{M} _{13}, \texttt{M} _{21} x +  \texttt{M} _{22} y +  \texttt{M} _{23})\f]

when the flag #WARP_INVERSE_MAP is set. Otherwise, the transformation is first inverted
with #invertAffineTransform and then put in the formula above instead of M. The function cannot
operate in-place.

@param src input image.
@param dst output image that has the size dsize and the same type as src .
@param M \f$2\times 3\f$ transformation matrix.
@param dsize size of the output image.
@param flags combination of interpolation methods (see #InterpolationFlags) and the optional
flag #WARP_INVERSE_MAP that means that M is the inverse transformation (
\f$\texttt{dst}\rightarrow\texttt{src}\f$ ).
@param borderMode pixel extrapolation method (see #BorderTypes); when
borderMode=#BORDER_TRANSPARENT, it means that the pixels in the destination image corresponding to
the "outliers" in the source image are not modified by the function.
@param borderValue value used in case of a constant border; by default, it is 0.

@sa  warpPerspective, resize, remap, getRectSubPix, transform
 */
CV_EXPORTS_W void warpAffine( InputArray src, OutputArray dst,
                              InputArray M, Size dsize,
                              int flags = INTER_LINEAR,
                              int borderMode = BORDER_CONSTANT,
                              const Scalar& borderValue = Scalar());

/** @example samples/cpp/warpPerspective_demo.cpp
An example program shows using cv::getPerspectiveTransform and cv::warpPerspective for image warping
*/

/** @brief Applies a perspective transformation to an image.

The function warpPerspective transforms the source image using the specified matrix:

\f[\texttt{dst} (x,y) =  \texttt{src} \left ( \frac{M_{11} x + M_{12} y + M_{13}}{M_{31} x + M_{32} y + M_{33}} ,
     \frac{M_{21} x + M_{22} y + M_{23}}{M_{31} x + M_{32} y + M_{33}} \right )\f]

when the flag #WARP_INVERSE_MAP is set. Otherwise, the transformation is first inverted with invert
and then put in the formula above instead of M. The function cannot operate in-place.

@param src input image.
@param dst output image that has the size dsize and the same type as src .
@param M \f$3\times 3\f$ transformation matrix.
@param dsize size of the output image.
@param flags combination of interpolation methods (#INTER_LINEAR or #INTER_NEAREST) and the
optional flag #WARP_INVERSE_MAP, that sets M as the inverse transformation (
\f$\texttt{dst}\rightarrow\texttt{src}\f$ ).
@param borderMode pixel extrapolation method (#BORDER_CONSTANT or #BORDER_REPLICATE).
@param borderValue value used in case of a constant border; by default, it equals 0.

@sa  warpAffine, resize, remap, getRectSubPix, perspectiveTransform
 */
CV_EXPORTS_W void warpPerspective( InputArray src, OutputArray dst,
                                   InputArray M, Size dsize,
                                   int flags = INTER_LINEAR,
                                   int borderMode = BORDER_CONSTANT,
                                   const Scalar& borderValue = Scalar());

/** @brief Applies a generic geometrical transformation to an image.

The function remap transforms the source image using the specified map:

\f[\texttt{dst} (x,y) =  \texttt{src} (map_x(x,y),map_y(x,y))\f]

where values of pixels with non-integer coordinates are computed using one of available
interpolation methods. \f$map_x\f$ and \f$map_y\f$ can be encoded as separate floating-point maps
in \f$map_1\f$ and \f$map_2\f$ respectively, or interleaved floating-point maps of \f$(x,y)\f$ in
\f$map_1\f$, or fixed-point maps created by using convertMaps. The reason you might want to
convert from floating to fixed-point representations of a map is that they can yield much faster
(\~2x) remapping operations. In the converted case, \f$map_1\f$ contains pairs (cvFloor(x),
cvFloor(y)) and \f$map_2\f$ contains indices in a table of interpolation coefficients.

This function cannot operate in-place.

@param src Source image.
@param dst Destination image. It has the same size as map1 and the same type as src .
@param map1 The first map of either (x,y) points or just x values having the type CV_16SC2 ,
CV_32FC1, or CV_32FC2. See convertMaps for details on converting a floating point
representation to fixed-point for speed.
@param map2 The second map of y values having the type CV_16UC1, CV_32FC1, or none (empty map
if map1 is (x,y) points), respectively.
@param interpolation Interpolation method (see #InterpolationFlags). The methods #INTER_AREA
and #INTER_LINEAR_EXACT are not supported by this function.
@param borderMode Pixel extrapolation method (see #BorderTypes). When
borderMode=#BORDER_TRANSPARENT, it means that the pixels in the destination image that
corresponds to the "outliers" in the source image are not modified by the function.
@param borderValue Value used in case of a constant border. By default, it is 0.
@note
Due to current implementation limitations the size of an input and output images should be less than 32767x32767.
 */
CV_EXPORTS_W void remap( InputArray src, OutputArray dst,
                         InputArray map1, InputArray map2,
                         int interpolation, int borderMode = BORDER_CONSTANT,
                         const Scalar& borderValue = Scalar());

/** @brief Converts image transformation maps from one representation to another.

The function converts a pair of maps for remap from one representation to another. The following
options ( (map1.type(), map2.type()) \f$\rightarrow\f$ (dstmap1.type(), dstmap2.type()) ) are
supported:

- \f$\texttt{(CV_32FC1, CV_32FC1)} \rightarrow \texttt{(CV_16SC2, CV_16UC1)}\f$. This is the
most frequently used conversion operation, in which the original floating-point maps (see remap )
are converted to a more compact and much faster fixed-point representation. The first output array
contains the rounded coordinates and the second array (created only when nninterpolation=false )
contains indices in the interpolation tables.

- \f$\texttt{(CV_32FC2)} \rightarrow \texttt{(CV_16SC2, CV_16UC1)}\f$. The same as above but
the original maps are stored in one 2-channel matrix.

- Reverse conversion. Obviously, the reconstructed floating-point maps will not be exactly the same
as the originals.

@param map1 The first input map of type CV_16SC2, CV_32FC1, or CV_32FC2 .
@param map2 The second input map of type CV_16UC1, CV_32FC1, or none (empty matrix),
respectively.
@param dstmap1 The first output map that has the type dstmap1type and the same size as src .
@param dstmap2 The second output map.
@param dstmap1type Type of the first output map that should be CV_16SC2, CV_32FC1, or
CV_32FC2 .
@param nninterpolation Flag indicating whether the fixed-point maps are used for the
nearest-neighbor or for a more complex interpolation.

@sa  remap, undistort, initUndistortRectifyMap
 */
CV_EXPORTS_W void convertMaps( InputArray map1, InputArray map2,
                               OutputArray dstmap1, OutputArray dstmap2,
                               int dstmap1type, bool nninterpolation = false );

/** @brief Calculates an affine matrix of 2D rotation.

The function calculates the following matrix:

\f[\begin{bmatrix} \alpha &  \beta & (1- \alpha )  \cdot \texttt{center.x} -  \beta \cdot \texttt{center.y} \\ - \beta &  \alpha &  \beta \cdot \texttt{center.x} + (1- \alpha )  \cdot \texttt{center.y} \end{bmatrix}\f]

where

\f[\begin{array}{l} \alpha =  \texttt{scale} \cdot \cos \texttt{angle} , \\ \beta =  \texttt{scale} \cdot \sin \texttt{angle} \end{array}\f]

The transformation maps the rotation center to itself. If this is not the target, adjust the shift.

@param center Center of the rotation in the source image.
@param angle Rotation angle in degrees. Positive values mean counter-clockwise rotation (the
coordinate origin is assumed to be the top-left corner).
@param scale Isotropic scale factor.

@sa  getAffineTransform, warpAffine, transform
 */
CV_EXPORTS_W Mat getRotationMatrix2D(Point2f center, double angle, double scale);

/** @sa getRotationMatrix2D */
CV_EXPORTS Matx23d getRotationMatrix2D_(Point2f center, double angle, double scale);

inline
Mat getRotationMatrix2D(Point2f center, double angle, double scale)
{
    return Mat(getRotationMatrix2D_(center, angle, scale), true);
}

/** @brief Calculates an affine transform from three pairs of the corresponding points.

The function calculates the \f$2 \times 3\f$ matrix of an affine transform so that:

\f[\begin{bmatrix} x'_i \\ y'_i \end{bmatrix} = \texttt{map_matrix} \cdot \begin{bmatrix} x_i \\ y_i \\ 1 \end{bmatrix}\f]

where

\f[dst(i)=(x'_i,y'_i), src(i)=(x_i, y_i), i=0,1,2\f]

@param src Coordinates of triangle vertices in the source image.
@param dst Coordinates of the corresponding triangle vertices in the destination image.

@sa  warpAffine, transform
 */
CV_EXPORTS Mat getAffineTransform( const Point2f src[], const Point2f dst[] );

/** @brief Inverts an affine transformation.

The function computes an inverse affine transformation represented by \f$2 \times 3\f$ matrix M:

\f[\begin{bmatrix} a_{11} & a_{12} & b_1  \\ a_{21} & a_{22} & b_2 \end{bmatrix}\f]

The result is also a \f$2 \times 3\f$ matrix of the same type as M.

@param M Original affine transformation.
@param iM Output reverse affine transformation.
 */
CV_EXPORTS_W void invertAffineTransform( InputArray M, OutputArray iM );

/** @brief Calculates a perspective transform from four pairs of the corresponding points.

The function calculates the \f$3 \times 3\f$ matrix of a perspective transform so that:

\f[\begin{bmatrix} t_i x'_i \\ t_i y'_i \\ t_i \end{bmatrix} = \texttt{map_matrix} \cdot \begin{bmatrix} x_i \\ y_i \\ 1 \end{bmatrix}\f]

where

\f[dst(i)=(x'_i,y'_i), src(i)=(x_i, y_i), i=0,1,2,3\f]

@param src Coordinates of quadrangle vertices in the source image.
@param dst Coordinates of the corresponding quadrangle vertices in the destination image.
@param solveMethod method passed to cv::solve (#DecompTypes)

@sa  findHomography, warpPerspective, perspectiveTransform
 */
CV_EXPORTS_W Mat getPerspectiveTransform(InputArray src, InputArray dst, int solveMethod = DECOMP_LU);

/** @overload */
CV_EXPORTS Mat getPerspectiveTransform(const Point2f src[], const Point2f dst[], int solveMethod = DECOMP_LU);


CV_EXPORTS_W Mat getAffineTransform( InputArray src, InputArray dst );

/** @brief Retrieves a pixel rectangle from an image with sub-pixel accuracy.

The function getRectSubPix extracts pixels from src:

\f[patch(x, y) = src(x +  \texttt{center.x} - ( \texttt{dst.cols} -1)*0.5, y +  \texttt{center.y} - ( \texttt{dst.rows} -1)*0.5)\f]

where the values of the pixels at non-integer coordinates are retrieved using bilinear
interpolation. Every channel of multi-channel images is processed independently. Also
the image should be a single channel or three channel image. While the center of the
rectangle must be inside the image, parts of the rectangle may be outside.

@param image Source image.
@param patchSize Size of the extracted patch.
@param center Floating point coordinates of the center of the extracted rectangle within the
source image. The center must be inside the image.
@param patch Extracted patch that has the size patchSize and the same number of channels as src .
@param patchType Depth of the extracted pixels. By default, they have the same depth as src .

@sa  warpAffine, warpPerspective
 */
CV_EXPORTS_W void getRectSubPix( InputArray image, Size patchSize,
                                 Point2f center, OutputArray patch, int patchType = -1 );

/** @example samples/cpp/polar_transforms.cpp
An example using the cv::linearPolar and cv::logPolar operations
*/

/** @brief Remaps an image to semilog-polar coordinates space.

@deprecated This function produces same result as cv::warpPolar(src, dst, src.size(), center, maxRadius, flags+WARP_POLAR_LOG);

@internal
Transform the source image using the following transformation (See @ref polar_remaps_reference_image "Polar remaps reference image d)"):
\f[\begin{array}{l}
  dst( \rho , \phi ) = src(x,y) \\
  dst.size() \leftarrow src.size()
\end{array}\f]

where
\f[\begin{array}{l}
  I = (dx,dy) = (x - center.x,y - center.y) \\
  \rho = M \cdot log_e(\texttt{magnitude} (I)) ,\\
  \phi = Kangle \cdot \texttt{angle} (I) \\
\end{array}\f]

and
\f[\begin{array}{l}
  M = src.cols / log_e(maxRadius) \\
  Kangle = src.rows / 2\Pi \\
\end{array}\f]

The function emulates the human "foveal" vision and can be used for fast scale and
rotation-invariant template matching, for object tracking and so forth.
@param src Source image
@param dst Destination image. It will have same size and type as src.
@param center The transformation center; where the output precision is maximal
@param M Magnitude scale parameter. It determines the radius of the bounding circle to transform too.
@param flags A combination of interpolation methods, see #InterpolationFlags

@note
-   The function can not operate in-place.
-   To calculate magnitude and angle in degrees #cartToPolar is used internally thus angles are measured from 0 to 360 with accuracy about 0.3 degrees.

@sa cv::linearPolar
@endinternal
*/
CV_EXPORTS_W void logPolar( InputArray src, OutputArray dst,
                            Point2f center, double M, int flags );

/** @brief Remaps an image to polar coordinates space.

@deprecated This function produces same result as cv::warpPolar(src, dst, src.size(), center, maxRadius, flags)

@internal
Transform the source image using the following transformation (See @ref polar_remaps_reference_image "Polar remaps reference image c)"):
\f[\begin{array}{l}
  dst( \rho , \phi ) = src(x,y) \\
  dst.size() \leftarrow src.size()
\end{array}\f]

where
\f[\begin{array}{l}
  I = (dx,dy) = (x - center.x,y - center.y) \\
  \rho = Kmag \cdot \texttt{magnitude} (I) ,\\
  \phi = angle \cdot \texttt{angle} (I)
\end{array}\f]

and
\f[\begin{array}{l}
  Kx = src.cols / maxRadius \\
  Ky = src.rows / 2\Pi
\end{array}\f]


@param src Source image
@param dst Destination image. It will have same size and type as src.
@param center The transformation center;
@param maxRadius The radius of the bounding circle to transform. It determines the inverse magnitude scale parameter too.
@param flags A combination of interpolation methods, see #InterpolationFlags

@note
-   The function can not operate in-place.
-   To calculate magnitude and angle in degrees #cartToPolar is used internally thus angles are measured from 0 to 360 with accuracy about 0.3 degrees.

@sa cv::logPolar
@endinternal
*/
CV_EXPORTS_W void linearPolar( InputArray src, OutputArray dst,
                               Point2f center, double maxRadius, int flags );


/** \brief Remaps an image to polar or semilog-polar coordinates space

@anchor polar_remaps_reference_image
![Polar remaps reference](pics/polar_remap_doc.png)

Transform the source image using the following transformation:
\f[
dst(\rho , \phi ) = src(x,y)
\f]

where
\f[
\begin{array}{l}
\vec{I} = (x - center.x, \;y - center.y) \\
\phi = Kangle \cdot \texttt{angle} (\vec{I}) \\
\rho = \left\{\begin{matrix}
Klin \cdot \texttt{magnitude} (\vec{I}) & default \\
Klog \cdot log_e(\texttt{magnitude} (\vec{I})) & if \; semilog \\
\end{matrix}\right.
\end{array}
\f]

and
\f[
\begin{array}{l}
Kangle = dsize.height / 2\Pi \\
Klin = dsize.width / maxRadius \\
Klog = dsize.width / log_e(maxRadius) \\
\end{array}
\f]


\par Linear vs semilog mapping

Polar mapping can be linear or semi-log. Add one of #WarpPolarMode to `flags` to specify the polar mapping mode.

Linear is the default mode.

The semilog mapping emulates the human "foveal" vision that permit very high acuity on the line of sight (central vision)
in contrast to peripheral vision where acuity is minor.

\par Option on `dsize`:

- if both values in `dsize <=0 ` (default),
the destination image will have (almost) same area of source bounding circle:
\f[\begin{array}{l}
dsize.area  \leftarrow (maxRadius^2 \cdot \Pi) \\
dsize.width = \texttt{cvRound}(maxRadius) \\
dsize.height = \texttt{cvRound}(maxRadius \cdot \Pi) \\
\end{array}\f]


- if only `dsize.height <= 0`,
the destination image area will be proportional to the bounding circle area but scaled by `Kx * Kx`:
\f[\begin{array}{l}
dsize.height = \texttt{cvRound}(dsize.width \cdot \Pi) \\
\end{array}
\f]

- if both values in `dsize > 0 `,
the destination image will have the given size therefore the area of the bounding circle will be scaled to `dsize`.


\par Reverse mapping

You can get reverse mapping adding #WARP_INVERSE_MAP to `flags`
\snippet polar_transforms.cpp InverseMap

In addiction, to calculate the original coordinate from a polar mapped coordinate \f$(rho, phi)->(x, y)\f$:
\snippet polar_transforms.cpp InverseCoordinate

@param src Source image.
@param dst Destination image. It will have same type as src.
@param dsize The destination image size (see description for valid options).
@param center The transformation center.
@param maxRadius The radius of the bounding circle to transform. It determines the inverse magnitude scale parameter too.
@param flags A combination of interpolation methods, #InterpolationFlags + #WarpPolarMode.
            - Add #WARP_POLAR_LINEAR to select linear polar mapping (default)
            - Add #WARP_POLAR_LOG to select semilog polar mapping
            - Add #WARP_INVERSE_MAP for reverse mapping.
@note
-  The function can not operate in-place.
-  To calculate magnitude and angle in degrees #cartToPolar is used internally thus angles are measured from 0 to 360 with accuracy about 0.3 degrees.
-  This function uses #remap. Due to current implementation limitations the size of an input and output images should be less than 32767x32767.

@sa cv::remap
*/
CV_EXPORTS_W void warpPolar(InputArray src, OutputArray dst, Size dsize,
                            Point2f center, double maxRadius, int flags);


//! @} imgproc_transform

//! @addtogroup imgproc_misc
//! @{

/** @brief Calculates the integral of an image.

The function calculates one or more integral images for the source image as follows:

\f[\texttt{sum} (X,Y) =  \sum _{x<X,y<Y}  \texttt{image} (x,y)\f]

\f[\texttt{sqsum} (X,Y) =  \sum _{x<X,y<Y}  \texttt{image} (x,y)^2\f]

\f[\texttt{tilted} (X,Y) =  \sum _{y<Y,abs(x-X+1) \leq Y-y-1}  \texttt{image} (x,y)\f]

Using these integral images, you can calculate sum, mean, and standard deviation over a specific
up-right or rotated rectangular region of the image in a constant time, for example:

\f[\sum _{x_1 \leq x < x_2,  \, y_1  \leq y < y_2}  \texttt{image} (x,y) =  \texttt{sum} (x_2,y_2)- \texttt{sum} (x_1,y_2)- \texttt{sum} (x_2,y_1)+ \texttt{sum} (x_1,y_1)\f]

It makes possible to do a fast blurring or fast block correlation with a variable window size, for
example. In case of multi-channel images, sums for each channel are accumulated independently.

As a practical example, the next figure shows the calculation of the integral of a straight
rectangle Rect(3,3,3,2) and of a tilted rectangle Rect(5,1,2,3) . The selected pixels in the
original image are shown, as well as the relative pixels in the integral images sum and tilted .

![integral calculation example](pics/integral.png)

@param src input image as \f$W \times H\f$, 8-bit or floating-point (32f or 64f).
@param sum integral image as \f$(W+1)\times (H+1)\f$ , 32-bit integer or floating-point (32f or 64f).
@param sqsum integral image for squared pixel values; it is \f$(W+1)\times (H+1)\f$, double-precision
floating-point (64f) array.
@param tilted integral for the image rotated by 45 degrees; it is \f$(W+1)\times (H+1)\f$ array with
the same data type as sum.
@param sdepth desired depth of the integral and the tilted integral images, CV_32S, CV_32F, or
CV_64F.
@param sqdepth desired depth of the integral image of squared pixel values, CV_32F or CV_64F.
 */
CV_EXPORTS_AS(integral3) void integral( InputArray src, OutputArray sum,
                                        OutputArray sqsum, OutputArray tilted,
                                        int sdepth = -1, int sqdepth = -1 );

/** @overload */
CV_EXPORTS_W void integral( InputArray src, OutputArray sum, int sdepth = -1 );

/** @overload */
CV_EXPORTS_AS(integral2) void integral( InputArray src, OutputArray sum,
                                        OutputArray sqsum, int sdepth = -1, int sqdepth = -1 );

//! @} imgproc_misc

//! @addtogroup imgproc_motion
//! @{

/** @brief Adds an image to the accumulator image.

The function adds src or some of its elements to dst :

\f[\texttt{dst} (x,y)  \leftarrow \texttt{dst} (x,y) +  \texttt{src} (x,y)  \quad \text{if} \quad \texttt{mask} (x,y)  \ne 0\f]

The function supports multi-channel images. Each channel is processed independently.

The function cv::accumulate can be used, for example, to collect statistics of a scene background
viewed by a still camera and for the further foreground-background segmentation.

@param src Input image of type CV_8UC(n), CV_16UC(n), CV_32FC(n) or CV_64FC(n), where n is a positive integer.
@param dst %Accumulator image with the same number of channels as input image, and a depth of CV_32F or CV_64F.
@param mask Optional operation mask.

@sa  accumulateSquare, accumulateProduct, accumulateWeighted
 */
CV_EXPORTS_W void accumulate( InputArray src, InputOutputArray dst,
                              InputArray mask = noArray() );

/** @brief Adds the square of a source image to the accumulator image.

The function adds the input image src or its selected region, raised to a power of 2, to the
accumulator dst :

\f[\texttt{dst} (x,y)  \leftarrow \texttt{dst} (x,y) +  \texttt{src} (x,y)^2  \quad \text{if} \quad \texttt{mask} (x,y)  \ne 0\f]

The function supports multi-channel images. Each channel is processed independently.

@param src Input image as 1- or 3-channel, 8-bit or 32-bit floating point.
@param dst %Accumulator image with the same number of channels as input image, 32-bit or 64-bit
floating-point.
@param mask Optional operation mask.

@sa  accumulateSquare, accumulateProduct, accumulateWeighted
 */
CV_EXPORTS_W void accumulateSquare( InputArray src, InputOutputArray dst,
                                    InputArray mask = noArray() );

/** @brief Adds the per-element product of two input images to the accumulator image.

The function adds the product of two images or their selected regions to the accumulator dst :

\f[\texttt{dst} (x,y)  \leftarrow \texttt{dst} (x,y) +  \texttt{src1} (x,y)  \cdot \texttt{src2} (x,y)  \quad \text{if} \quad \texttt{mask} (x,y)  \ne 0\f]

The function supports multi-channel images. Each channel is processed independently.

@param src1 First input image, 1- or 3-channel, 8-bit or 32-bit floating point.
@param src2 Second input image of the same type and the same size as src1 .
@param dst %Accumulator image with the same number of channels as input images, 32-bit or 64-bit
floating-point.
@param mask Optional operation mask.

@sa  accumulate, accumulateSquare, accumulateWeighted
 */
CV_EXPORTS_W void accumulateProduct( InputArray src1, InputArray src2,
                                     InputOutputArray dst, InputArray mask=noArray() );

/** @brief Updates a running average.

The function calculates the weighted sum of the input image src and the accumulator dst so that dst
becomes a running average of a frame sequence:

\f[\texttt{dst} (x,y)  \leftarrow (1- \texttt{alpha} )  \cdot \texttt{dst} (x,y) +  \texttt{alpha} \cdot \texttt{src} (x,y)  \quad \text{if} \quad \texttt{mask} (x,y)  \ne 0\f]

That is, alpha regulates the update speed (how fast the accumulator "forgets" about earlier images).
The function supports multi-channel images. Each channel is processed independently.

@param src Input image as 1- or 3-channel, 8-bit or 32-bit floating point.
@param dst %Accumulator image with the same number of channels as input image, 32-bit or 64-bit
floating-point.
@param alpha Weight of the input image.
@param mask Optional operation mask.

@sa  accumulate, accumulateSquare, accumulateProduct
 */
CV_EXPORTS_W void accumulateWeighted( InputArray src, InputOutputArray dst,
                                      double alpha, InputArray mask = noArray() );

/** @brief The function is used to detect translational shifts that occur between two images.

The operation takes advantage of the Fourier shift theorem for detecting the translational shift in
the frequency domain. It can be used for fast image registration as well as motion estimation. For
more information please see <http://en.wikipedia.org/wiki/Phase_correlation>

Calculates the cross-power spectrum of two supplied source arrays. The arrays are padded if needed
with getOptimalDFTSize.

The function performs the following equations:
- First it applies a Hanning window (see <http://en.wikipedia.org/wiki/Hann_function>) to each
image to remove possible edge effects. This window is cached until the array size changes to speed
up processing time.
- Next it computes the forward DFTs of each source array:
\f[\mathbf{G}_a = \mathcal{F}\{src_1\}, \; \mathbf{G}_b = \mathcal{F}\{src_2\}\f]
where \f$\mathcal{F}\f$ is the forward DFT.
- It then computes the cross-power spectrum of each frequency domain array:
\f[R = \frac{ \mathbf{G}_a \mathbf{G}_b^*}{|\mathbf{G}_a \mathbf{G}_b^*|}\f]
- Next the cross-correlation is converted back into the time domain via the inverse DFT:
\f[r = \mathcal{F}^{-1}\{R\}\f]
- Finally, it computes the peak location and computes a 5x5 weighted centroid around the peak to
achieve sub-pixel accuracy.
\f[(\Delta x, \Delta y) = \texttt{weightedCentroid} \{\arg \max_{(x, y)}\{r\}\}\f]
- If non-zero, the response parameter is computed as the sum of the elements of r within the 5x5
centroid around the peak location. It is normalized to a maximum of 1 (meaning there is a single
peak) and will be smaller when there are multiple peaks.

@param src1 Source floating point array (CV_32FC1 or CV_64FC1)
@param src2 Source floating point array (CV_32FC1 or CV_64FC1)
@param window Floating point array with windowing coefficients to reduce edge effects (optional).
@param response Signal power within the 5x5 centroid around the peak, between 0 and 1 (optional).
@returns detected phase shift (sub-pixel) between the two arrays.

@sa dft, getOptimalDFTSize, idft, mulSpectrums createHanningWindow
 */
CV_EXPORTS_W Point2d phaseCorrelate(InputArray src1, InputArray src2,
                                    InputArray window = noArray(), CV_OUT double* response = 0);

/** @brief This function computes a Hanning window coefficients in two dimensions.

See (http://en.wikipedia.org/wiki/Hann_function) and (http://en.wikipedia.org/wiki/Window_function)
for more information.

An example is shown below:
@code
    // create hanning window of size 100x100 and type CV_32F
    Mat hann;
    createHanningWindow(hann, Size(100, 100), CV_32F);
@endcode
@param dst Destination array to place Hann coefficients in
@param winSize The window size specifications (both width and height must be > 1)
@param type Created array type
 */
CV_EXPORTS_W void createHanningWindow(OutputArray dst, Size winSize, int type);

/** @brief Performs the per-element division of the first Fourier spectrum by the second Fourier spectrum.

The function cv::divSpectrums performs the per-element division of the first array by the second array.
The arrays are CCS-packed or complex matrices that are results of a real or complex Fourier transform.

@param a first input array.
@param b second input array of the same size and type as src1 .
@param c output array of the same size and type as src1 .
@param flags operation flags; currently, the only supported flag is cv::DFT_ROWS, which indicates that
each row of src1 and src2 is an independent 1D Fourier spectrum. If you do not want to use this flag, then simply add a `0` as value.
@param conjB optional flag that conjugates the second input array before the multiplication (true)
or not (false).
*/
CV_EXPORTS_W void divSpectrums(InputArray a, InputArray b, OutputArray c,
                               int flags, bool conjB = false);

//! @} imgproc_motion

//! @addtogroup imgproc_misc
//! @{

/** @brief Applies a fixed-level threshold to each array element.

The function applies fixed-level thresholding to a multiple-channel array. The function is typically
used to get a bi-level (binary) image out of a grayscale image ( #compare could be also used for
this purpose) or for removing a noise, that is, filtering out pixels with too small or too large
values. There are several types of thresholding supported by the function. They are determined by
type parameter.

Also, the special values #THRESH_OTSU or #THRESH_TRIANGLE may be combined with one of the
above values. In these cases, the function determines the optimal threshold value using the Otsu's
or Triangle algorithm and uses it instead of the specified thresh.

@note Currently, the Otsu's and Triangle methods are implemented only for 8-bit single-channel images.

@param src input array (multiple-channel, 8-bit or 32-bit floating point).
@param dst output array of the same size  and type and the same number of channels as src.
@param thresh threshold value.
@param maxval maximum value to use with the #THRESH_BINARY and #THRESH_BINARY_INV thresholding
types.
@param type thresholding type (see #ThresholdTypes).
@return the computed threshold value if Otsu's or Triangle methods used.

@sa  adaptiveThreshold, findContours, compare, min, max
 */
CV_EXPORTS_W double threshold( InputArray src, OutputArray dst,
                               double thresh, double maxval, int type );


/** @brief Applies an adaptive threshold to an array.

The function transforms a grayscale image to a binary image according to the formulae:
-   **THRESH_BINARY**
    \f[dst(x,y) =  \fork{\texttt{maxValue}}{if \(src(x,y) > T(x,y)\)}{0}{otherwise}\f]
-   **THRESH_BINARY_INV**
    \f[dst(x,y) =  \fork{0}{if \(src(x,y) > T(x,y)\)}{\texttt{maxValue}}{otherwise}\f]
where \f$T(x,y)\f$ is a threshold calculated individually for each pixel (see adaptiveMethod parameter).

The function can process the image in-place.

@param src Source 8-bit single-channel image.
@param dst Destination image of the same size and the same type as src.
@param maxValue Non-zero value assigned to the pixels for which the condition is satisfied
@param adaptiveMethod Adaptive thresholding algorithm to use, see #AdaptiveThresholdTypes.
The #BORDER_REPLICATE | #BORDER_ISOLATED is used to process boundaries.
@param thresholdType Thresholding type that must be either #THRESH_BINARY or #THRESH_BINARY_INV,
see #ThresholdTypes.
@param blockSize Size of a pixel neighborhood that is used to calculate a threshold value for the
pixel: 3, 5, 7, and so on.
@param C Constant subtracted from the mean or weighted mean (see the details below). Normally, it
is positive but may be zero or negative as well.

@sa  threshold, blur, GaussianBlur
 */
CV_EXPORTS_W void adaptiveThreshold( InputArray src, OutputArray dst,
                                     double maxValue, int adaptiveMethod,
                                     int thresholdType, int blockSize, double C );

//! @} imgproc_misc

//! @addtogroup imgproc_filter
//! @{

/** @example samples/cpp/tutorial_code/ImgProc/Pyramids/Pyramids.cpp
An example using pyrDown and pyrUp functions
*/

/** @brief Blurs an image and downsamples it.

By default, size of the output image is computed as `Size((src.cols+1)/2, (src.rows+1)/2)`, but in
any case, the following conditions should be satisfied:

\f[\begin{array}{l} | \texttt{dstsize.width} *2-src.cols| \leq 2 \\ | \texttt{dstsize.height} *2-src.rows| \leq 2 \end{array}\f]

The function performs the downsampling step of the Gaussian pyramid construction. First, it
convolves the source image with the kernel:

\f[\frac{1}{256} \begin{bmatrix} 1 & 4 & 6 & 4 & 1  \\ 4 & 16 & 24 & 16 & 4  \\ 6 & 24 & 36 & 24 & 6  \\ 4 & 16 & 24 & 16 & 4  \\ 1 & 4 & 6 & 4 & 1 \end{bmatrix}\f]

Then, it downsamples the image by rejecting even rows and columns.

@param src input image.
@param dst output image; it has the specified size and the same type as src.
@param dstsize size of the output image.
@param borderType Pixel extrapolation method, see #BorderTypes (#BORDER_CONSTANT isn't supported)
 */
CV_EXPORTS_W void pyrDown( InputArray src, OutputArray dst,
                           const Size& dstsize = Size(), int borderType = BORDER_DEFAULT );

/** @brief Upsamples an image and then blurs it.

By default, size of the output image is computed as `Size(src.cols\*2, (src.rows\*2)`, but in any
case, the following conditions should be satisfied:

\f[\begin{array}{l} | \texttt{dstsize.width} -src.cols*2| \leq  ( \texttt{dstsize.width}   \mod  2)  \\ | \texttt{dstsize.height} -src.rows*2| \leq  ( \texttt{dstsize.height}   \mod  2) \end{array}\f]

The function performs the upsampling step of the Gaussian pyramid construction, though it can
actually be used to construct the Laplacian pyramid. First, it upsamples the source image by
injecting even zero rows and columns and then convolves the result with the same kernel as in
pyrDown multiplied by 4.

@param src input image.
@param dst output image. It has the specified size and the same type as src .
@param dstsize size of the output image.
@param borderType Pixel extrapolation method, see #BorderTypes (only #BORDER_DEFAULT is supported)
 */
CV_EXPORTS_W void pyrUp( InputArray src, OutputArray dst,
                         const Size& dstsize = Size(), int borderType = BORDER_DEFAULT );

/** @brief Constructs the Gaussian pyramid for an image.

The function constructs a vector of images and builds the Gaussian pyramid by recursively applying
pyrDown to the previously built pyramid layers, starting from `dst[0]==src`.

@param src Source image. Check pyrDown for the list of supported types.
@param dst Destination vector of maxlevel+1 images of the same type as src. dst[0] will be the
same as src. dst[1] is the next pyramid layer, a smoothed and down-sized src, and so on.
@param maxlevel 0-based index of the last (the smallest) pyramid layer. It must be non-negative.
@param borderType Pixel extrapolation method, see #BorderTypes (#BORDER_CONSTANT isn't supported)
 */
CV_EXPORTS void buildPyramid( InputArray src, OutputArrayOfArrays dst,
                              int maxlevel, int borderType = BORDER_DEFAULT );

//! @} imgproc_filter

//! @addtogroup imgproc_hist
//! @{

/** @example samples/cpp/demhist.cpp
An example for creating histograms of an image
*/

/** @brief Calculates a histogram of a set of arrays.

The function cv::calcHist calculates the histogram of one or more arrays. The elements of a tuple used
to increment a histogram bin are taken from the corresponding input arrays at the same location. The
sample below shows how to compute a 2D Hue-Saturation histogram for a color image. :
@include snippets/imgproc_calcHist.cpp

@param images Source arrays. They all should have the same depth, CV_8U, CV_16U or CV_32F , and the same
size. Each of them can have an arbitrary number of channels.
@param nimages Number of source images.
@param channels List of the dims channels used to compute the histogram. The first array channels
are numerated from 0 to images[0].channels()-1 , the second array channels are counted from
images[0].channels() to images[0].channels() + images[1].channels()-1, and so on.
@param mask Optional mask. If the matrix is not empty, it must be an 8-bit array of the same size
as images[i] . The non-zero mask elements mark the array elements counted in the histogram.
@param hist Output histogram, which is a dense or sparse dims -dimensional array.
@param dims Histogram dimensionality that must be positive and not greater than CV_MAX_DIMS
(equal to 32 in the current OpenCV version).
@param histSize Array of histogram sizes in each dimension.
@param ranges Array of the dims arrays of the histogram bin boundaries in each dimension. When the
histogram is uniform ( uniform =true), then for each dimension i it is enough to specify the lower
(inclusive) boundary \f$L_0\f$ of the 0-th histogram bin and the upper (exclusive) boundary
\f$U_{\texttt{histSize}[i]-1}\f$ for the last histogram bin histSize[i]-1 . That is, in case of a
uniform histogram each of ranges[i] is an array of 2 elements. When the histogram is not uniform (
uniform=false ), then each of ranges[i] contains histSize[i]+1 elements:
\f$L_0, U_0=L_1, U_1=L_2, ..., U_{\texttt{histSize[i]}-2}=L_{\texttt{histSize[i]}-1}, U_{\texttt{histSize[i]}-1}\f$
. The array elements, that are not between \f$L_0\f$ and \f$U_{\texttt{histSize[i]}-1}\f$ , are not
counted in the histogram.
@param uniform Flag indicating whether the histogram is uniform or not (see above).
@param accumulate Accumulation flag. If it is set, the histogram is not cleared in the beginning
when it is allocated. This feature enables you to compute a single histogram from several sets of
arrays, or to update the histogram in time.
*/
CV_EXPORTS void calcHist( const Mat* images, int nimages,
                          const int* channels, InputArray mask,
                          OutputArray hist, int dims, const int* histSize,
                          const float** ranges, bool uniform = true, bool accumulate = false );

/** @overload

this variant uses %SparseMat for output
*/
CV_EXPORTS void calcHist( const Mat* images, int nimages,
                          const int* channels, InputArray mask,
                          SparseMat& hist, int dims,
                          const int* histSize, const float** ranges,
                          bool uniform = true, bool accumulate = false );

/** @overload */
CV_EXPORTS_W void calcHist( InputArrayOfArrays images,
                            const std::vector<int>& channels,
                            InputArray mask, OutputArray hist,
                            const std::vector<int>& histSize,
                            const std::vector<float>& ranges,
                            bool accumulate = false );

/** @brief Calculates the back projection of a histogram.

The function cv::calcBackProject calculates the back project of the histogram. That is, similarly to
#calcHist , at each location (x, y) the function collects the values from the selected channels
in the input images and finds the corresponding histogram bin. But instead of incrementing it, the
function reads the bin value, scales it by scale , and stores in backProject(x,y) . In terms of
statistics, the function computes probability of each element value in respect with the empirical
probability distribution represented by the histogram. See how, for example, you can find and track
a bright-colored object in a scene:

- Before tracking, show the object to the camera so that it covers almost the whole frame.
Calculate a hue histogram. The histogram may have strong maximums, corresponding to the dominant
colors in the object.

- When tracking, calculate a back projection of a hue plane of each input video frame using that
pre-computed histogram. Threshold the back projection to suppress weak colors. It may also make
sense to suppress pixels with non-sufficient color saturation and too dark or too bright pixels.

- Find connected components in the resulting picture and choose, for example, the largest
component.

This is an approximate algorithm of the CamShift color object tracker.

@param images Source arrays. They all should have the same depth, CV_8U, CV_16U or CV_32F , and the same
size. Each of them can have an arbitrary number of channels.
@param nimages Number of source images.
@param channels The list of channels used to compute the back projection. The number of channels
must match the histogram dimensionality. The first array channels are numerated from 0 to
images[0].channels()-1 , the second array channels are counted from images[0].channels() to
images[0].channels() + images[1].channels()-1, and so on.
@param hist Input histogram that can be dense or sparse.
@param backProject Destination back projection array that is a single-channel array of the same
size and depth as images[0] .
@param ranges Array of arrays of the histogram bin boundaries in each dimension. See #calcHist .
@param scale Optional scale factor for the output back projection.
@param uniform Flag indicating whether the histogram is uniform or not (see above).

@sa calcHist, compareHist
 */
CV_EXPORTS void calcBackProject( const Mat* images, int nimages,
                                 const int* channels, InputArray hist,
                                 OutputArray backProject, const float** ranges,
                                 double scale = 1, bool uniform = true );

/** @overload */
CV_EXPORTS void calcBackProject( const Mat* images, int nimages,
                                 const int* channels, const SparseMat& hist,
                                 OutputArray backProject, const float** ranges,
                                 double scale = 1, bool uniform = true );

/** @overload */
CV_EXPORTS_W void calcBackProject( InputArrayOfArrays images, const std::vector<int>& channels,
                                   InputArray hist, OutputArray dst,
                                   const std::vector<float>& ranges,
                                   double scale );

/** @brief Compares two histograms.

The function cv::compareHist compares two dense or two sparse histograms using the specified method.

The function returns \f$d(H_1, H_2)\f$ .

While the function works well with 1-, 2-, 3-dimensional dense histograms, it may not be suitable
for high-dimensional sparse histograms. In such histograms, because of aliasing and sampling
problems, the coordinates of non-zero histogram bins can slightly shift. To compare such histograms
or more general sparse configurations of weighted points, consider using the #EMD function.

@param H1 First compared histogram.
@param H2 Second compared histogram of the same size as H1 .
@param method Comparison method, see #HistCompMethods
 */
CV_EXPORTS_W double compareHist( InputArray H1, InputArray H2, int method );

/** @overload */
CV_EXPORTS double compareHist( const SparseMat& H1, const SparseMat& H2, int method );

/** @brief Equalizes the histogram of a grayscale image.

The function equalizes the histogram of the input image using the following algorithm:

- Calculate the histogram \f$H\f$ for src .
- Normalize the histogram so that the sum of histogram bins is 255.
- Compute the integral of the histogram:
\f[H'_i =  \sum _{0  \le j < i} H(j)\f]
- Transform the image using \f$H'\f$ as a look-up table: \f$\texttt{dst}(x,y) = H'(\texttt{src}(x,y))\f$

The algorithm normalizes the brightness and increases the contrast of the image.

@param src Source 8-bit single channel image.
@param dst Destination image of the same size and type as src .
 */
CV_EXPORTS_W void equalizeHist( InputArray src, OutputArray dst );

/** @brief Creates a smart pointer to a cv::CLAHE class and initializes it.

@param clipLimit Threshold for contrast limiting.
@param tileGridSize Size of grid for histogram equalization. Input image will be divided into
equally sized rectangular tiles. tileGridSize defines the number of tiles in row and column.
 */
CV_EXPORTS_W Ptr<CLAHE> createCLAHE(double clipLimit = 40.0, Size tileGridSize = Size(8, 8));

/** @brief Computes the "minimal work" distance between two weighted point configurations.

The function computes the earth mover distance and/or a lower boundary of the distance between the
two weighted point configurations. One of the applications described in @cite RubnerSept98,
@cite Rubner2000 is multi-dimensional histogram comparison for image retrieval. EMD is a transportation
problem that is solved using some modification of a simplex algorithm, thus the complexity is
exponential in the worst case, though, on average it is much faster. In the case of a real metric
the lower boundary can be calculated even faster (using linear-time algorithm) and it can be used
to determine roughly whether the two signatures are far enough so that they cannot relate to the
same object.

@param signature1 First signature, a \f$\texttt{size1}\times \texttt{dims}+1\f$ floating-point matrix.
Each row stores the point weight followed by the point coordinates. The matrix is allowed to have
a single column (weights only) if the user-defined cost matrix is used. The weights must be
non-negative and have at least one non-zero value.
@param signature2 Second signature of the same format as signature1 , though the number of rows
may be different. The total weights may be different. In this case an extra "dummy" point is added
to either signature1 or signature2. The weights must be non-negative and have at least one non-zero
value.
@param distType Used metric. See #DistanceTypes.
@param cost User-defined \f$\texttt{size1}\times \texttt{size2}\f$ cost matrix. Also, if a cost matrix
is used, lower boundary lowerBound cannot be calculated because it needs a metric function.
@param lowerBound Optional input/output parameter: lower boundary of a distance between the two
signatures that is a distance between mass centers. The lower boundary may not be calculated if
the user-defined cost matrix is used, the total weights of point configurations are not equal, or
if the signatures consist of weights only (the signature matrices have a single column). You
**must** initialize \*lowerBound . If the calculated distance between mass centers is greater or
equal to \*lowerBound (it means that the signatures are far enough), the function does not
calculate EMD. In any case \*lowerBound is set to the calculated distance between mass centers on
return. Thus, if you want to calculate both distance between mass centers and EMD, \*lowerBound
should be set to 0.
@param flow Resultant \f$\texttt{size1} \times \texttt{size2}\f$ flow matrix: \f$\texttt{flow}_{i,j}\f$ is
a flow from \f$i\f$ -th point of signature1 to \f$j\f$ -th point of signature2 .
 */
CV_EXPORTS float EMD( InputArray signature1, InputArray signature2,
                      int distType, InputArray cost=noArray(),
                      float* lowerBound = 0, OutputArray flow = noArray() );

CV_EXPORTS_AS(EMD) float wrapperEMD( InputArray signature1, InputArray signature2,
                      int distType, InputArray cost=noArray(),
                      CV_IN_OUT Ptr<float> lowerBound = Ptr<float>(), OutputArray flow = noArray() );

//! @} imgproc_hist

//! @addtogroup imgproc_segmentation
//! @{

/** @example samples/cpp/watershed.cpp
An example using the watershed algorithm
*/

/** @brief Performs a marker-based image segmentation using the watershed algorithm.

The function implements one of the variants of watershed, non-parametric marker-based segmentation
algorithm, described in @cite Meyer92 .

Before passing the image to the function, you have to roughly outline the desired regions in the
image markers with positive (\>0) indices. So, every region is represented as one or more connected
components with the pixel values 1, 2, 3, and so on. Such markers can be retrieved from a binary
mask using #findContours and #drawContours (see the watershed.cpp demo). The markers are "seeds" of
the future image regions. All the other pixels in markers , whose relation to the outlined regions
is not known and should be defined by the algorithm, should be set to 0's. In the function output,
each pixel in markers is set to a value of the "seed" components or to -1 at boundaries between the
regions.

@note Any two neighbor connected components are not necessarily separated by a watershed boundary
(-1's pixels); for example, they can touch each other in the initial marker image passed to the
function.

@param image Input 8-bit 3-channel image.
@param markers Input/output 32-bit single-channel image (map) of markers. It should have the same
size as image .

@sa findContours
 */
CV_EXPORTS_W void watershed( InputArray image, InputOutputArray markers );

//! @} imgproc_segmentation

//! @addtogroup imgproc_filter
//! @{

/** @brief Performs initial step of meanshift segmentation of an image.

The function implements the filtering stage of meanshift segmentation, that is, the output of the
function is the filtered "posterized" image with color gradients and fine-grain texture flattened.
At every pixel (X,Y) of the input image (or down-sized input image, see below) the function executes
meanshift iterations, that is, the pixel (X,Y) neighborhood in the joint space-color hyperspace is
considered:

\f[(x,y): X- \texttt{sp} \le x  \le X+ \texttt{sp} , Y- \texttt{sp} \le y  \le Y+ \texttt{sp} , ||(R,G,B)-(r,g,b)||   \le \texttt{sr}\f]

where (R,G,B) and (r,g,b) are the vectors of color components at (X,Y) and (x,y), respectively
(though, the algorithm does not depend on the color space used, so any 3-component color space can
be used instead). Over the neighborhood the average spatial value (X',Y') and average color vector
(R',G',B') are found and they act as the neighborhood center on the next iteration:

\f[(X,Y)~(X',Y'), (R,G,B)~(R',G',B').\f]

After the iterations over, the color components of the initial pixel (that is, the pixel from where
the iterations started) are set to the final value (average color at the last iteration):

\f[I(X,Y) <- (R*,G*,B*)\f]

When maxLevel \> 0, the gaussian pyramid of maxLevel+1 levels is built, and the above procedure is
run on the smallest layer first. After that, the results are propagated to the larger layer and the
iterations are run again only on those pixels where the layer colors differ by more than sr from the
lower-resolution layer of the pyramid. That makes boundaries of color regions sharper. Note that the
results will be actually different from the ones obtained by running the meanshift procedure on the
whole original image (i.e. when maxLevel==0).

@param src The source 8-bit, 3-channel image.
@param dst The destination image of the same format and the same size as the source.
@param sp The spatial window radius.
@param sr The color window radius.
@param maxLevel Maximum level of the pyramid for the segmentation.
@param termcrit Termination criteria: when to stop meanshift iterations.
 */
CV_EXPORTS_W void pyrMeanShiftFiltering( InputArray src, OutputArray dst,
                                         double sp, double sr, int maxLevel = 1,
                                         TermCriteria termcrit=TermCriteria(TermCriteria::MAX_ITER+TermCriteria::EPS,5,1) );

//! @}

//! @addtogroup imgproc_segmentation
//! @{

/** @example samples/cpp/grabcut.cpp
An example using the GrabCut algorithm
![Sample Screenshot](grabcut_output1.jpg)
*/

/** @brief Runs the GrabCut algorithm.

The function implements the [GrabCut image segmentation algorithm](http://en.wikipedia.org/wiki/GrabCut).

@param img Input 8-bit 3-channel image.
@param mask Input/output 8-bit single-channel mask. The mask is initialized by the function when
mode is set to #GC_INIT_WITH_RECT. Its elements may have one of the #GrabCutClasses.
@param rect ROI containing a segmented object. The pixels outside of the ROI are marked as
"obvious background". The parameter is only used when mode==#GC_INIT_WITH_RECT .
@param bgdModel Temporary array for the background model. Do not modify it while you are
processing the same image.
@param fgdModel Temporary arrays for the foreground model. Do not modify it while you are
processing the same image.
@param iterCount Number of iterations the algorithm should make before returning the result. Note
that the result can be refined with further calls with mode==#GC_INIT_WITH_MASK or
mode==GC_EVAL .
@param mode Operation mode that could be one of the #GrabCutModes
 */
CV_EXPORTS_W void grabCut( InputArray img, InputOutputArray mask, Rect rect,
                           InputOutputArray bgdModel, InputOutputArray fgdModel,
                           int iterCount, int mode = GC_EVAL );

//! @} imgproc_segmentation

//! @addtogroup imgproc_misc
//! @{

/** @example samples/cpp/distrans.cpp
An example on using the distance transform
*/

/** @brief Calculates the distance to the closest zero pixel for each pixel of the source image.

The function cv::distanceTransform calculates the approximate or precise distance from every binary
image pixel to the nearest zero pixel. For zero image pixels, the distance will obviously be zero.

When maskSize == #DIST_MASK_PRECISE and distanceType == #DIST_L2 , the function runs the
algorithm described in @cite Felzenszwalb04 . This algorithm is parallelized with the TBB library.

In other cases, the algorithm @cite Borgefors86 is used. This means that for a pixel the function
finds the shortest path to the nearest zero pixel consisting of basic shifts: horizontal, vertical,
diagonal, or knight's move (the latest is available for a \f$5\times 5\f$ mask). The overall
distance is calculated as a sum of these basic distances. Since the distance function should be
symmetric, all of the horizontal and vertical shifts must have the same cost (denoted as a ), all
the diagonal shifts must have the same cost (denoted as `b`), and all knight's moves must have the
same cost (denoted as `c`). For the #DIST_C and #DIST_L1 types, the distance is calculated
precisely, whereas for #DIST_L2 (Euclidean distance) the distance can be calculated only with a
relative error (a \f$5\times 5\f$ mask gives more accurate results). For `a`,`b`, and `c`, OpenCV
uses the values suggested in the original paper:
- DIST_L1: `a = 1, b = 2`
- DIST_L2:
    - `3 x 3`: `a=0.955, b=1.3693`
    - `5 x 5`: `a=1, b=1.4, c=2.1969`
- DIST_C: `a = 1, b = 1`

Typically, for a fast, coarse distance estimation #DIST_L2, a \f$3\times 3\f$ mask is used. For a
more accurate distance estimation #DIST_L2, a \f$5\times 5\f$ mask or the precise algorithm is used.
Note that both the precise and the approximate algorithms are linear on the number of pixels.

This variant of the function does not only compute the minimum distance for each pixel \f$(x, y)\f$
but also identifies the nearest connected component consisting of zero pixels
(labelType==#DIST_LABEL_CCOMP) or the nearest zero pixel (labelType==#DIST_LABEL_PIXEL). Index of the
component/pixel is stored in `labels(x, y)`. When labelType==#DIST_LABEL_CCOMP, the function
automatically finds connected components of zero pixels in the input image and marks them with
distinct labels. When labelType==#DIST_LABEL_PIXEL, the function scans through the input image and
marks all the zero pixels with distinct labels.

In this mode, the complexity is still linear. That is, the function provides a very fast way to
compute the Voronoi diagram for a binary image. Currently, the second variant can use only the
approximate distance transform algorithm, i.e. maskSize=#DIST_MASK_PRECISE is not supported
yet.

@param src 8-bit, single-channel (binary) source image.
@param dst Output image with calculated distances. It is a 8-bit or 32-bit floating-point,
single-channel image of the same size as src.
@param labels Output 2D array of labels (the discrete Voronoi diagram). It has the type
CV_32SC1 and the same size as src.
@param distanceType Type of distance, see #DistanceTypes
@param maskSize Size of the distance transform mask, see #DistanceTransformMasks.
#DIST_MASK_PRECISE is not supported by this variant. In case of the #DIST_L1 or #DIST_C distance type,
the parameter is forced to 3 because a \f$3\times 3\f$ mask gives the same result as \f$5\times
5\f$ or any larger aperture.
@param labelType Type of the label array to build, see #DistanceTransformLabelTypes.
 */
CV_EXPORTS_AS(distanceTransformWithLabels) void distanceTransform( InputArray src, OutputArray dst,
                                     OutputArray labels, int distanceType, int maskSize,
                                     int labelType = DIST_LABEL_CCOMP );

/** @overload
@param src 8-bit, single-channel (binary) source image.
@param dst Output image with calculated distances. It is a 8-bit or 32-bit floating-point,
single-channel image of the same size as src .
@param distanceType Type of distance, see #DistanceTypes
@param maskSize Size of the distance transform mask, see #DistanceTransformMasks. In case of the
#DIST_L1 or #DIST_C distance type, the parameter is forced to 3 because a \f$3\times 3\f$ mask gives
the same result as \f$5\times 5\f$ or any larger aperture.
@param dstType Type of output image. It can be CV_8U or CV_32F. Type CV_8U can be used only for
the first variant of the function and distanceType == #DIST_L1.
*/
CV_EXPORTS_W void distanceTransform( InputArray src, OutputArray dst,
                                     int distanceType, int maskSize, int dstType=CV_32F);

/** @brief Fills a connected component with the given color.

The function cv::floodFill fills a connected component starting from the seed point with the specified
color. The connectivity is determined by the color/brightness closeness of the neighbor pixels. The
pixel at \f$(x,y)\f$ is considered to belong to the repainted domain if:

- in case of a grayscale image and floating range
\f[\texttt{src} (x',y')- \texttt{loDiff} \leq \texttt{src} (x,y)  \leq \texttt{src} (x',y')+ \texttt{upDiff}\f]


- in case of a grayscale image and fixed range
\f[\texttt{src} ( \texttt{seedPoint} .x, \texttt{seedPoint} .y)- \texttt{loDiff} \leq \texttt{src} (x,y)  \leq \texttt{src} ( \texttt{seedPoint} .x, \texttt{seedPoint} .y)+ \texttt{upDiff}\f]


- in case of a color image and floating range
\f[\texttt{src} (x',y')_r- \texttt{loDiff} _r \leq \texttt{src} (x,y)_r \leq \texttt{src} (x',y')_r+ \texttt{upDiff} _r,\f]
\f[\texttt{src} (x',y')_g- \texttt{loDiff} _g \leq \texttt{src} (x,y)_g \leq \texttt{src} (x',y')_g+ \texttt{upDiff} _g\f]
and
\f[\texttt{src} (x',y')_b- \texttt{loDiff} _b \leq \texttt{src} (x,y)_b \leq \texttt{src} (x',y')_b+ \texttt{upDiff} _b\f]


- in case of a color image and fixed range
\f[\texttt{src} ( \texttt{seedPoint} .x, \texttt{seedPoint} .y)_r- \texttt{loDiff} _r \leq \texttt{src} (x,y)_r \leq \texttt{src} ( \texttt{seedPoint} .x, \texttt{seedPoint} .y)_r+ \texttt{upDiff} _r,\f]
\f[\texttt{src} ( \texttt{seedPoint} .x, \texttt{seedPoint} .y)_g- \texttt{loDiff} _g \leq \texttt{src} (x,y)_g \leq \texttt{src} ( \texttt{seedPoint} .x, \texttt{seedPoint} .y)_g+ \texttt{upDiff} _g\f]
and
\f[\texttt{src} ( \texttt{seedPoint} .x, \texttt{seedPoint} .y)_b- \texttt{loDiff} _b \leq \texttt{src} (x,y)_b \leq \texttt{src} ( \texttt{seedPoint} .x, \texttt{seedPoint} .y)_b+ \texttt{upDiff} _b\f]


where \f$src(x',y')\f$ is the value of one of pixel neighbors that is already known to belong to the
component. That is, to be added to the connected component, a color/brightness of the pixel should
be close enough to:
- Color/brightness of one of its neighbors that already belong to the connected component in case
of a floating range.
- Color/brightness of the seed point in case of a fixed range.

Use these functions to either mark a connected component with the specified color in-place, or build
a mask and then extract the contour, or copy the region to another image, and so on.

@param image Input/output 1- or 3-channel, 8-bit, or floating-point image. It is modified by the
function unless the #FLOODFILL_MASK_ONLY flag is set in the second variant of the function. See
the details below.
@param mask Operation mask that should be a single-channel 8-bit image, 2 pixels wider and 2 pixels
taller than image. If an empty Mat is passed it will be created automatically. Since this is both an
input and output parameter, you must take responsibility of initializing it.
Flood-filling cannot go across non-zero pixels in the input mask. For example,
an edge detector output can be used as a mask to stop filling at edges. On output, pixels in the
mask corresponding to filled pixels in the image are set to 1 or to the specified value in flags
as described below. Additionally, the function fills the border of the mask with ones to simplify
internal processing. It is therefore possible to use the same mask in multiple calls to the function
to make sure the filled areas do not overlap.
@param seedPoint Starting point.
@param newVal New value of the repainted domain pixels.
@param loDiff Maximal lower brightness/color difference between the currently observed pixel and
one of its neighbors belonging to the component, or a seed pixel being added to the component.
@param upDiff Maximal upper brightness/color difference between the currently observed pixel and
one of its neighbors belonging to the component, or a seed pixel being added to the component.
@param rect Optional output parameter set by the function to the minimum bounding rectangle of the
repainted domain.
@param flags Operation flags. The first 8 bits contain a connectivity value. The default value of
4 means that only the four nearest neighbor pixels (those that share an edge) are considered. A
connectivity value of 8 means that the eight nearest neighbor pixels (those that share a corner)
will be considered. The next 8 bits (8-16) contain a value between 1 and 255 with which to fill
the mask (the default value is 1). For example, 4 | ( 255 \<\< 8 ) will consider 4 nearest
neighbours and fill the mask with a value of 255. The following additional options occupy higher
bits and therefore may be further combined with the connectivity and mask fill values using
bit-wise or (|), see #FloodFillFlags.

@note Since the mask is larger than the filled image, a pixel \f$(x, y)\f$ in image corresponds to the
pixel \f$(x+1, y+1)\f$ in the mask .

@sa findContours
 */
CV_EXPORTS_W int floodFill( InputOutputArray image, InputOutputArray mask,
                            Point seedPoint, Scalar newVal, CV_OUT Rect* rect=0,
                            Scalar loDiff = Scalar(), Scalar upDiff = Scalar(),
                            int flags = 4 );

/** @example samples/cpp/ffilldemo.cpp
An example using the FloodFill technique
*/

/** @overload

variant without `mask` parameter
*/
CV_EXPORTS int floodFill( InputOutputArray image,
                          Point seedPoint, Scalar newVal, CV_OUT Rect* rect = 0,
                          Scalar loDiff = Scalar(), Scalar upDiff = Scalar(),
                          int flags = 4 );

//! Performs linear blending of two images:
//! \f[ \texttt{dst}(i,j) = \texttt{weights1}(i,j)*\texttt{src1}(i,j) + \texttt{weights2}(i,j)*\texttt{src2}(i,j) \f]
//! @param src1 It has a type of CV_8UC(n) or CV_32FC(n), where n is a positive integer.
//! @param src2 It has the same type and size as src1.
//! @param weights1 It has a type of CV_32FC1 and the same size with src1.
//! @param weights2 It has a type of CV_32FC1 and the same size with src1.
//! @param dst It is created if it does not have the same size and type with src1.
CV_EXPORTS_W void blendLinear(InputArray src1, InputArray src2, InputArray weights1, InputArray weights2, OutputArray dst);

//! @} imgproc_misc

//! @addtogroup imgproc_color_conversions
//! @{

/** @brief Converts an image from one color space to another.

The function converts an input image from one color space to another. In case of a transformation
to-from RGB color space, the order of the channels should be specified explicitly (RGB or BGR). Note
that the default color format in OpenCV is often referred to as RGB but it is actually BGR (the
bytes are reversed). So the first byte in a standard (24-bit) color image will be an 8-bit Blue
component, the second byte will be Green, and the third byte will be Red. The fourth, fifth, and
sixth bytes would then be the second pixel (Blue, then Green, then Red), and so on.

The conventional ranges for R, G, and B channel values are:
-   0 to 255 for CV_8U images
-   0 to 65535 for CV_16U images
-   0 to 1 for CV_32F images

In case of linear transformations, the range does not matter. But in case of a non-linear
transformation, an input RGB image should be normalized to the proper value range to get the correct
results, for example, for RGB \f$\rightarrow\f$ L\*u\*v\* transformation. For example, if you have a
32-bit floating-point image directly converted from an 8-bit image without any scaling, then it will
have the 0..255 value range instead of 0..1 assumed by the function. So, before calling #cvtColor ,
you need first to scale the image down:
@code
    img *= 1./255;
    cvtColor(img, img, COLOR_BGR2Luv);
@endcode
If you use #cvtColor with 8-bit images, the conversion will have some information lost. For many
applications, this will not be noticeable but it is recommended to use 32-bit images in applications
that need the full range of colors or that convert an image before an operation and then convert
back.

If conversion adds the alpha channel, its value will set to the maximum of corresponding channel
range: 255 for CV_8U, 65535 for CV_16U, 1 for CV_32F.

@param src input image: 8-bit unsigned, 16-bit unsigned ( CV_16UC... ), or single-precision
floating-point.
@param dst output image of the same size and depth as src.
@param code color space conversion code (see #ColorConversionCodes).
@param dstCn number of channels in the destination image; if the parameter is 0, the number of the
channels is derived automatically from src and code.

@see @ref imgproc_color_conversions
 */
CV_EXPORTS_W void cvtColor( InputArray src, OutputArray dst, int code, int dstCn = 0 );

/** @brief Converts an image from one color space to another where the source image is
stored in two planes.

This function only supports YUV420 to RGB conversion as of now.

@param src1: 8-bit image (#CV_8U) of the Y plane.
@param src2: image containing interleaved U/V plane.
@param dst: output image.
@param code: Specifies the type of conversion. It can take any of the following values:
- #COLOR_YUV2BGR_NV12
- #COLOR_YUV2RGB_NV12
- #COLOR_YUV2BGRA_NV12
- #COLOR_YUV2RGBA_NV12
- #COLOR_YUV2BGR_NV21
- #COLOR_YUV2RGB_NV21
- #COLOR_YUV2BGRA_NV21
- #COLOR_YUV2RGBA_NV21
*/
CV_EXPORTS_W void cvtColorTwoPlane( InputArray src1, InputArray src2, OutputArray dst, int code );

/** @brief main function for all demosaicing processes

@param src input image: 8-bit unsigned or 16-bit unsigned.
@param dst output image of the same size and depth as src.
@param code Color space conversion code (see the description below).
@param dstCn number of channels in the destination image; if the parameter is 0, the number of the
channels is derived automatically from src and code.

The function can do the following transformations:

-   Demosaicing using bilinear interpolation

    #COLOR_BayerBG2BGR , #COLOR_BayerGB2BGR , #COLOR_BayerRG2BGR , #COLOR_BayerGR2BGR

    #COLOR_BayerBG2GRAY , #COLOR_BayerGB2GRAY , #COLOR_BayerRG2GRAY , #COLOR_BayerGR2GRAY

-   Demosaicing using Variable Number of Gradients.

    #COLOR_BayerBG2BGR_VNG , #COLOR_BayerGB2BGR_VNG , #COLOR_BayerRG2BGR_VNG , #COLOR_BayerGR2BGR_VNG

-   Edge-Aware Demosaicing.

    #COLOR_BayerBG2BGR_EA , #COLOR_BayerGB2BGR_EA , #COLOR_BayerRG2BGR_EA , #COLOR_BayerGR2BGR_EA

-   Demosaicing with alpha channel

    #COLOR_BayerBG2BGRA , #COLOR_BayerGB2BGRA , #COLOR_BayerRG2BGRA , #COLOR_BayerGR2BGRA

@sa cvtColor
*/
CV_EXPORTS_W void demosaicing(InputArray src, OutputArray dst, int code, int dstCn = 0);

//! @} imgproc_color_conversions

//! @addtogroup imgproc_shape
//! @{

/** @brief Calculates all of the moments up to the third order of a polygon or rasterized shape.

The function computes moments, up to the 3rd order, of a vector shape or a rasterized shape. The
results are returned in the structure cv::Moments.

@param array Raster image (single-channel, 8-bit or floating-point 2D array) or an array (
\f$1 \times N\f$ or \f$N \times 1\f$ ) of 2D points (Point or Point2f ).
@param binaryImage If it is true, all non-zero image pixels are treated as 1's. The parameter is
used for images only.
@returns moments.

@note Only applicable to contour moments calculations from Python bindings: Note that the numpy
type for the input array should be either np.int32 or np.float32.

@sa  contourArea, arcLength
 */
CV_EXPORTS_W Moments moments( InputArray array, bool binaryImage = false );

/** @brief Calculates seven Hu invariants.

The function calculates seven Hu invariants (introduced in @cite Hu62; see also
<http://en.wikipedia.org/wiki/Image_moment>) defined as:

\f[\begin{array}{l} hu[0]= \eta _{20}+ \eta _{02} \\ hu[1]=( \eta _{20}- \eta _{02})^{2}+4 \eta _{11}^{2} \\ hu[2]=( \eta _{30}-3 \eta _{12})^{2}+ (3 \eta _{21}- \eta _{03})^{2} \\ hu[3]=( \eta _{30}+ \eta _{12})^{2}+ ( \eta _{21}+ \eta _{03})^{2} \\ hu[4]=( \eta _{30}-3 \eta _{12})( \eta _{30}+ \eta _{12})[( \eta _{30}+ \eta _{12})^{2}-3( \eta _{21}+ \eta _{03})^{2}]+(3 \eta _{21}- \eta _{03})( \eta _{21}+ \eta _{03})[3( \eta _{30}+ \eta _{12})^{2}-( \eta _{21}+ \eta _{03})^{2}] \\ hu[5]=( \eta _{20}- \eta _{02})[( \eta _{30}+ \eta _{12})^{2}- ( \eta _{21}+ \eta _{03})^{2}]+4 \eta _{11}( \eta _{30}+ \eta _{12})( \eta _{21}+ \eta _{03}) \\ hu[6]=(3 \eta _{21}- \eta _{03})( \eta _{21}+ \eta _{03})[3( \eta _{30}+ \eta _{12})^{2}-( \eta _{21}+ \eta _{03})^{2}]-( \eta _{30}-3 \eta _{12})( \eta _{21}+ \eta _{03})[3( \eta _{30}+ \eta _{12})^{2}-( \eta _{21}+ \eta _{03})^{2}] \\ \end{array}\f]

where \f$\eta_{ji}\f$ stands for \f$\texttt{Moments::nu}_{ji}\f$ .

These values are proved to be invariants to the image scale, rotation, and reflection except the
seventh one, whose sign is changed by reflection. This invariance is proved with the assumption of
infinite image resolution. In case of raster images, the computed Hu invariants for the original and
transformed images are a bit different.

@param moments Input moments computed with moments .
@param hu Output Hu invariants.

@sa matchShapes
 */
CV_EXPORTS void HuMoments( const Moments& moments, double hu[7] );

/** @overload */
CV_EXPORTS_W void HuMoments( const Moments& m, OutputArray hu );

//! @} imgproc_shape

//! @addtogroup imgproc_object
//! @{

//! type of the template matching operation
enum TemplateMatchModes {
    TM_SQDIFF        = 0, /*!< \f[R(x,y)= \sum _{x',y'} (T(x',y')-I(x+x',y+y'))^2\f]
                               with mask:
                               \f[R(x,y)= \sum _{x',y'} \left( (T(x',y')-I(x+x',y+y')) \cdot
                                  M(x',y') \right)^2\f] */
    TM_SQDIFF_NORMED = 1, /*!< \f[R(x,y)= \frac{\sum_{x',y'} (T(x',y')-I(x+x',y+y'))^2}{\sqrt{\sum_{
                                  x',y'}T(x',y')^2 \cdot \sum_{x',y'} I(x+x',y+y')^2}}\f]
                               with mask:
                               \f[R(x,y)= \frac{\sum _{x',y'} \left( (T(x',y')-I(x+x',y+y')) \cdot
                                  M(x',y') \right)^2}{\sqrt{\sum_{x',y'} \left( T(x',y') \cdot
                                  M(x',y') \right)^2 \cdot \sum_{x',y'} \left( I(x+x',y+y') \cdot
                                  M(x',y') \right)^2}}\f] */
    TM_CCORR         = 2, /*!< \f[R(x,y)= \sum _{x',y'} (T(x',y') \cdot I(x+x',y+y'))\f]
                               with mask:
                               \f[R(x,y)= \sum _{x',y'} (T(x',y') \cdot I(x+x',y+y') \cdot M(x',y')
                                  ^2)\f] */
    TM_CCORR_NORMED  = 3, /*!< \f[R(x,y)= \frac{\sum_{x',y'} (T(x',y') \cdot I(x+x',y+y'))}{\sqrt{
                                  \sum_{x',y'}T(x',y')^2 \cdot \sum_{x',y'} I(x+x',y+y')^2}}\f]
                               with mask:
                               \f[R(x,y)= \frac{\sum_{x',y'} (T(x',y') \cdot I(x+x',y+y') \cdot
                                  M(x',y')^2)}{\sqrt{\sum_{x',y'} \left( T(x',y') \cdot M(x',y')
                                  \right)^2 \cdot \sum_{x',y'} \left( I(x+x',y+y') \cdot M(x',y')
                                  \right)^2}}\f] */
    TM_CCOEFF        = 4, /*!< \f[R(x,y)= \sum _{x',y'} (T'(x',y') \cdot I'(x+x',y+y'))\f]
                               where
                               \f[\begin{array}{l} T'(x',y')=T(x',y') - 1/(w \cdot h) \cdot \sum _{
                                  x'',y''} T(x'',y'') \\ I'(x+x',y+y')=I(x+x',y+y') - 1/(w \cdot h)
                                  \cdot \sum _{x'',y''} I(x+x'',y+y'') \end{array}\f]
                               with mask:
                               \f[\begin{array}{l} T'(x',y')=M(x',y') \cdot \left( T(x',y') -
                                  \frac{1}{\sum _{x'',y''} M(x'',y'')} \cdot \sum _{x'',y''}
                                  (T(x'',y'') \cdot M(x'',y'')) \right) \\ I'(x+x',y+y')=M(x',y')
                                  \cdot \left( I(x+x',y+y') - \frac{1}{\sum _{x'',y''} M(x'',y'')}
                                  \cdot \sum _{x'',y''} (I(x+x'',y+y'') \cdot M(x'',y'')) \right)
                                  \end{array} \f] */
    TM_CCOEFF_NORMED = 5  /*!< \f[R(x,y)= \frac{ \sum_{x',y'} (T'(x',y') \cdot I'(x+x',y+y')) }{
                                  \sqrt{\sum_{x',y'}T'(x',y')^2 \cdot \sum_{x',y'} I'(x+x',y+y')^2}
                                  }\f] */
};

/** @example samples/cpp/tutorial_code/Histograms_Matching/MatchTemplate_Demo.cpp
An example using Template Matching algorithm
*/

/** @brief Compares a template against overlapped image regions.

The function slides through image , compares the overlapped patches of size \f$w \times h\f$ against
templ using the specified method and stores the comparison results in result . #TemplateMatchModes
describes the formulae for the available comparison methods ( \f$I\f$ denotes image, \f$T\f$
template, \f$R\f$ result, \f$M\f$ the optional mask ). The summation is done over template and/or
the image patch: \f$x' = 0...w-1, y' = 0...h-1\f$

After the function finishes the comparison, the best matches can be found as global minimums (when
#TM_SQDIFF was used) or maximums (when #TM_CCORR or #TM_CCOEFF was used) using the
#minMaxLoc function. In case of a color image, template summation in the numerator and each sum in
the denominator is done over all of the channels and separate mean values are used for each channel.
That is, the function can take a color template and a color image. The result will still be a
single-channel image, which is easier to analyze.

@param image Image where the search is running. It must be 8-bit or 32-bit floating-point.
@param templ Searched template. It must be not greater than the source image and have the same
data type.
@param result Map of comparison results. It must be single-channel 32-bit floating-point. If image
is \f$W \times H\f$ and templ is \f$w \times h\f$ , then result is \f$(W-w+1) \times (H-h+1)\f$ .
@param method Parameter specifying the comparison method, see #TemplateMatchModes
@param mask Optional mask. It must have the same size as templ. It must either have the same number
            of channels as template or only one channel, which is then used for all template and
            image channels. If the data type is #CV_8U, the mask is interpreted as a binary mask,
            meaning only elements where mask is nonzero are used and are kept unchanged independent
            of the actual mask value (weight equals 1). For data tpye #CV_32F, the mask values are
            used as weights. The exact formulas are documented in #TemplateMatchModes.
 */
CV_EXPORTS_W void matchTemplate( InputArray image, InputArray templ,
                                 OutputArray result, int method, InputArray mask = noArray() );

//! @}

//! @addtogroup imgproc_shape
//! @{

/** @example samples/cpp/connected_components.cpp
This program demonstrates connected components and use of the trackbar
*/

/** @brief computes the connected components labeled image of boolean image

image with 4 or 8 way connectivity - returns N, the total number of labels [0, N-1] where 0
represents the background label. ltype specifies the output label image type, an important
consideration based on the total number of labels or alternatively the total number of pixels in
the source image. ccltype specifies the connected components labeling algorithm to use, currently
Bolelli (Spaghetti) @cite Bolelli2019, Grana (BBDT) @cite Grana2010 and Wu's (SAUF) @cite Wu2009 algorithms
are supported, see the #ConnectedComponentsAlgorithmsTypes for details. Note that SAUF algorithm forces
a row major ordering of labels while Spaghetti and BBDT do not.
This function uses parallel version of the algorithms if at least one allowed
parallel framework is enabled and if the rows of the image are at least twice the number returned by #getNumberOfCPUs.

@param image the 8-bit single-channel image to be labeled
@param labels destination labeled image
@param connectivity 8 or 4 for 8-way or 4-way connectivity respectively
@param ltype output image label type. Currently CV_32S and CV_16U are supported.
@param ccltype connected components algorithm type (see the #ConnectedComponentsAlgorithmsTypes).
*/
CV_EXPORTS_AS(connectedComponentsWithAlgorithm) int connectedComponents(InputArray image, OutputArray labels,
                                                                        int connectivity, int ltype, int ccltype);


/** @overload

@param image the 8-bit single-channel image to be labeled
@param labels destination labeled image
@param connectivity 8 or 4 for 8-way or 4-way connectivity respectively
@param ltype output image label type. Currently CV_32S and CV_16U are supported.
*/
CV_EXPORTS_W int connectedComponents(InputArray image, OutputArray labels,
                                     int connectivity = 8, int ltype = CV_32S);


/** @brief computes the connected components labeled image of boolean image and also produces a statistics output for each label

image with 4 or 8 way connectivity - returns N, the total number of labels [0, N-1] where 0
represents the background label. ltype specifies the output label image type, an important
consideration based on the total number of labels or alternatively the total number of pixels in
the source image. ccltype specifies the connected components labeling algorithm to use, currently
Bolelli (Spaghetti) @cite Bolelli2019, Grana (BBDT) @cite Grana2010 and Wu's (SAUF) @cite Wu2009 algorithms
are supported, see the #ConnectedComponentsAlgorithmsTypes for details. Note that SAUF algorithm forces
a row major ordering of labels while Spaghetti and BBDT do not.
This function uses parallel version of the algorithms (statistics included) if at least one allowed
parallel framework is enabled and if the rows of the image are at least twice the number returned by #getNumberOfCPUs.

@param image the 8-bit single-channel image to be labeled
@param labels destination labeled image
@param stats statistics output for each label, including the background label.
Statistics are accessed via stats(label, COLUMN) where COLUMN is one of
#ConnectedComponentsTypes, selecting the statistic. The data type is CV_32S.
@param centroids centroid output for each label, including the background label. Centroids are
accessed via centroids(label, 0) for x and centroids(label, 1) for y. The data type CV_64F.
@param connectivity 8 or 4 for 8-way or 4-way connectivity respectively
@param ltype output image label type. Currently CV_32S and CV_16U are supported.
@param ccltype connected components algorithm type (see #ConnectedComponentsAlgorithmsTypes).
*/
CV_EXPORTS_AS(connectedComponentsWithStatsWithAlgorithm) int connectedComponentsWithStats(InputArray image, OutputArray labels,
                                                                                          OutputArray stats, OutputArray centroids,
                                                                                          int connectivity, int ltype, int ccltype);

/** @overload
@param image the 8-bit single-channel image to be labeled
@param labels destination labeled image
@param stats statistics output for each label, including the background label.
Statistics are accessed via stats(label, COLUMN) where COLUMN is one of
#ConnectedComponentsTypes, selecting the statistic. The data type is CV_32S.
@param centroids centroid output for each label, including the background label. Centroids are
accessed via centroids(label, 0) for x and centroids(label, 1) for y. The data type CV_64F.
@param connectivity 8 or 4 for 8-way or 4-way connectivity respectively
@param ltype output image label type. Currently CV_32S and CV_16U are supported.
*/
CV_EXPORTS_W int connectedComponentsWithStats(InputArray image, OutputArray labels,
                                              OutputArray stats, OutputArray centroids,
                                              int connectivity = 8, int ltype = CV_32S);


/** @brief Finds contours in a binary image.

The function retrieves contours from the binary image using the algorithm @cite Suzuki85 . The contours
are a useful tool for shape analysis and object detection and recognition. See squares.cpp in the
OpenCV sample directory.
@note Since opencv 3.2 source image is not modified by this function.

@param image Source, an 8-bit single-channel image. Non-zero pixels are treated as 1's. Zero
pixels remain 0's, so the image is treated as binary . You can use #compare, #inRange, #threshold ,
#adaptiveThreshold, #Canny, and others to create a binary image out of a grayscale or color one.
If mode equals to #RETR_CCOMP or #RETR_FLOODFILL, the input can also be a 32-bit integer image of labels (CV_32SC1).
@param contours Detected contours. Each contour is stored as a vector of points (e.g.
std::vector<std::vector<cv::Point> >).
@param hierarchy Optional output vector (e.g. std::vector<cv::Vec4i>), containing information about the image topology. It has
as many elements as the number of contours. For each i-th contour contours[i], the elements
hierarchy[i][0] , hierarchy[i][1] , hierarchy[i][2] , and hierarchy[i][3] are set to 0-based indices
in contours of the next and previous contours at the same hierarchical level, the first child
contour and the parent contour, respectively. If for the contour i there are no next, previous,
parent, or nested contours, the corresponding elements of hierarchy[i] will be negative.
@note In Python, hierarchy is nested inside a top level array. Use hierarchy[0][i] to access hierarchical elements of i-th contour.
@param mode Contour retrieval mode, see #RetrievalModes
@param method Contour approximation method, see #ContourApproximationModes
@param offset Optional offset by which every contour point is shifted. This is useful if the
contours are extracted from the image ROI and then they should be analyzed in the whole image
context.
 */
CV_EXPORTS_W void findContours( InputArray image, OutputArrayOfArrays contours,
                              OutputArray hierarchy, int mode,
                              int method, Point offset = Point());

/** @overload */
CV_EXPORTS void findContours( InputArray image, OutputArrayOfArrays contours,
                              int mode, int method, Point offset = Point());

/** @example samples/cpp/squares.cpp
A program using pyramid scaling, Canny, contours and contour simplification to find
squares in a list of images (pic1-6.png). Returns sequence of squares detected on the image.
*/

/** @example samples/tapi/squares.cpp
A program using pyramid scaling, Canny, contours and contour simplification to find
squares in the input image.
*/

/** @brief Approximates a polygonal curve(s) with the specified precision.

The function cv::approxPolyDP approximates a curve or a polygon with another curve/polygon with less
vertices so that the distance between them is less or equal to the specified precision. It uses the
Douglas-Peucker algorithm <http://en.wikipedia.org/wiki/Ramer-Douglas-Peucker_algorithm>

@param curve Input vector of a 2D point stored in std::vector or Mat
@param approxCurve Result of the approximation. The type should match the type of the input curve.
@param epsilon Parameter specifying the approximation accuracy. This is the maximum distance
between the original curve and its approximation.
@param closed If true, the approximated curve is closed (its first and last vertices are
connected). Otherwise, it is not closed.
 */
CV_EXPORTS_W void approxPolyDP( InputArray curve,
                                OutputArray approxCurve,
                                double epsilon, bool closed );

/** @brief Calculates a contour perimeter or a curve length.

The function computes a curve length or a closed contour perimeter.

@param curve Input vector of 2D points, stored in std::vector or Mat.
@param closed Flag indicating whether the curve is closed or not.
 */
CV_EXPORTS_W double arcLength( InputArray curve, bool closed );

/** @brief Calculates the up-right bounding rectangle of a point set or non-zero pixels of gray-scale image.

The function calculates and returns the minimal up-right bounding rectangle for the specified point set or
non-zero pixels of gray-scale image.

@param array Input gray-scale image or 2D point set, stored in std::vector or Mat.
 */
CV_EXPORTS_W Rect boundingRect( InputArray array );

/** @brief Calculates a contour area.

The function computes a contour area. Similarly to moments , the area is computed using the Green
formula. Thus, the returned area and the number of non-zero pixels, if you draw the contour using
#drawContours or #fillPoly , can be different. Also, the function will most certainly give a wrong
results for contours with self-intersections.

Example:
@code
    vector<Point> contour;
    contour.push_back(Point2f(0, 0));
    contour.push_back(Point2f(10, 0));
    contour.push_back(Point2f(10, 10));
    contour.push_back(Point2f(5, 4));

    double area0 = contourArea(contour);
    vector<Point> approx;
    approxPolyDP(contour, approx, 5, true);
    double area1 = contourArea(approx);

    cout << "area0 =" << area0 << endl <<
            "area1 =" << area1 << endl <<
            "approx poly vertices" << approx.size() << endl;
@endcode
@param contour Input vector of 2D points (contour vertices), stored in std::vector or Mat.
@param oriented Oriented area flag. If it is true, the function returns a signed area value,
depending on the contour orientation (clockwise or counter-clockwise). Using this feature you can
determine orientation of a contour by taking the sign of an area. By default, the parameter is
false, which means that the absolute value is returned.
 */
CV_EXPORTS_W double contourArea( InputArray contour, bool oriented = false );

/** @brief Finds a rotated rectangle of the minimum area enclosing the input 2D point set.

The function calculates and returns the minimum-area bounding rectangle (possibly rotated) for a
specified point set. Developer should keep in mind that the returned RotatedRect can contain negative
indices when data is close to the containing Mat element boundary.

@param points Input vector of 2D points, stored in std::vector\<\> or Mat
 */
CV_EXPORTS_W RotatedRect minAreaRect( InputArray points );

/** @brief Finds the four vertices of a rotated rect. Useful to draw the rotated rectangle.

The function finds the four vertices of a rotated rectangle. This function is useful to draw the
rectangle. In C++, instead of using this function, you can directly use RotatedRect::points method. Please
visit the @ref tutorial_bounding_rotated_ellipses "tutorial on Creating Bounding rotated boxes and ellipses for contours" for more information.

@param box The input rotated rectangle. It may be the output of
@param points The output array of four vertices of rectangles.
 */
CV_EXPORTS_W void boxPoints(RotatedRect box, OutputArray points);

/** @brief Finds a circle of the minimum area enclosing a 2D point set.

The function finds the minimal enclosing circle of a 2D point set using an iterative algorithm.

@param points Input vector of 2D points, stored in std::vector\<\> or Mat
@param center Output center of the circle.
@param radius Output radius of the circle.
 */
CV_EXPORTS_W void minEnclosingCircle( InputArray points,
                                      CV_OUT Point2f& center, CV_OUT float& radius );

/** @example samples/cpp/minarea.cpp
*/

/** @brief Finds a triangle of minimum area enclosing a 2D point set and returns its area.

The function finds a triangle of minimum area enclosing the given set of 2D points and returns its
area. The output for a given 2D point set is shown in the image below. 2D points are depicted in
*red* and the enclosing triangle in *yellow*.

![Sample output of the minimum enclosing triangle function](pics/minenclosingtriangle.png)

The implementation of the algorithm is based on O'Rourke's @cite ORourke86 and Klee and Laskowski's
@cite KleeLaskowski85 papers. O'Rourke provides a \f$\theta(n)\f$ algorithm for finding the minimal
enclosing triangle of a 2D convex polygon with n vertices. Since the #minEnclosingTriangle function
takes a 2D point set as input an additional preprocessing step of computing the convex hull of the
2D point set is required. The complexity of the #convexHull function is \f$O(n log(n))\f$ which is higher
than \f$\theta(n)\f$. Thus the overall complexity of the function is \f$O(n log(n))\f$.

@param points Input vector of 2D points with depth CV_32S or CV_32F, stored in std::vector\<\> or Mat
@param triangle Output vector of three 2D points defining the vertices of the triangle. The depth
of the OutputArray must be CV_32F.
 */
CV_EXPORTS_W double minEnclosingTriangle( InputArray points, CV_OUT OutputArray triangle );

/** @brief Compares two shapes.

The function compares two shapes. All three implemented methods use the Hu invariants (see #HuMoments)

@param contour1 First contour or grayscale image.
@param contour2 Second contour or grayscale image.
@param method Comparison method, see #ShapeMatchModes
@param parameter Method-specific parameter (not supported now).
 */
CV_EXPORTS_W double matchShapes( InputArray contour1, InputArray contour2,
                                 int method, double parameter );

/** @example samples/cpp/convexhull.cpp
An example using the convexHull functionality
*/

/** @brief Finds the convex hull of a point set.

The function cv::convexHull finds the convex hull of a 2D point set using the Sklansky's algorithm @cite Sklansky82
that has *O(N logN)* complexity in the current implementation.

@param points Input 2D point set, stored in std::vector or Mat.
@param hull Output convex hull. It is either an integer vector of indices or vector of points. In
the first case, the hull elements are 0-based indices of the convex hull points in the original
array (since the set of convex hull points is a subset of the original point set). In the second
case, hull elements are the convex hull points themselves.
@param clockwise Orientation flag. If it is true, the output convex hull is oriented clockwise.
Otherwise, it is oriented counter-clockwise. The assumed coordinate system has its X axis pointing
to the right, and its Y axis pointing upwards.
@param returnPoints Operation flag. In case of a matrix, when the flag is true, the function
returns convex hull points. Otherwise, it returns indices of the convex hull points. When the
output array is std::vector, the flag is ignored, and the output depends on the type of the
vector: std::vector\<int\> implies returnPoints=false, std::vector\<Point\> implies
returnPoints=true.

@note `points` and `hull` should be different arrays, inplace processing isn't supported.

Check @ref tutorial_hull "the corresponding tutorial" for more details.

useful links:

https://www.learnopencv.com/convex-hull-using-opencv-in-python-and-c/
 */
CV_EXPORTS_W void convexHull( InputArray points, OutputArray hull,
                              bool clockwise = false, bool returnPoints = true );

/** @brief Finds the convexity defects of a contour.

The figure below displays convexity defects of a hand contour:

![image](pics/defects.png)

@param contour Input contour.
@param convexhull Convex hull obtained using convexHull that should contain indices of the contour
points that make the hull.
@param convexityDefects The output vector of convexity defects. In C++ and the new Python/Java
interface each convexity defect is represented as 4-element integer vector (a.k.a. #Vec4i):
(start_index, end_index, farthest_pt_index, fixpt_depth), where indices are 0-based indices
in the original contour of the convexity defect beginning, end and the farthest point, and
fixpt_depth is fixed-point approximation (with 8 fractional bits) of the distance between the
farthest contour point and the hull. That is, to get the floating-point value of the depth will be
fixpt_depth/256.0.
 */
CV_EXPORTS_W void convexityDefects( InputArray contour, InputArray convexhull, OutputArray convexityDefects );

/** @brief Tests a contour convexity.

The function tests whether the input contour is convex or not. The contour must be simple, that is,
without self-intersections. Otherwise, the function output is undefined.

@param contour Input vector of 2D points, stored in std::vector\<\> or Mat
 */
CV_EXPORTS_W bool isContourConvex( InputArray contour );

/** @example samples/cpp/intersectExample.cpp
Examples of how intersectConvexConvex works
*/

/** @brief Finds intersection of two convex polygons

@param p1 First polygon
@param p2 Second polygon
@param p12 Output polygon describing the intersecting area
@param handleNested When true, an intersection is found if one of the polygons is fully enclosed in the other.
When false, no intersection is found. If the polygons share a side or the vertex of one polygon lies on an edge
of the other, they are not considered nested and an intersection will be found regardless of the value of handleNested.

@returns Absolute value of area of intersecting polygon

@note intersectConvexConvex doesn't confirm that both polygons are convex and will return invalid results if they aren't.
 */
CV_EXPORTS_W float intersectConvexConvex( InputArray p1, InputArray p2,
                                          OutputArray p12, bool handleNested = true );

/** @example samples/cpp/fitellipse.cpp
An example using the fitEllipse technique
*/

/** @brief Fits an ellipse around a set of 2D points.

The function calculates the ellipse that fits (in a least-squares sense) a set of 2D points best of
all. It returns the rotated rectangle in which the ellipse is inscribed. The first algorithm described by @cite Fitzgibbon95
is used. Developer should keep in mind that it is possible that the returned
ellipse/rotatedRect data contains negative indices, due to the data points being close to the
border of the containing Mat element.

@param points Input 2D point set, stored in std::vector\<\> or Mat
 */
CV_EXPORTS_W RotatedRect fitEllipse( InputArray points );

/** @brief Fits an ellipse around a set of 2D points.

 The function calculates the ellipse that fits a set of 2D points.
 It returns the rotated rectangle in which the ellipse is inscribed.
 The Approximate Mean Square (AMS) proposed by @cite Taubin1991 is used.

 For an ellipse, this basis set is \f$ \chi= \left(x^2, x y, y^2, x, y, 1\right) \f$,
 which is a set of six free coefficients \f$ A^T=\left\{A_{\text{xx}},A_{\text{xy}},A_{\text{yy}},A_x,A_y,A_0\right\} \f$.
 However, to specify an ellipse, all that is needed is five numbers; the major and minor axes lengths \f$ (a,b) \f$,
 the position \f$ (x_0,y_0) \f$, and the orientation \f$ \theta \f$. This is because the basis set includes lines,
 quadratics, parabolic and hyperbolic functions as well as elliptical functions as possible fits.
 If the fit is found to be a parabolic or hyperbolic function then the standard #fitEllipse method is used.
 The AMS method restricts the fit to parabolic, hyperbolic and elliptical curves
 by imposing the condition that \f$ A^T ( D_x^T D_x  +   D_y^T D_y) A = 1 \f$ where
 the matrices \f$ Dx \f$ and \f$ Dy \f$ are the partial derivatives of the design matrix \f$ D \f$ with
 respect to x and y. The matrices are formed row by row applying the following to
 each of the points in the set:
 \f{align*}{
 D(i,:)&=\left\{x_i^2, x_i y_i, y_i^2, x_i, y_i, 1\right\} &
 D_x(i,:)&=\left\{2 x_i,y_i,0,1,0,0\right\} &
 D_y(i,:)&=\left\{0,x_i,2 y_i,0,1,0\right\}
 \f}
 The AMS method minimizes the cost function
 \f{equation*}{
 \epsilon ^2=\frac{ A^T D^T D A }{ A^T (D_x^T D_x +  D_y^T D_y) A^T }
 \f}

 The minimum cost is found by solving the generalized eigenvalue problem.

 \f{equation*}{
 D^T D A = \lambda  \left( D_x^T D_x +  D_y^T D_y\right) A
 \f}

 @param points Input 2D point set, stored in std::vector\<\> or Mat
 */
CV_EXPORTS_W RotatedRect fitEllipseAMS( InputArray points );


/** @brief Fits an ellipse around a set of 2D points.

 The function calculates the ellipse that fits a set of 2D points.
 It returns the rotated rectangle in which the ellipse is inscribed.
 The Direct least square (Direct) method by @cite Fitzgibbon1999 is used.

 For an ellipse, this basis set is \f$ \chi= \left(x^2, x y, y^2, x, y, 1\right) \f$,
 which is a set of six free coefficients \f$ A^T=\left\{A_{\text{xx}},A_{\text{xy}},A_{\text{yy}},A_x,A_y,A_0\right\} \f$.
 However, to specify an ellipse, all that is needed is five numbers; the major and minor axes lengths \f$ (a,b) \f$,
 the position \f$ (x_0,y_0) \f$, and the orientation \f$ \theta \f$. This is because the basis set includes lines,
 quadratics, parabolic and hyperbolic functions as well as elliptical functions as possible fits.
 The Direct method confines the fit to ellipses by ensuring that \f$ 4 A_{xx} A_{yy}- A_{xy}^2 > 0 \f$.
 The condition imposed is that \f$ 4 A_{xx} A_{yy}- A_{xy}^2=1 \f$ which satisfies the inequality
 and as the coefficients can be arbitrarily scaled is not overly restrictive.

 \f{equation*}{
 \epsilon ^2= A^T D^T D A \quad \text{with} \quad A^T C A =1 \quad \text{and} \quad C=\left(\begin{matrix}
 0 & 0  & 2  & 0  & 0  &  0  \\
 0 & -1  & 0  & 0  & 0  &  0 \\
 2 & 0  & 0  & 0  & 0  &  0 \\
 0 & 0  & 0  & 0  & 0  &  0 \\
 0 & 0  & 0  & 0  & 0  &  0 \\
 0 & 0  & 0  & 0  & 0  &  0
 \end{matrix} \right)
 \f}

 The minimum cost is found by solving the generalized eigenvalue problem.

 \f{equation*}{
 D^T D A = \lambda  \left( C\right) A
 \f}

 The system produces only one positive eigenvalue \f$ \lambda\f$ which is chosen as the solution
 with its eigenvector \f$\mathbf{u}\f$. These are used to find the coefficients

 \f{equation*}{
 A = \sqrt{\frac{1}{\mathbf{u}^T C \mathbf{u}}}  \mathbf{u}
 \f}
 The scaling factor guarantees that  \f$A^T C A =1\f$.

 @param points Input 2D point set, stored in std::vector\<\> or Mat
 */
CV_EXPORTS_W RotatedRect fitEllipseDirect( InputArray points );

/** @brief Fits a line to a 2D or 3D point set.

The function fitLine fits a line to a 2D or 3D point set by minimizing \f$\sum_i \rho(r_i)\f$ where
\f$r_i\f$ is a distance between the \f$i^{th}\f$ point, the line and \f$\rho(r)\f$ is a distance function, one
of the following:
-  DIST_L2
\f[\rho (r) = r^2/2  \quad \text{(the simplest and the fastest least-squares method)}\f]
- DIST_L1
\f[\rho (r) = r\f]
- DIST_L12
\f[\rho (r) = 2  \cdot ( \sqrt{1 + \frac{r^2}{2}} - 1)\f]
- DIST_FAIR
\f[\rho \left (r \right ) = C^2  \cdot \left (  \frac{r}{C} -  \log{\left(1 + \frac{r}{C}\right)} \right )  \quad \text{where} \quad C=1.3998\f]
- DIST_WELSCH
\f[\rho \left (r \right ) =  \frac{C^2}{2} \cdot \left ( 1 -  \exp{\left(-\left(\frac{r}{C}\right)^2\right)} \right )  \quad \text{where} \quad C=2.9846\f]
- DIST_HUBER
\f[\rho (r) =  \fork{r^2/2}{if \(r < C\)}{C \cdot (r-C/2)}{otherwise} \quad \text{where} \quad C=1.345\f]

The algorithm is based on the M-estimator ( <http://en.wikipedia.org/wiki/M-estimator> ) technique
that iteratively fits the line using the weighted least-squares algorithm. After each iteration the
weights \f$w_i\f$ are adjusted to be inversely proportional to \f$\rho(r_i)\f$ .

@param points Input vector of 2D or 3D points, stored in std::vector\<\> or Mat.
@param line Output line parameters. In case of 2D fitting, it should be a vector of 4 elements
(like Vec4f) - (vx, vy, x0, y0), where (vx, vy) is a normalized vector collinear to the line and
(x0, y0) is a point on the line. In case of 3D fitting, it should be a vector of 6 elements (like
Vec6f) - (vx, vy, vz, x0, y0, z0), where (vx, vy, vz) is a normalized vector collinear to the line
and (x0, y0, z0) is a point on the line.
@param distType Distance used by the M-estimator, see #DistanceTypes
@param param Numerical parameter ( C ) for some types of distances. If it is 0, an optimal value
is chosen.
@param reps Sufficient accuracy for the radius (distance between the coordinate origin and the line).
@param aeps Sufficient accuracy for the angle. 0.01 would be a good default value for reps and aeps.
 */
CV_EXPORTS_W void fitLine( InputArray points, OutputArray line, int distType,
                           double param, double reps, double aeps );

/** @brief Performs a point-in-contour test.

The function determines whether the point is inside a contour, outside, or lies on an edge (or
coincides with a vertex). It returns positive (inside), negative (outside), or zero (on an edge)
value, correspondingly. When measureDist=false , the return value is +1, -1, and 0, respectively.
Otherwise, the return value is a signed distance between the point and the nearest contour edge.

See below a sample output of the function where each image pixel is tested against the contour:

![sample output](pics/pointpolygon.png)

@param contour Input contour.
@param pt Point tested against the contour.
@param measureDist If true, the function estimates the signed distance from the point to the
nearest contour edge. Otherwise, the function only checks if the point is inside a contour or not.
 */
CV_EXPORTS_W double pointPolygonTest( InputArray contour, Point2f pt, bool measureDist );

/** @brief Finds out if there is any intersection between two rotated rectangles.

If there is then the vertices of the intersecting region are returned as well.

Below are some examples of intersection configurations. The hatched pattern indicates the
intersecting region and the red vertices are returned by the function.

![intersection examples](pics/intersection.png)

@param rect1 First rectangle
@param rect2 Second rectangle
@param intersectingRegion The output array of the vertices of the intersecting region. It returns
at most 8 vertices. Stored as std::vector\<cv::Point2f\> or cv::Mat as Mx1 of type CV_32FC2.
@returns One of #RectanglesIntersectTypes
 */
CV_EXPORTS_W int rotatedRectangleIntersection( const RotatedRect& rect1, const RotatedRect& rect2, OutputArray intersectingRegion  );

/** @brief Creates a smart pointer to a cv::GeneralizedHoughBallard class and initializes it.
*/
CV_EXPORTS_W Ptr<GeneralizedHoughBallard> createGeneralizedHoughBallard();

/** @brief Creates a smart pointer to a cv::GeneralizedHoughGuil class and initializes it.
*/
CV_EXPORTS_W Ptr<GeneralizedHoughGuil> createGeneralizedHoughGuil();

//! @} imgproc_shape

//! @addtogroup imgproc_colormap
//! @{

//! GNU Octave/MATLAB equivalent colormaps
enum ColormapTypes
{
    COLORMAP_AUTUMN = 0, //!< ![autumn](pics/colormaps/colorscale_autumn.jpg)
    COLORMAP_BONE = 1, //!< ![bone](pics/colormaps/colorscale_bone.jpg)
    COLORMAP_JET = 2, //!< ![jet](pics/colormaps/colorscale_jet.jpg)
    COLORMAP_WINTER = 3, //!< ![winter](pics/colormaps/colorscale_winter.jpg)
    COLORMAP_RAINBOW = 4, //!< ![rainbow](pics/colormaps/colorscale_rainbow.jpg)
    COLORMAP_OCEAN = 5, //!< ![ocean](pics/colormaps/colorscale_ocean.jpg)
    COLORMAP_SUMMER = 6, //!< ![summer](pics/colormaps/colorscale_summer.jpg)
    COLORMAP_SPRING = 7, //!< ![spring](pics/colormaps/colorscale_spring.jpg)
    COLORMAP_COOL = 8, //!< ![cool](pics/colormaps/colorscale_cool.jpg)
    COLORMAP_HSV = 9, //!< ![HSV](pics/colormaps/colorscale_hsv.jpg)
    COLORMAP_PINK = 10, //!< ![pink](pics/colormaps/colorscale_pink.jpg)
    COLORMAP_HOT = 11, //!< ![hot](pics/colormaps/colorscale_hot.jpg)
    COLORMAP_PARULA = 12, //!< ![parula](pics/colormaps/colorscale_parula.jpg)
    COLORMAP_MAGMA = 13, //!< ![magma](pics/colormaps/colorscale_magma.jpg)
    COLORMAP_INFERNO = 14, //!< ![inferno](pics/colormaps/colorscale_inferno.jpg)
    COLORMAP_PLASMA = 15, //!< ![plasma](pics/colormaps/colorscale_plasma.jpg)
    COLORMAP_VIRIDIS = 16, //!< ![viridis](pics/colormaps/colorscale_viridis.jpg)
    COLORMAP_CIVIDIS = 17, //!< ![cividis](pics/colormaps/colorscale_cividis.jpg)
    COLORMAP_TWILIGHT = 18, //!< ![twilight](pics/colormaps/colorscale_twilight.jpg)
    COLORMAP_TWILIGHT_SHIFTED = 19, //!< ![twilight shifted](pics/colormaps/colorscale_twilight_shifted.jpg)
    COLORMAP_TURBO = 20, //!< ![turbo](pics/colormaps/colorscale_turbo.jpg)
    COLORMAP_DEEPGREEN = 21  //!< ![deepgreen](pics/colormaps/colorscale_deepgreen.jpg)
};

/** @example samples/cpp/falsecolor.cpp
An example using applyColorMap function
*/

/** @brief Applies a GNU Octave/MATLAB equivalent colormap on a given image.

@param src The source image, grayscale or colored of type CV_8UC1 or CV_8UC3.
@param dst The result is the colormapped source image. Note: Mat::create is called on dst.
@param colormap The colormap to apply, see #ColormapTypes
*/
CV_EXPORTS_W void applyColorMap(InputArray src, OutputArray dst, int colormap);

/** @brief Applies a user colormap on a given image.

@param src The source image, grayscale or colored of type CV_8UC1 or CV_8UC3.
@param dst The result is the colormapped source image. Note: Mat::create is called on dst.
@param userColor The colormap to apply of type CV_8UC1 or CV_8UC3 and size 256
*/
CV_EXPORTS_W void applyColorMap(InputArray src, OutputArray dst, InputArray userColor);

//! @} imgproc_colormap

//! @addtogroup imgproc_draw
//! @{


/** OpenCV color channel order is BGR[A] */
#define CV_RGB(r, g, b)  cv::Scalar((b), (g), (r), 0)

/** @brief Draws a line segment connecting two points.

The function line draws the line segment between pt1 and pt2 points in the image. The line is
clipped by the image boundaries. For non-antialiased lines with integer coordinates, the 8-connected
or 4-connected Bresenham algorithm is used. Thick lines are drawn with rounding endings. Antialiased
lines are drawn using Gaussian filtering.

@param img Image.
@param pt1 First point of the line segment.
@param pt2 Second point of the line segment.
@param color Line color.
@param thickness Line thickness.
@param lineType Type of the line. See #LineTypes.
@param shift Number of fractional bits in the point coordinates.
 */
CV_EXPORTS_W void line(InputOutputArray img, Point pt1, Point pt2, const Scalar& color,
                     int thickness = 1, int lineType = LINE_8, int shift = 0);

/** @brief Draws an arrow segment pointing from the first point to the second one.

The function cv::arrowedLine draws an arrow between pt1 and pt2 points in the image. See also #line.

@param img Image.
@param pt1 The point the arrow starts from.
@param pt2 The point the arrow points to.
@param color Line color.
@param thickness Line thickness.
@param line_type Type of the line. See #LineTypes
@param shift Number of fractional bits in the point coordinates.
@param tipLength The length of the arrow tip in relation to the arrow length
 */
CV_EXPORTS_W void arrowedLine(InputOutputArray img, Point pt1, Point pt2, const Scalar& color,
                     int thickness=1, int line_type=8, int shift=0, double tipLength=0.1);

/** @brief Draws a simple, thick, or filled up-right rectangle.

The function cv::rectangle draws a rectangle outline or a filled rectangle whose two opposite corners
are pt1 and pt2.

@param img Image.
@param pt1 Vertex of the rectangle.
@param pt2 Vertex of the rectangle opposite to pt1 .
@param color Rectangle color or brightness (grayscale image).
@param thickness Thickness of lines that make up the rectangle. Negative values, like #FILLED,
mean that the function has to draw a filled rectangle.
@param lineType Type of the line. See #LineTypes
@param shift Number of fractional bits in the point coordinates.
 */
CV_EXPORTS_W void rectangle(InputOutputArray img, Point pt1, Point pt2,
                          const Scalar& color, int thickness = 1,
                          int lineType = LINE_8, int shift = 0);

/** @overload

use `rec` parameter as alternative specification of the drawn rectangle: `r.tl() and
r.br()-Point(1,1)` are opposite corners
*/
CV_EXPORTS_W void rectangle(InputOutputArray img, Rect rec,
                          const Scalar& color, int thickness = 1,
                          int lineType = LINE_8, int shift = 0);

/** @example samples/cpp/tutorial_code/ImgProc/basic_drawing/Drawing_2.cpp
An example using drawing functions
*/

/** @brief Draws a circle.

The function cv::circle draws a simple or filled circle with a given center and radius.
@param img Image where the circle is drawn.
@param center Center of the circle.
@param radius Radius of the circle.
@param color Circle color.
@param thickness Thickness of the circle outline, if positive. Negative values, like #FILLED,
mean that a filled circle is to be drawn.
@param lineType Type of the circle boundary. See #LineTypes
@param shift Number of fractional bits in the coordinates of the center and in the radius value.
 */
CV_EXPORTS_W void circle(InputOutputArray img, Point center, int radius,
                       const Scalar& color, int thickness = 1,
                       int lineType = LINE_8, int shift = 0);

/** @brief Draws a simple or thick elliptic arc or fills an ellipse sector.

The function cv::ellipse with more parameters draws an ellipse outline, a filled ellipse, an elliptic
arc, or a filled ellipse sector. The drawing code uses general parametric form.
A piecewise-linear curve is used to approximate the elliptic arc
boundary. If you need more control of the ellipse rendering, you can retrieve the curve using
#ellipse2Poly and then render it with #polylines or fill it with #fillPoly. If you use the first
variant of the function and want to draw the whole ellipse, not an arc, pass `startAngle=0` and
`endAngle=360`. If `startAngle` is greater than `endAngle`, they are swapped. The figure below explains
the meaning of the parameters to draw the blue arc.

![Parameters of Elliptic Arc](pics/ellipse.svg)

@param img Image.
@param center Center of the ellipse.
@param axes Half of the size of the ellipse main axes.
@param angle Ellipse rotation angle in degrees.
@param startAngle Starting angle of the elliptic arc in degrees.
@param endAngle Ending angle of the elliptic arc in degrees.
@param color Ellipse color.
@param thickness Thickness of the ellipse arc outline, if positive. Otherwise, this indicates that
a filled ellipse sector is to be drawn.
@param lineType Type of the ellipse boundary. See #LineTypes
@param shift Number of fractional bits in the coordinates of the center and values of axes.
 */
CV_EXPORTS_W void ellipse(InputOutputArray img, Point center, Size axes,
                        double angle, double startAngle, double endAngle,
                        const Scalar& color, int thickness = 1,
                        int lineType = LINE_8, int shift = 0);

/** @overload
@param img Image.
@param box Alternative ellipse representation via RotatedRect. This means that the function draws
an ellipse inscribed in the rotated rectangle.
@param color Ellipse color.
@param thickness Thickness of the ellipse arc outline, if positive. Otherwise, this indicates that
a filled ellipse sector is to be drawn.
@param lineType Type of the ellipse boundary. See #LineTypes
*/
CV_EXPORTS_W void ellipse(InputOutputArray img, const RotatedRect& box, const Scalar& color,
                        int thickness = 1, int lineType = LINE_8);

/* ----------------------------------------------------------------------------------------- */
/* ADDING A SET OF PREDEFINED MARKERS WHICH COULD BE USED TO HIGHLIGHT POSITIONS IN AN IMAGE */
/* ----------------------------------------------------------------------------------------- */

/** @brief Draws a marker on a predefined position in an image.

The function cv::drawMarker draws a marker on a given position in the image. For the moment several
marker types are supported, see #MarkerTypes for more information.

@param img Image.
@param position The point where the crosshair is positioned.
@param color Line color.
@param markerType The specific type of marker you want to use, see #MarkerTypes
@param thickness Line thickness.
@param line_type Type of the line, See #LineTypes
@param markerSize The length of the marker axis [default = 20 pixels]
 */
CV_EXPORTS_W void drawMarker(InputOutputArray img, Point position, const Scalar& color,
                             int markerType = MARKER_CROSS, int markerSize=20, int thickness=1,
                             int line_type=8);

/* ----------------------------------------------------------------------------------------- */
/* END OF MARKER SECTION */
/* ----------------------------------------------------------------------------------------- */

/** @brief Fills a convex polygon.

The function cv::fillConvexPoly draws a filled convex polygon. This function is much faster than the
function #fillPoly . It can fill not only convex polygons but any monotonic polygon without
self-intersections, that is, a polygon whose contour intersects every horizontal line (scan line)
twice at the most (though, its top-most and/or the bottom edge could be horizontal).

@param img Image.
@param points Polygon vertices.
@param color Polygon color.
@param lineType Type of the polygon boundaries. See #LineTypes
@param shift Number of fractional bits in the vertex coordinates.
 */
CV_EXPORTS_W void fillConvexPoly(InputOutputArray img, InputArray points,
                                 const Scalar& color, int lineType = LINE_8,
                                 int shift = 0);

/** @overload */
CV_EXPORTS void fillConvexPoly(InputOutputArray img, const Point* pts, int npts,
                               const Scalar& color, int lineType = LINE_8,
                               int shift = 0);

/** @example samples/cpp/tutorial_code/ImgProc/basic_drawing/Drawing_1.cpp
An example using drawing functions
Check @ref tutorial_random_generator_and_text "the corresponding tutorial" for more details
*/

/** @brief Fills the area bounded by one or more polygons.

The function cv::fillPoly fills an area bounded by several polygonal contours. The function can fill
complex areas, for example, areas with holes, contours with self-intersections (some of their
parts), and so forth.

@param img Image.
@param pts Array of polygons where each polygon is represented as an array of points.
@param color Polygon color.
@param lineType Type of the polygon boundaries. See #LineTypes
@param shift Number of fractional bits in the vertex coordinates.
@param offset Optional offset of all points of the contours.
 */
CV_EXPORTS_W void fillPoly(InputOutputArray img, InputArrayOfArrays pts,
                           const Scalar& color, int lineType = LINE_8, int shift = 0,
                           Point offset = Point() );

/** @overload */
CV_EXPORTS void fillPoly(InputOutputArray img, const Point** pts,
                         const int* npts, int ncontours,
                         const Scalar& color, int lineType = LINE_8, int shift = 0,
                         Point offset = Point() );

/** @brief Draws several polygonal curves.

@param img Image.
@param pts Array of polygonal curves.
@param isClosed Flag indicating whether the drawn polylines are closed or not. If they are closed,
the function draws a line from the last vertex of each curve to its first vertex.
@param color Polyline color.
@param thickness Thickness of the polyline edges.
@param lineType Type of the line segments. See #LineTypes
@param shift Number of fractional bits in the vertex coordinates.

The function cv::polylines draws one or more polygonal curves.
 */
CV_EXPORTS_W void polylines(InputOutputArray img, InputArrayOfArrays pts,
                            bool isClosed, const Scalar& color,
                            int thickness = 1, int lineType = LINE_8, int shift = 0 );

/** @overload */
CV_EXPORTS void polylines(InputOutputArray img, const Point* const* pts, const int* npts,
                          int ncontours, bool isClosed, const Scalar& color,
                          int thickness = 1, int lineType = LINE_8, int shift = 0 );

/** @example samples/cpp/contours2.cpp
An example program illustrates the use of cv::findContours and cv::drawContours
\image html WindowsQtContoursOutput.png "Screenshot of the program"
*/

/** @example samples/cpp/segment_objects.cpp
An example using drawContours to clean up a background segmentation result
*/

/** @brief Draws contours outlines or filled contours.

The function draws contour outlines in the image if \f$\texttt{thickness} \ge 0\f$ or fills the area
bounded by the contours if \f$\texttt{thickness}<0\f$ . The example below shows how to retrieve
connected components from the binary image and label them: :
@include snippets/imgproc_drawContours.cpp

@param image Destination image.
@param contours All the input contours. Each contour is stored as a point vector.
@param contourIdx Parameter indicating a contour to draw. If it is negative, all the contours are drawn.
@param color Color of the contours.
@param thickness Thickness of lines the contours are drawn with. If it is negative (for example,
thickness=#FILLED ), the contour interiors are drawn.
@param lineType Line connectivity. See #LineTypes
@param hierarchy Optional information about hierarchy. It is only needed if you want to draw only
some of the contours (see maxLevel ).
@param maxLevel Maximal level for drawn contours. If it is 0, only the specified contour is drawn.
If it is 1, the function draws the contour(s) and all the nested contours. If it is 2, the function
draws the contours, all the nested contours, all the nested-to-nested contours, and so on. This
parameter is only taken into account when there is hierarchy available.
@param offset Optional contour shift parameter. Shift all the drawn contours by the specified
\f$\texttt{offset}=(dx,dy)\f$ .
@note When thickness=#FILLED, the function is designed to handle connected components with holes correctly
even when no hierarchy data is provided. This is done by analyzing all the outlines together
using even-odd rule. This may give incorrect results if you have a joint collection of separately retrieved
contours. In order to solve this problem, you need to call #drawContours separately for each sub-group
of contours, or iterate over the collection using contourIdx parameter.
 */
CV_EXPORTS_W void drawContours( InputOutputArray image, InputArrayOfArrays contours,
                              int contourIdx, const Scalar& color,
                              int thickness = 1, int lineType = LINE_8,
                              InputArray hierarchy = noArray(),
                              int maxLevel = INT_MAX, Point offset = Point() );

/** @brief Clips the line against the image rectangle.

The function cv::clipLine calculates a part of the line segment that is entirely within the specified
rectangle. It returns false if the line segment is completely outside the rectangle. Otherwise,
it returns true .
@param imgSize Image size. The image rectangle is Rect(0, 0, imgSize.width, imgSize.height) .
@param pt1 First line point.
@param pt2 Second line point.
 */
CV_EXPORTS bool clipLine(Size imgSize, CV_IN_OUT Point& pt1, CV_IN_OUT Point& pt2);

/** @overload
@param imgSize Image size. The image rectangle is Rect(0, 0, imgSize.width, imgSize.height) .
@param pt1 First line point.
@param pt2 Second line point.
*/
CV_EXPORTS bool clipLine(Size2l imgSize, CV_IN_OUT Point2l& pt1, CV_IN_OUT Point2l& pt2);

/** @overload
@param imgRect Image rectangle.
@param pt1 First line point.
@param pt2 Second line point.
*/
CV_EXPORTS_W bool clipLine(Rect imgRect, CV_OUT CV_IN_OUT Point& pt1, CV_OUT CV_IN_OUT Point& pt2);

/** @brief Approximates an elliptic arc with a polyline.

The function ellipse2Poly computes the vertices of a polyline that approximates the specified
elliptic arc. It is used by #ellipse. If `arcStart` is greater than `arcEnd`, they are swapped.

@param center Center of the arc.
@param axes Half of the size of the ellipse main axes. See #ellipse for details.
@param angle Rotation angle of the ellipse in degrees. See #ellipse for details.
@param arcStart Starting angle of the elliptic arc in degrees.
@param arcEnd Ending angle of the elliptic arc in degrees.
@param delta Angle between the subsequent polyline vertices. It defines the approximation
accuracy.
@param pts Output vector of polyline vertices.
 */
CV_EXPORTS_W void ellipse2Poly( Point center, Size axes, int angle,
                                int arcStart, int arcEnd, int delta,
                                CV_OUT std::vector<Point>& pts );

/** @overload
@param center Center of the arc.
@param axes Half of the size of the ellipse main axes. See #ellipse for details.
@param angle Rotation angle of the ellipse in degrees. See #ellipse for details.
@param arcStart Starting angle of the elliptic arc in degrees.
@param arcEnd Ending angle of the elliptic arc in degrees.
@param delta Angle between the subsequent polyline vertices. It defines the approximation accuracy.
@param pts Output vector of polyline vertices.
*/
CV_EXPORTS void ellipse2Poly(Point2d center, Size2d axes, int angle,
                             int arcStart, int arcEnd, int delta,
                             CV_OUT std::vector<Point2d>& pts);

/** @brief Draws a text string.

The function cv::putText renders the specified text string in the image. Symbols that cannot be rendered
using the specified font are replaced by question marks. See #getTextSize for a text rendering code
example.

@param img Image.
@param text Text string to be drawn.
@param org Bottom-left corner of the text string in the image.
@param fontFace Font type, see #HersheyFonts.
@param fontScale Font scale factor that is multiplied by the font-specific base size.
@param color Text color.
@param thickness Thickness of the lines used to draw a text.
@param lineType Line type. See #LineTypes
@param bottomLeftOrigin When true, the image data origin is at the bottom-left corner. Otherwise,
it is at the top-left corner.
 */
CV_EXPORTS_W void putText( InputOutputArray img, const String& text, Point org,
                         int fontFace, double fontScale, Scalar color,
                         int thickness = 1, int lineType = LINE_8,
                         bool bottomLeftOrigin = false );

/** @brief Calculates the width and height of a text string.

The function cv::getTextSize calculates and returns the size of a box that contains the specified text.
That is, the following code renders some text, the tight box surrounding it, and the baseline: :
@code
    String text = "Funny text inside the box";
    int fontFace = FONT_HERSHEY_SCRIPT_SIMPLEX;
    double fontScale = 2;
    int thickness = 3;

    Mat img(600, 800, CV_8UC3, Scalar::all(0));

    int baseline=0;
    Size textSize = getTextSize(text, fontFace,
                                fontScale, thickness, &baseline);
    baseline += thickness;

    // center the text
    Point textOrg((img.cols - textSize.width)/2,
                  (img.rows + textSize.height)/2);

    // draw the box
    rectangle(img, textOrg + Point(0, baseline),
              textOrg + Point(textSize.width, -textSize.height),
              Scalar(0,0,255));
    // ... and the baseline first
    line(img, textOrg + Point(0, thickness),
         textOrg + Point(textSize.width, thickness),
         Scalar(0, 0, 255));

    // then put the text itself
    putText(img, text, textOrg, fontFace, fontScale,
            Scalar::all(255), thickness, 8);
@endcode

@param text Input text string.
@param fontFace Font to use, see #HersheyFonts.
@param fontScale Font scale factor that is multiplied by the font-specific base size.
@param thickness Thickness of lines used to render the text. See #putText for details.
@param[out] baseLine y-coordinate of the baseline relative to the bottom-most text
point.
@return The size of a box that contains the specified text.

@see putText
 */
CV_EXPORTS_W Size getTextSize(const String& text, int fontFace,
                            double fontScale, int thickness,
                            CV_OUT int* baseLine);


/** @brief Calculates the font-specific size to use to achieve a given height in pixels.

@param fontFace Font to use, see cv::HersheyFonts.
@param pixelHeight Pixel height to compute the fontScale for
@param thickness Thickness of lines used to render the text.See putText for details.
@return The fontSize to use for cv::putText

@see cv::putText
*/
CV_EXPORTS_W double getFontScaleFromHeight(const int fontFace,
                                           const int pixelHeight,
                                           const int thickness = 1);

<<<<<<< HEAD
/** @brief Wrapper on top of a truetype/opentype/etc font, i.e. Freetype's FT_Face.

The class is used to store the loaded fonts;
the font can then be passed to the functions
putText and getTextSize.
*/
class CV_EXPORTS_W_SIMPLE FontFace
{
public:
    /** @brief loads default font */
    CV_WRAP FontFace();
    /** @brief loads font at the specified path or with specified name.
       @param fontPathOrName either path to the custom font or the name of embedded font: "sans", "italic" or "uni".
          Empty fontPathOrName means the default embedded font.
    */
    CV_WRAP FontFace(const String& fontPathOrName);

    ~FontFace();

    /** @brief loads new font face */
    CV_WRAP bool set(const String& fontPathOrName);
    CV_WRAP String getName() const;

    /** @brief sets the current variable font instance.
        @param params The list of pairs key1, value1, key2, value2, ..., e.g.
             `myfont.setInstance({CV_FOURCC('w','g','h','t'), 400<<16, CV_FOURCC('s','l','n','t'), -(15<<16)});`
        Note that the parameter values are specified in 16.16 fixed-point format, that is, integer values
        need to be shifted by 16 (or multiplied by 65536).
    */
    CV_WRAP bool setInstance(const std::vector<int>& params);
    CV_WRAP bool getInstance(CV_OUT std::vector<int>& params) const;

    struct Impl;

    Impl* operator -> ();
    static bool getBuiltinFontData(const String& fontName, const uchar*& data, size_t& datasize);

protected:
    Ptr<Impl> impl;
};

/** @brief Defines various put text flags */
enum PutTextFlags
{
    PUT_TEXT_ALIGN_LEFT=0,  // put the text to the right from the origin
    PUT_TEXT_ALIGN_CENTER=1,// center the text at the origin; not implemented yet
    PUT_TEXT_ALIGN_RIGHT=2, // put the text to the left of the origin
    PUT_TEXT_ALIGN_MASK=3,  // alignment mask
    PUT_TEXT_ORIGIN_TL=0,
    PUT_TEXT_ORIGIN_BL=32,  // treat the target image as having bottom-left origin
    PUT_TEXT_WRAP=128       // wrap text to the next line if it does not fit
};

/** @brief Draws a text string using specified font.

The function cv::putText renders the specified text string in the image. Symbols that cannot be rendered
using the specified font are replaced by question marks. See #getTextSize for a text rendering code
example. The function returns the coordinates in pixels from where the text can be continued.

@param img Image.
@param text Text string to be drawn.
@param org Bottom-left corner of the first character of the printed text
           (see PUT_TEXT_ALIGN_... though)
@param color Text color.
@param fface The font to use for the text
@param size Font size in pixels (by default) or pts
@param weight Font weight, 100..1000,
       where 100 is "thin" font, 400 is "regular",
       600 is "semibold", 800 is "bold" and beyond that is "black".
       The parameter is ignored if the font is not a variable font or if it does not provide variation along 'wght' axis.
       If the weight is 0, then the weight, currently set via setInstance(), is used.
@param flags Various flags, see PUT_TEXT_...
@param wrap The optional text wrapping range:
       In the case of left-to-right (LTR) text if the printed character would cross wrap.end boundary,
       the "cursor" is set to wrap.start.
       In the case of right-to-left (RTL) text it's vice versa.
       If the parameters is not set,
       [org.x, img.cols] is used for LTR text and
       [0, org.x] is for RTL one.
*/
CV_EXPORTS_W Point putText( InputOutputArray img, const String& text, Point org,
                            Scalar color, FontFace& fface, int size, int weight=0,
                            PutTextFlags flags=PUT_TEXT_ALIGN_LEFT, Range wrap=Range() );

/** @brief Calculates the bounding rect for the text

The function cv::getTextSize calculates and returns the size of a box that contains the specified text.
That is, the following code renders some text, the tight box surrounding it, and the baseline: :

@param imgsize Size of the target image, can be empty
@param text Text string to be drawn.
@param org Bottom-left corner of the first character of the printed text
           (see PUT_TEXT_ALIGN_... though)
@param fface The font to use for the text
@param size Font size in pixels (by default) or pts
@param weight Font weight, 100..1000,
        where 100 is "thin" font, 400 is "regular",
        600 is "semibold", 800 is "bold" and beyond that is "black".
        The default weight means "400" for variable-weight fonts or
        whatever "default" weight the used font provides.
@param flags Various flags, see PUT_TEXT_...
@param wrap The optional text wrapping range; see #putText.
*/
CV_EXPORTS_W Rect getTextSize( Size imgsize, const String& text, Point org,
                               FontFace& fface, int size, int weight=0,
                               PutTextFlags flags=PUT_TEXT_ALIGN_LEFT, Range wrap=Range() );

/** @brief Line iterator
=======
/** @brief Class for iterating over all pixels on a raster line segment.
>>>>>>> 92312fbc

The class LineIterator is used to get each pixel of a raster line connecting
two specified points.
It can be treated as a versatile implementation of the Bresenham algorithm
where you can stop at each pixel and do some extra processing, for
example, grab pixel values along the line or draw a line with an effect
(for example, with XOR operation).

The number of pixels along the line is stored in LineIterator::count.
The method LineIterator::pos returns the current position in the image:

@code{.cpp}
// grabs pixels along the line (pt1, pt2)
// from 8-bit 3-channel image to the buffer
LineIterator it(img, pt1, pt2, 8);
LineIterator it2 = it;
vector<Vec3b> buf(it.count);

for(int i = 0; i < it.count; i++, ++it)
    buf[i] = *(const Vec3b*)*it;

// alternative way of iterating through the line
for(int i = 0; i < it2.count; i++, ++it2)
{
    Vec3b val = img.at<Vec3b>(it2.pos());
    CV_Assert(buf[i] == val);
}
@endcode
*/
class CV_EXPORTS LineIterator
{
public:
    /** @brief Initializes iterator object for the given line and image.

    The returned iterator can be used to traverse all pixels on a line that
    connects the given two points.
    The line will be clipped on the image boundaries.

    @param img Underlying image.
    @param pt1 First endpoint of the line.
    @param pt2 The other endpoint of the line.
    @param connectivity Pixel connectivity of the iterator. Valid values are 4 (iterator can move
    up, down, left and right) and 8 (iterator can also move diagonally).
    @param leftToRight If true, the line is traversed from the leftmost endpoint to the rightmost
    endpoint. Otherwise, the line is traversed from \p pt1 to \p pt2.
    */
    LineIterator( const Mat& img, Point pt1, Point pt2,
                  int connectivity = 8, bool leftToRight = false )
    {
        init(&img, Rect(0, 0, img.cols, img.rows), pt1, pt2, connectivity, leftToRight);
        ptmode = false;
    }
    LineIterator( Point pt1, Point pt2,
                  int connectivity = 8, bool leftToRight = false )
    {
        init(0, Rect(std::min(pt1.x, pt2.x),
                     std::min(pt1.y, pt2.y),
                     std::max(pt1.x, pt2.x) - std::min(pt1.x, pt2.x) + 1,
                     std::max(pt1.y, pt2.y) - std::min(pt1.y, pt2.y) + 1),
             pt1, pt2, connectivity, leftToRight);
        ptmode = true;
    }
    LineIterator( Size boundingAreaSize, Point pt1, Point pt2,
                  int connectivity = 8, bool leftToRight = false )
    {
        init(0, Rect(0, 0, boundingAreaSize.width, boundingAreaSize.height),
             pt1, pt2, connectivity, leftToRight);
        ptmode = true;
    }
    LineIterator( Rect boundingAreaRect, Point pt1, Point pt2,
                  int connectivity = 8, bool leftToRight = false )
    {
        init(0, boundingAreaRect, pt1, pt2, connectivity, leftToRight);
        ptmode = true;
    }
    void init(const Mat* img, Rect boundingAreaRect, Point pt1, Point pt2, int connectivity, bool leftToRight);

    /** @brief Returns pointer to the current pixel.
    */
    uchar* operator *();

    /** @brief Moves iterator to the next pixel on the line.

    This is the prefix version (++it).
    */
    LineIterator& operator ++();

    /** @brief Moves iterator to the next pixel on the line.

    This is the postfix version (it++).
    */
    LineIterator operator ++(int);

    /** @brief Returns coordinates of the current pixel.
    */
    Point pos() const;

    uchar* ptr;
    const uchar* ptr0;
    int step, elemSize;
    int err, count;
    int minusDelta, plusDelta;
    int minusStep, plusStep;
    int minusShift, plusShift;
    Point p;
    bool ptmode;
};

//! @cond IGNORED

// === LineIterator implementation ===

inline
uchar* LineIterator::operator *()
{
    return ptmode ? 0 : ptr;
}

inline
LineIterator& LineIterator::operator ++()
{
    int mask = err < 0 ? -1 : 0;
    err += minusDelta + (plusDelta & mask);
    if(!ptmode)
    {
        ptr += minusStep + (plusStep & mask);
    }
    else
    {
        p.x += minusShift + (plusShift & mask);
        p.y += minusStep + (plusStep & mask);
    }
    return *this;
}

inline
LineIterator LineIterator::operator ++(int)
{
    LineIterator it = *this;
    ++(*this);
    return it;
}

inline
Point LineIterator::pos() const
{
    if(!ptmode)
    {
        size_t offset = (size_t)(ptr - ptr0);
        int y = (int)(offset/step);
        int x = (int)((offset - (size_t)y*step)/elemSize);
        return Point(x, y);
    }
    return p;
}

//! @endcond

//! @} imgproc_draw

//! @} imgproc

} // cv


#include "./imgproc/segmentation.hpp"


#endif<|MERGE_RESOLUTION|>--- conflicted
+++ resolved
@@ -4850,7 +4850,6 @@
                                            const int pixelHeight,
                                            const int thickness = 1);
 
-<<<<<<< HEAD
 /** @brief Wrapper on top of a truetype/opentype/etc font, i.e. Freetype's FT_Face.
 
 The class is used to store the loaded fonts;
@@ -4958,10 +4957,9 @@
                                FontFace& fface, int size, int weight=0,
                                PutTextFlags flags=PUT_TEXT_ALIGN_LEFT, Range wrap=Range() );
 
-/** @brief Line iterator
-=======
+
+
 /** @brief Class for iterating over all pixels on a raster line segment.
->>>>>>> 92312fbc
 
 The class LineIterator is used to get each pixel of a raster line connecting
 two specified points.
