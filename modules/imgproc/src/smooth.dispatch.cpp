/*M///////////////////////////////////////////////////////////////////////////////////////
//
//  IMPORTANT: READ BEFORE DOWNLOADING, COPYING, INSTALLING OR USING.
//
//  By downloading, copying, installing or using the software you agree to this license.
//  If you do not agree to this license, do not download, install,
//  copy or use the software.
//
//
//                           License Agreement
//                For Open Source Computer Vision Library
//
// Copyright (C) 2000-2008, Intel Corporation, all rights reserved.
// Copyright (C) 2009, Willow Garage Inc., all rights reserved.
// Copyright (C) 2014-2015, Itseez Inc., all rights reserved.
// Third party copyrights are property of their respective owners.
//
// Redistribution and use in source and binary forms, with or without modification,
// are permitted provided that the following conditions are met:
//
//   * Redistribution's of source code must retain the above copyright notice,
//     this list of conditions and the following disclaimer.
//
//   * Redistribution's in binary form must reproduce the above copyright notice,
//     this list of conditions and the following disclaimer in the documentation
//     and/or other materials provided with the distribution.
//
//   * The name of the copyright holders may not be used to endorse or promote products
//     derived from this software without specific prior written permission.
//
// This software is provided by the copyright holders and contributors "as is" and
// any express or implied warranties, including, but not limited to, the implied
// warranties of merchantability and fitness for a particular purpose are disclaimed.
// In no event shall the Intel Corporation or contributors be liable for any direct,
// indirect, incidental, special, exemplary, or consequential damages
// (including, but not limited to, procurement of substitute goods or services;
// loss of use, data, or profits; or business interruption) however caused
// and on any theory of liability, whether in contract, strict liability,
// or tort (including negligence or otherwise) arising in any way out of
// the use of this software, even if advised of the possibility of such damage.
//
//M*/

#include "precomp.hpp"

#include <opencv2/core/utils/logger.hpp>

#include <opencv2/core/utils/configuration.private.hpp>

#include <vector>
#include <iostream>

#include "opencv2/core/hal/intrin.hpp"
#include "opencl_kernels_imgproc.hpp"

#include "filter.hpp"

#include "opencv2/core/softfloat.hpp"

namespace cv {
#include "fixedpoint.inl.hpp"
}

#include "smooth.simd.hpp"
#include "smooth.simd_declarations.hpp" // defines CV_CPU_DISPATCH_MODES_ALL=AVX2,...,BASELINE based on CMakeLists.txt content

namespace cv {

/****************************************************************************************\
                                     Gaussian Blur
\****************************************************************************************/

/**
 * Bit-exact in terms of softfloat computations
 *
 * returns sum of kernel values. Should be equal to 1.0
 */
static
softdouble getGaussianKernelBitExact(std::vector<softdouble>& result, int n, double sigma)
{
    CV_Assert(n > 0);
    //TODO: incorrect SURF implementation requests kernel with n = 20 (PATCH_SZ): https://github.com/opencv/opencv/issues/15856
    //CV_Assert((n & 1) == 1);  // odd

    if (sigma <= 0)
    {
        if (n == 1)
        {
            result = std::vector<softdouble>(1, softdouble::one());
            return softdouble::one();
        }
        else if (n == 3)
        {
            softdouble v3[] = {
                softdouble::fromRaw(0x3fd0000000000000),  // 0.25
                softdouble::fromRaw(0x3fe0000000000000),  // 0.5
                softdouble::fromRaw(0x3fd0000000000000)   // 0.25
            };
            result.assign(v3, v3 + 3);
            return softdouble::one();
        }
        else if (n == 5)
        {
            softdouble v5[] = {
                softdouble::fromRaw(0x3fb0000000000000),  // 0.0625
                softdouble::fromRaw(0x3fd0000000000000),  // 0.25
                softdouble::fromRaw(0x3fd8000000000000),  // 0.375
                softdouble::fromRaw(0x3fd0000000000000),  // 0.25
                softdouble::fromRaw(0x3fb0000000000000)   // 0.0625
            };
            result.assign(v5, v5 + 5);
            return softdouble::one();
        }
        else if (n == 7)
        {
            softdouble v7[] = {
                softdouble::fromRaw(0x3fa0000000000000),  // 0.03125
                softdouble::fromRaw(0x3fbc000000000000),  // 0.109375
                softdouble::fromRaw(0x3fcc000000000000),  // 0.21875
                softdouble::fromRaw(0x3fd2000000000000),  // 0.28125
                softdouble::fromRaw(0x3fcc000000000000),  // 0.21875
                softdouble::fromRaw(0x3fbc000000000000),  // 0.109375
                softdouble::fromRaw(0x3fa0000000000000)   // 0.03125
            };
            result.assign(v7, v7 + 7);
            return softdouble::one();
        }
        else if (n == 9)
        {
            softdouble v9[] = {
                softdouble::fromRaw(0x3f90000000000000),  // 4  / 256
                softdouble::fromRaw(0x3faa000000000000),  // 13 / 256
                softdouble::fromRaw(0x3fbe000000000000),  // 30 / 256
                softdouble::fromRaw(0x3fc9800000000000),  // 51 / 256
                softdouble::fromRaw(0x3fce000000000000),  // 60 / 256
                softdouble::fromRaw(0x3fc9800000000000),  // 51 / 256
                softdouble::fromRaw(0x3fbe000000000000),  // 30 / 256
                softdouble::fromRaw(0x3faa000000000000),  // 13 / 256
                softdouble::fromRaw(0x3f90000000000000)   // 4  / 256
            };
            result.assign(v9, v9 + 9);
            return softdouble::one();
        }
    }

    softdouble sd_0_15 = softdouble::fromRaw(0x3fc3333333333333);  // 0.15
    softdouble sd_0_35 = softdouble::fromRaw(0x3fd6666666666666);  // 0.35
    softdouble sd_minus_0_125 = softdouble::fromRaw(0xbfc0000000000000);  // -0.5*0.25

    softdouble sigmaX = sigma > 0 ? softdouble(sigma) : mulAdd(softdouble(n), sd_0_15, sd_0_35);// softdouble(((n-1)*0.5 - 1)*0.3 + 0.8)
    softdouble scale2X = sd_minus_0_125/(sigmaX*sigmaX);

    int n2_ = (n - 1) / 2;
    cv::AutoBuffer<softdouble> values(n2_ + 1);
    softdouble sum = softdouble::zero();
    for (int i = 0, x = 1 - n; i < n2_; i++, x+=2)
    {
        // x = i - (n - 1)*0.5
        // t = std::exp(scale2X*x*x)
        softdouble t = exp(softdouble(x*x)*scale2X);
        values[i] = t;
        sum += t;
    }
    sum *= softdouble(2);
    //values[n2_] = softdouble::one(); // x=0 in exp(softdouble(x*x)*scale2X);
    sum += softdouble::one();
    if ((n & 1) == 0)
    {
        //values[n2_ + 1] = softdouble::one();
        sum += softdouble::one();
    }

    // normalize: sum(k[i]) = 1
    softdouble mul1 = softdouble::one()/sum;

    result.resize(n);

    softdouble sum2 = softdouble::zero();
    for (int i = 0; i < n2_; i++ )
    {
        softdouble t = values[i] * mul1;
        result[i] = t;
        result[n - 1 - i] = t;
        sum2 += t;
    }
    sum2 *= softdouble(2);
    result[n2_] = /*values[n2_]*/ softdouble::one() * mul1;
    sum2 += result[n2_];
    if ((n & 1) == 0)
    {
        result[n2_ + 1] = result[n2_];
        sum2 += result[n2_];
    }

    return sum2;
}

Mat getGaussianKernel(int n, double sigma, int ktype)
{
    CV_CheckDepth(ktype, ktype == CV_32F || ktype == CV_64F, "");
    Mat kernel(n, 1, ktype);

    std::vector<softdouble> kernel_bitexact;
    getGaussianKernelBitExact(kernel_bitexact, n, sigma);

    if (ktype == CV_32F)
    {
        for (int i = 0; i < n; i++)
            kernel.at<float>(i) = (float)kernel_bitexact[i];
    }
    else
    {
        CV_DbgAssert(ktype == CV_64F);
        for (int i = 0; i < n; i++)
            kernel.at<double>(i) = kernel_bitexact[i];
    }

    return kernel;
}

static
softdouble getGaussianKernelFixedPoint_ED(CV_OUT std::vector<int64_t>& result, const std::vector<softdouble> kernel_bitexact, int fractionBits)
{
    const int n = (int)kernel_bitexact.size();
    CV_Assert((n & 1) == 1);  // odd

    CV_CheckGT(fractionBits, 0, "");
    CV_CheckLE(fractionBits, 32, "");

    int64_t fractionMultiplier = CV_BIG_INT(1) << fractionBits;
    softdouble fractionMultiplier_sd(fractionMultiplier);

    result.resize(n);

    int n2_ = n / 2;  // n is odd
    softdouble err = softdouble::zero();
    int64_t sum = 0;
    for (int i = 0; i < n2_; i++)
    {
        //softdouble err0 = err;
        softdouble adj_v = kernel_bitexact[i] * fractionMultiplier_sd + err;
        int64_t v0 = cvRound(adj_v);  // cvFloor() provides bad results
        err = adj_v - softdouble(v0);
        //printf("%3d: adj_v=%8.3f(%8.3f+%8.3f)  v0=%d   ed_err=%8.3f\n", i, (double)adj_v, (double)(kernel_bitexact[i] * fractionMultiplier_sd), (double)err0, (int)v0, (double)err);

        result[i] = v0;
        result[n - 1 - i] = v0;
        sum += v0;
    }
    sum *= 2;
    softdouble adj_v_center = kernel_bitexact[n2_] * fractionMultiplier_sd + err;
    int64_t v_center = fractionMultiplier - sum;
    result[n2_] = v_center;
    //printf("center = %g ===> %g  ===> %g\n", (double)(kernel_bitexact[n2_] * fractionMultiplier), (double)adj_v_center, (double)v_center);
    return (adj_v_center - softdouble(v_center));
}

static void getGaussianKernel(int n, double sigma, int ktype, Mat& res) { res = getGaussianKernel(n, sigma, ktype); }
template <typename FT> static void getGaussianKernel(int n, double sigma, int, std::vector<FT>& res)
{
    std::vector<softdouble> res_sd;
    softdouble s0 = getGaussianKernelBitExact(res_sd, n, sigma);
    CV_UNUSED(s0);

    std::vector<int64_t> fixed_256;
    softdouble approx_err = getGaussianKernelFixedPoint_ED(fixed_256, res_sd, FT::fixedShift);
    CV_UNUSED(approx_err);

    res.resize(n);
    for (int i = 0; i < n; i++)
    {
        res[i] = FT::fromRaw((typename FT::raw_t)fixed_256[i]);
        //printf("%03d: %d\n", i, res[i].raw());
    }
}

template <typename T>
static void createGaussianKernels( T & kx, T & ky, int type, Size &ksize,
                                   double sigma1, double sigma2 )
{
    int depth = CV_MAT_DEPTH(type);
    if( sigma2 <= 0 )
        sigma2 = sigma1;

    // automatic detection of kernel size from sigma
    if( ksize.width <= 0 && sigma1 > 0 )
        ksize.width = cvRound(sigma1*(depth == CV_8U ? 3 : 4)*2 + 1)|1;
    if( ksize.height <= 0 && sigma2 > 0 )
        ksize.height = cvRound(sigma2*(depth == CV_8U ? 3 : 4)*2 + 1)|1;

    CV_Assert( ksize.width  > 0 && ksize.width  % 2 == 1 &&
               ksize.height > 0 && ksize.height % 2 == 1 );

    sigma1 = std::max( sigma1, 0. );
    sigma2 = std::max( sigma2, 0. );

    getGaussianKernel( ksize.width, sigma1, std::max(depth, CV_32F), kx );
    if( ksize.height == ksize.width && std::abs(sigma1 - sigma2) < DBL_EPSILON )
        ky = kx;
    else
        getGaussianKernel( ksize.height, sigma2, std::max(depth, CV_32F), ky );
}

Ptr<FilterEngine> createGaussianFilter( int type, Size ksize,
                                        double sigma1, double sigma2,
                                        int borderType )
{
    Mat kx, ky;
    createGaussianKernels(kx, ky, type, ksize, sigma1, sigma2);

    return createSeparableLinearFilter( type, type, kx, ky, Point(-1,-1), 0, borderType );
}

#ifdef HAVE_OPENCL

static bool ocl_GaussianBlur_8UC1(InputArray _src, OutputArray _dst, Size ksize, int ddepth,
                                  InputArray _kernelX, InputArray _kernelY, int borderType)
{
    const ocl::Device & dev = ocl::Device::getDefault();
    int type = _src.type(), sdepth = CV_MAT_DEPTH(type), cn = CV_MAT_CN(type);

    if ( !(dev.isIntel() && (type == CV_8UC1) &&
         (_src.offset() == 0) && (_src.step() % 4 == 0) &&
         ((ksize.width == 5 && (_src.cols() % 4 == 0)) ||
         (ksize.width == 3 && (_src.cols() % 16 == 0) && (_src.rows() % 2 == 0)))) )
        return false;

    Mat kernelX = _kernelX.getMat().reshape(1, 1);
    if (kernelX.cols % 2 != 1)
        return false;
    Mat kernelY = _kernelY.getMat().reshape(1, 1);
    if (kernelY.cols % 2 != 1)
        return false;

    if (ddepth < 0)
        ddepth = sdepth;

    Size size = _src.size();
    size_t globalsize[2] = { 0, 0 };
    size_t localsize[2] = { 0, 0 };

    if (ksize.width == 3)
    {
        globalsize[0] = size.width / 16;
        globalsize[1] = size.height / 2;
    }
    else if (ksize.width == 5)
    {
        globalsize[0] = size.width / 4;
        globalsize[1] = size.height / 1;
    }

    const char * const borderMap[] = { "BORDER_CONSTANT", "BORDER_REPLICATE", "BORDER_REFLECT", 0, "BORDER_REFLECT_101" };
    char build_opts[1024];
    snprintf(build_opts, sizeof(build_opts), "-D %s %s%s", borderMap[borderType & ~BORDER_ISOLATED],
            ocl::kernelToStr(kernelX, CV_32F, "KERNEL_MATRIX_X").c_str(),
            ocl::kernelToStr(kernelY, CV_32F, "KERNEL_MATRIX_Y").c_str());

    ocl::Kernel kernel;

    if (ksize.width == 3)
        kernel.create("gaussianBlur3x3_8UC1_cols16_rows2", cv::ocl::imgproc::gaussianBlur3x3_oclsrc, build_opts);
    else if (ksize.width == 5)
        kernel.create("gaussianBlur5x5_8UC1_cols4", cv::ocl::imgproc::gaussianBlur5x5_oclsrc, build_opts);

    if (kernel.empty())
        return false;

    UMat src = _src.getUMat();
    _dst.create(size, CV_MAKETYPE(ddepth, cn));
    if (!(_dst.offset() == 0 && _dst.step() % 4 == 0))
        return false;
    UMat dst = _dst.getUMat();

    int idxArg = kernel.set(0, ocl::KernelArg::PtrReadOnly(src));
    idxArg = kernel.set(idxArg, (int)src.step);
    idxArg = kernel.set(idxArg, ocl::KernelArg::PtrWriteOnly(dst));
    idxArg = kernel.set(idxArg, (int)dst.step);
    idxArg = kernel.set(idxArg, (int)dst.rows);
    idxArg = kernel.set(idxArg, (int)dst.cols);

    return kernel.run(2, globalsize, (localsize[0] == 0) ? NULL : localsize, false);
}

#endif

<<<<<<< HEAD
#if defined ENABLE_IPP_GAUSSIAN_BLUR  // see CMake's OPENCV_IPP_GAUSSIAN_BLUR option
=======
#ifdef HAVE_OPENVX

namespace ovx {
    template <> inline bool skipSmallImages<VX_KERNEL_GAUSSIAN_3x3>(int w, int h) { return w*h < 320 * 240; }
}
static bool openvx_gaussianBlur(InputArray _src, OutputArray _dst, Size ksize,
                                double sigma1, double sigma2, int borderType)
{
    if (sigma2 <= 0)
        sigma2 = sigma1;
    // automatic detection of kernel size from sigma
    if (ksize.width <= 0 && sigma1 > 0)
        ksize.width = cvRound(sigma1*6 + 1) | 1;
    if (ksize.height <= 0 && sigma2 > 0)
        ksize.height = cvRound(sigma2*6 + 1) | 1;

    if (_src.type() != CV_8UC1 ||
        _src.cols() < 3 || _src.rows() < 3 ||
        ksize.width != 3 || ksize.height != 3)
        return false;

    sigma1 = std::max(sigma1, 0.);
    sigma2 = std::max(sigma2, 0.);

    if (!(sigma1 == 0.0 || (sigma1 - 0.8) < DBL_EPSILON) || !(sigma2 == 0.0 || (sigma2 - 0.8) < DBL_EPSILON) ||
        ovx::skipSmallImages<VX_KERNEL_GAUSSIAN_3x3>(_src.cols(), _src.rows()))
        return false;

    Mat src = _src.getMat();
    Mat dst = _dst.getMat();

    if ((borderType & BORDER_ISOLATED) == 0 && src.isSubmatrix())
        return false; //Process isolated borders only
    vx_enum border;
    switch (borderType & ~BORDER_ISOLATED)
    {
    case BORDER_CONSTANT:
        border = VX_BORDER_CONSTANT;
        break;
    case BORDER_REPLICATE:
        border = VX_BORDER_REPLICATE;
        break;
    default:
        return false;
    }

    try
    {
        ivx::Context ctx = ovx::getOpenVXContext();

        Mat a;
        if (dst.data != src.data)
            a = src;
        else
            src.copyTo(a);

        ivx::Image
            ia = ivx::Image::createFromHandle(ctx, VX_DF_IMAGE_U8,
                ivx::Image::createAddressing(a.cols, a.rows, 1, (vx_int32)(a.step)), a.data),
            ib = ivx::Image::createFromHandle(ctx, VX_DF_IMAGE_U8,
                ivx::Image::createAddressing(dst.cols, dst.rows, 1, (vx_int32)(dst.step)), dst.data);

        //ATTENTION: VX_CONTEXT_IMMEDIATE_BORDER attribute change could lead to strange issues in multi-threaded environments
        //since OpenVX standard says nothing about thread-safety for now
        ivx::border_t prevBorder = ctx.immediateBorder();
        ctx.setImmediateBorder(border, (vx_uint8)(0));
        ivx::IVX_CHECK_STATUS(vxuGaussian3x3(ctx, ia, ib));
        ctx.setImmediateBorder(prevBorder);
    }
    catch (const ivx::RuntimeError & e)
    {
        VX_DbgThrow(e.what());
    }
    catch (const ivx::WrapperError & e)
    {
        VX_DbgThrow(e.what());
    }
    return true;
}

#endif

#ifdef ENABLE_IPP_GAUSSIAN_BLUR  // see CMake's OPENCV_IPP_GAUSSIAN_BLUR option
>>>>>>> 53a5b85d

#define IPP_DISABLE_GAUSSIAN_BLUR_LARGE_KERNELS_1TH 1
#define IPP_DISABLE_GAUSSIAN_BLUR_16SC4_1TH 1
#define IPP_DISABLE_GAUSSIAN_BLUR_32FC4_1TH 1

// IW 2017u2 has bug which doesn't allow use of partial inMem with tiling
#if IPP_VERSION_X100 < 201900
#define IPP_GAUSSIANBLUR_PARALLEL 0
#else
#define IPP_GAUSSIANBLUR_PARALLEL 1
#endif

#ifdef HAVE_IPP_IW

class ipp_gaussianBlurParallel: public ParallelLoopBody
{
public:
    ipp_gaussianBlurParallel(::ipp::IwiImage &src, ::ipp::IwiImage &dst, int kernelSize, float sigma, ::ipp::IwiBorderType &border, bool *pOk):
        m_src(src), m_dst(dst), m_kernelSize(kernelSize), m_sigma(sigma), m_border(border), m_pOk(pOk) {
        *m_pOk = true;
    }
    ~ipp_gaussianBlurParallel()
    {
    }

    virtual void operator() (const Range& range) const CV_OVERRIDE
    {
        CV_INSTRUMENT_REGION_IPP();

        if(!*m_pOk)
            return;

        try
        {
            ::ipp::IwiTile tile = ::ipp::IwiRoi(0, range.start, m_dst.m_size.width, range.end - range.start);
            CV_INSTRUMENT_FUN_IPP(::ipp::iwiFilterGaussian, m_src, m_dst, m_kernelSize, m_sigma, ::ipp::IwDefault(), m_border, tile);
        }
        catch(const ::ipp::IwException &)
        {
            *m_pOk = false;
            return;
        }
    }
private:
    ::ipp::IwiImage &m_src;
    ::ipp::IwiImage &m_dst;

    int m_kernelSize;
    float m_sigma;
    ::ipp::IwiBorderType &m_border;

    volatile bool *m_pOk;
    const ipp_gaussianBlurParallel& operator= (const ipp_gaussianBlurParallel&);
};

#endif

static bool ipp_GaussianBlur(cv::Mat& src, cv::Mat& dst, Size ksize,
                   double sigma1, double sigma2, int borderType )
{
#ifdef HAVE_IPP_IW
    CV_INSTRUMENT_REGION_IPP();

#if IPP_VERSION_X100 < 201800 && ((defined _MSC_VER && defined _M_IX86) || (defined __GNUC__ && defined __i386__))
    CV_UNUSED(src); CV_UNUSED(dst); CV_UNUSED(ksize); CV_UNUSED(sigma1); CV_UNUSED(sigma2); CV_UNUSED(borderType);
    return false; // bug on ia32
#else
    if(sigma1 != sigma2)
        return false;

    if(sigma1 < FLT_EPSILON)
        return false;

    if(ksize.width != ksize.height)
        return false;

    // Acquire data and begin processing
    try
    {
        ::ipp::IwiImage       iwSrc      = ippiGetImage(src);
        ::ipp::IwiImage       iwDst      = ippiGetImage(dst);
        ::ipp::IwiBorderSize  borderSize = ::ipp::iwiSizeToBorderSize(ippiGetSize(ksize));
        ::ipp::IwiBorderType  ippBorder(ippiGetBorder(iwSrc, borderType, borderSize));
        if(!ippBorder)
            return false;

        const int threads = ippiSuggestThreadsNum(iwDst, 2);

        if (IPP_DISABLE_GAUSSIAN_BLUR_LARGE_KERNELS_1TH && (threads == 1 && ksize.width > 25))
            return false;
        if (IPP_DISABLE_GAUSSIAN_BLUR_16SC4_1TH && (threads == 1 && src.type() == CV_16SC4))
            return false;
        if (IPP_DISABLE_GAUSSIAN_BLUR_32FC4_1TH && (threads == 1 && src.type() == CV_32FC4))
            return false;

        if(IPP_GAUSSIANBLUR_PARALLEL && threads > 1 && iwSrc.m_size.height/(threads * 4) >= ksize.height/2) {
            bool ok;
            ipp_gaussianBlurParallel invoker(iwSrc, iwDst, ksize.width, (float) sigma1, ippBorder, &ok);

            if(!ok)
                return false;
            const Range range(0, (int) iwDst.m_size.height);
            parallel_for_(range, invoker, threads*4);

            if(!ok)
                return false;
        } else {
            CV_INSTRUMENT_FUN_IPP(::ipp::iwiFilterGaussian, iwSrc, iwDst, ksize.width, sigma1, ::ipp::IwDefault(), ippBorder);
        }
    }
    catch (const ::ipp::IwException &)
    {
        return false;
    }

    return true;
#endif
#else
    CV_UNUSED(src); CV_UNUSED(dst); CV_UNUSED(ksize); CV_UNUSED(sigma1); CV_UNUSED(sigma2); CV_UNUSED(borderType);
    return false;
#endif
}
#endif

template<typename T>
static bool validateGaussianBlurKernel(std::vector<T>& kernel)
{
    softdouble validation_sum = softdouble::zero();
    for (size_t i = 0; i < kernel.size(); i++)
    {
        validation_sum += softdouble((double)kernel[i]);
    }

    bool isValid = validation_sum == softdouble::one();
    return isValid;
}

void GaussianBlur(InputArray _src, OutputArray _dst, Size ksize,
                  double sigma1, double sigma2,
                  int borderType, AlgorithmHint hint)
{
    CV_INSTRUMENT_REGION();

    if (hint == cv::ALGO_HINT_DEFAULT)
        hint = cv::getDefaultAlgorithmHint();

    CV_Assert(!_src.empty());

    int type = _src.type();
    Size size = _src.size();
    _dst.create( size, type );

    if( (borderType & ~BORDER_ISOLATED) != BORDER_CONSTANT &&
        ((borderType & BORDER_ISOLATED) != 0 || !_src.getMat().isSubmatrix()) )
    {
        if( size.height == 1 )
            ksize.height = 1;
        if( size.width == 1 )
            ksize.width = 1;
    }

    if( ksize.width == 1 && ksize.height == 1 )
    {
        _src.copyTo(_dst);
        return;
    }

    if (sigma2 <= 0)
        sigma2 = sigma1;

    bool useOpenCL = ocl::isOpenCLActivated() && _dst.isUMat() && _src.dims() <= 2 &&
               _src.rows() >= ksize.height && _src.cols() >= ksize.width &&
               ksize.width > 1 && ksize.height > 1;
    CV_UNUSED(useOpenCL);

    int sdepth = CV_MAT_DEPTH(type), cn = CV_MAT_CN(type);

    Mat kx, ky;
    createGaussianKernels(kx, ky, type, ksize, sigma1, sigma2);

    CV_OCL_RUN(useOpenCL && sdepth == CV_8U &&
            ((ksize.width == 3 && ksize.height == 3) ||
            (ksize.width == 5 && ksize.height == 5)),
            ocl_GaussianBlur_8UC1(_src, _dst, ksize, CV_MAT_DEPTH(type), kx, ky, borderType)
    );

    if(sdepth == CV_8U && ((borderType & BORDER_ISOLATED) || !_src.isSubmatrix()))
    {
        std::vector<ufixedpoint16> fkx, fky;
        createGaussianKernels(fkx, fky, type, ksize, sigma1, sigma2);

        static bool param_check_gaussian_blur_bitexact_kernels = utils::getConfigurationParameterBool("OPENCV_GAUSSIANBLUR_CHECK_BITEXACT_KERNELS", false);
        if (param_check_gaussian_blur_bitexact_kernels && !validateGaussianBlurKernel(fkx))
        {
            CV_LOG_INFO(NULL, "GaussianBlur: bit-exact fx kernel can't be applied: ksize=" << ksize << " sigma=" << Size2d(sigma1, sigma2));
        }
        else if (param_check_gaussian_blur_bitexact_kernels && !validateGaussianBlurKernel(fky))
        {
            CV_LOG_INFO(NULL, "GaussianBlur: bit-exact fy kernel can't be applied: ksize=" << ksize << " sigma=" << Size2d(sigma1, sigma2));
        }
        else
        {
            CV_OCL_RUN(useOpenCL,
                    ocl_sepFilter2D_BitExact(_src, _dst, sdepth,
                            ksize,
                            (const uint16_t*)&fkx[0], (const uint16_t*)&fky[0],
                            Point(-1, -1), 0, borderType,
                            8/*shift_bits*/)
            );

            Mat src = _src.getMat();
            Mat dst = _dst.getMat();

            if (src.data == dst.data)
                src = src.clone();

            if ((sigma1 == 0.0) && (sigma2 == 0.0) && (ksize.height == ksize.width))
            {
                Point ofs;
                Size wsz(src.cols, src.rows);
                Mat src2 = src;
                if(!(borderType & BORDER_ISOLATED))
                    src2.locateROI( wsz, ofs );

                CALL_HAL(gaussianBlurBinomial, cv_hal_gaussianBlurBinomial, src2.ptr(), src2.step, dst.ptr(), dst.step, src2.cols, src2.rows, sdepth, cn,
                         ofs.x, ofs.y, wsz.width - src2.cols - ofs.x,  wsz.height - src2.rows - ofs.y, ksize.width,
                         borderType & ~BORDER_ISOLATED);
            }

            if (hint == ALGO_HINT_APPROX)
            {
                Point ofs;
                Size wsz(src.cols, src.rows);
                if(!(borderType & BORDER_ISOLATED))
                    src.locateROI( wsz, ofs );

                CALL_HAL(gaussianBlur, cv_hal_gaussianBlur, src.ptr(), src.step, dst.ptr(), dst.step, src.cols, src.rows, sdepth, cn,
                        ofs.x, ofs.y, wsz.width - src.cols - ofs.x, wsz.height - src.rows - ofs.y, ksize.width, ksize.height,
                        sigma1, sigma2, borderType & ~BORDER_ISOLATED);

#ifdef ENABLE_IPP_GAUSSIAN_BLUR
                // IPP is not bit-exact to OpenCV implementation
                CV_IPP_RUN_FAST(ipp_GaussianBlur(src, dst, ksize, sigma1, sigma2, borderType));
#endif
                CV_OVX_RUN(true,
                        openvx_gaussianBlur(src, dst, ksize, sigma1, sigma2, borderType))
            }

            CV_CPU_DISPATCH(GaussianBlurFixedPoint, (src, dst, (const uint16_t*)&fkx[0], (int)fkx.size(), (const uint16_t*)&fky[0], (int)fky.size(), borderType),
                CV_CPU_DISPATCH_MODES_ALL);

            return;
        }
    }
    if(sdepth == CV_16U && ((borderType & BORDER_ISOLATED) || !_src.isSubmatrix()))
    {
        CV_LOG_INFO(NULL, "GaussianBlur: running bit-exact version...");

        std::vector<ufixedpoint32> fkx, fky;
        createGaussianKernels(fkx, fky, type, ksize, sigma1, sigma2);

        static bool param_check_gaussian_blur_bitexact_kernels = utils::getConfigurationParameterBool("OPENCV_GAUSSIANBLUR_CHECK_BITEXACT_KERNELS", false);
        if (param_check_gaussian_blur_bitexact_kernels && !validateGaussianBlurKernel(fkx))
        {
            CV_LOG_INFO(NULL, "GaussianBlur: bit-exact fx kernel can't be applied: ksize=" << ksize << " sigma=" << Size2d(sigma1, sigma2));
        }
        else if (param_check_gaussian_blur_bitexact_kernels && !validateGaussianBlurKernel(fky))
        {
            CV_LOG_INFO(NULL, "GaussianBlur: bit-exact fy kernel can't be applied: ksize=" << ksize << " sigma=" << Size2d(sigma1, sigma2));
        }
        else
        {
            // TODO: implement ocl_sepFilter2D_BitExact -- how to deal with bdepth?
            // CV_OCL_RUN(useOpenCL,
            //         ocl_sepFilter2D_BitExact(_src, _dst, sdepth,
            //                 ksize,
            //                 (const uint32_t*)&fkx[0], (const uint32_t*)&fky[0],
            //                 Point(-1, -1), 0, borderType,
            //                 16/*shift_bits*/)
            // );

            Mat src = _src.getMat();
            Mat dst = _dst.getMat();

            if (src.data == dst.data)
                src = src.clone();

            if ((sigma1 == 0.0) && (sigma2 == 0.0) && (ksize.height == ksize.width))
            {
                Point ofs;
                Size wsz(src.cols, src.rows);
                Mat src2 = src;
                if(!(borderType & BORDER_ISOLATED))
                    src2.locateROI( wsz, ofs );

                CALL_HAL(gaussianBlurBinomial, cv_hal_gaussianBlurBinomial, src2.ptr(), src2.step, dst.ptr(), dst.step, src2.cols, src2.rows, sdepth, cn,
                         ofs.x, ofs.y, wsz.width - src2.cols - ofs.x,  wsz.height - src2.rows - ofs.y, ksize.width, borderType&~BORDER_ISOLATED);
            }

            if (hint == ALGO_HINT_APPROX)
            {
                Point ofs;
                Size wsz(src.cols, src.rows);
                if(!(borderType & BORDER_ISOLATED))
                    src.locateROI( wsz, ofs );

                CALL_HAL(gaussianBlur, cv_hal_gaussianBlur, src.ptr(), src.step, dst.ptr(), dst.step, src.cols, src.rows, sdepth, cn,
                        ofs.x, ofs.y, wsz.width - src.cols - ofs.x, wsz.height - src.rows - ofs.y, ksize.width, ksize.height,
                        sigma1, sigma2, borderType & ~BORDER_ISOLATED);

#ifdef ENABLE_IPP_GAUSSIAN_BLUR
                // IPP is not bit-exact to OpenCV implementation
                CV_IPP_RUN_FAST(ipp_GaussianBlur(src, dst, ksize, sigma1, sigma2, borderType));
#endif
                CV_OVX_RUN(true,
                        openvx_gaussianBlur(src, dst, ksize, sigma1, sigma2, borderType))
            }

            CV_CPU_DISPATCH(GaussianBlurFixedPoint, (src, dst, (const uint32_t*)&fkx[0], (int)fkx.size(), (const uint32_t*)&fky[0], (int)fky.size(), borderType),
                CV_CPU_DISPATCH_MODES_ALL);

            return;
        }
    }

#ifdef HAVE_OPENCL
    if (useOpenCL)
    {
        sepFilter2D(_src, _dst, sdepth, kx, ky, Point(-1, -1), 0, borderType);
        return;
    }
#endif

    Mat src = _src.getMat();
    Mat dst = _dst.getMat();

    Point ofs;
    Size wsz(src.cols, src.rows);
    if(!(borderType & BORDER_ISOLATED))
        src.locateROI( wsz, ofs );

    CALL_HAL(gaussianBlur, cv_hal_gaussianBlur, src.ptr(), src.step, dst.ptr(), dst.step, src.cols, src.rows, sdepth, cn,
             ofs.x, ofs.y, wsz.width - src.cols - ofs.x, wsz.height - src.rows - ofs.y, ksize.width, ksize.height,
             sigma1, sigma2, borderType & ~BORDER_ISOLATED);

#if defined ENABLE_IPP_GAUSSIAN_BLUR
    // IPP is not bit-exact to OpenCV implementation
    CV_IPP_RUN_FAST(ipp_GaussianBlur(src, dst, ksize, sigma1, sigma2, borderType));
#endif

    sepFilter2D(src, dst, sdepth, kx, ky, Point(-1, -1), 0, borderType);
}

} // namespace<|MERGE_RESOLUTION|>--- conflicted
+++ resolved
@@ -384,93 +384,7 @@
 
 #endif
 
-<<<<<<< HEAD
-#if defined ENABLE_IPP_GAUSSIAN_BLUR  // see CMake's OPENCV_IPP_GAUSSIAN_BLUR option
-=======
-#ifdef HAVE_OPENVX
-
-namespace ovx {
-    template <> inline bool skipSmallImages<VX_KERNEL_GAUSSIAN_3x3>(int w, int h) { return w*h < 320 * 240; }
-}
-static bool openvx_gaussianBlur(InputArray _src, OutputArray _dst, Size ksize,
-                                double sigma1, double sigma2, int borderType)
-{
-    if (sigma2 <= 0)
-        sigma2 = sigma1;
-    // automatic detection of kernel size from sigma
-    if (ksize.width <= 0 && sigma1 > 0)
-        ksize.width = cvRound(sigma1*6 + 1) | 1;
-    if (ksize.height <= 0 && sigma2 > 0)
-        ksize.height = cvRound(sigma2*6 + 1) | 1;
-
-    if (_src.type() != CV_8UC1 ||
-        _src.cols() < 3 || _src.rows() < 3 ||
-        ksize.width != 3 || ksize.height != 3)
-        return false;
-
-    sigma1 = std::max(sigma1, 0.);
-    sigma2 = std::max(sigma2, 0.);
-
-    if (!(sigma1 == 0.0 || (sigma1 - 0.8) < DBL_EPSILON) || !(sigma2 == 0.0 || (sigma2 - 0.8) < DBL_EPSILON) ||
-        ovx::skipSmallImages<VX_KERNEL_GAUSSIAN_3x3>(_src.cols(), _src.rows()))
-        return false;
-
-    Mat src = _src.getMat();
-    Mat dst = _dst.getMat();
-
-    if ((borderType & BORDER_ISOLATED) == 0 && src.isSubmatrix())
-        return false; //Process isolated borders only
-    vx_enum border;
-    switch (borderType & ~BORDER_ISOLATED)
-    {
-    case BORDER_CONSTANT:
-        border = VX_BORDER_CONSTANT;
-        break;
-    case BORDER_REPLICATE:
-        border = VX_BORDER_REPLICATE;
-        break;
-    default:
-        return false;
-    }
-
-    try
-    {
-        ivx::Context ctx = ovx::getOpenVXContext();
-
-        Mat a;
-        if (dst.data != src.data)
-            a = src;
-        else
-            src.copyTo(a);
-
-        ivx::Image
-            ia = ivx::Image::createFromHandle(ctx, VX_DF_IMAGE_U8,
-                ivx::Image::createAddressing(a.cols, a.rows, 1, (vx_int32)(a.step)), a.data),
-            ib = ivx::Image::createFromHandle(ctx, VX_DF_IMAGE_U8,
-                ivx::Image::createAddressing(dst.cols, dst.rows, 1, (vx_int32)(dst.step)), dst.data);
-
-        //ATTENTION: VX_CONTEXT_IMMEDIATE_BORDER attribute change could lead to strange issues in multi-threaded environments
-        //since OpenVX standard says nothing about thread-safety for now
-        ivx::border_t prevBorder = ctx.immediateBorder();
-        ctx.setImmediateBorder(border, (vx_uint8)(0));
-        ivx::IVX_CHECK_STATUS(vxuGaussian3x3(ctx, ia, ib));
-        ctx.setImmediateBorder(prevBorder);
-    }
-    catch (const ivx::RuntimeError & e)
-    {
-        VX_DbgThrow(e.what());
-    }
-    catch (const ivx::WrapperError & e)
-    {
-        VX_DbgThrow(e.what());
-    }
-    return true;
-}
-
-#endif
-
 #ifdef ENABLE_IPP_GAUSSIAN_BLUR  // see CMake's OPENCV_IPP_GAUSSIAN_BLUR option
->>>>>>> 53a5b85d
 
 #define IPP_DISABLE_GAUSSIAN_BLUR_LARGE_KERNELS_1TH 1
 #define IPP_DISABLE_GAUSSIAN_BLUR_16SC4_1TH 1
@@ -715,8 +629,6 @@
                 // IPP is not bit-exact to OpenCV implementation
                 CV_IPP_RUN_FAST(ipp_GaussianBlur(src, dst, ksize, sigma1, sigma2, borderType));
 #endif
-                CV_OVX_RUN(true,
-                        openvx_gaussianBlur(src, dst, ksize, sigma1, sigma2, borderType))
             }
 
             CV_CPU_DISPATCH(GaussianBlurFixedPoint, (src, dst, (const uint16_t*)&fkx[0], (int)fkx.size(), (const uint16_t*)&fky[0], (int)fky.size(), borderType),
@@ -785,8 +697,6 @@
                 // IPP is not bit-exact to OpenCV implementation
                 CV_IPP_RUN_FAST(ipp_GaussianBlur(src, dst, ksize, sigma1, sigma2, borderType));
 #endif
-                CV_OVX_RUN(true,
-                        openvx_gaussianBlur(src, dst, ksize, sigma1, sigma2, borderType))
             }
 
             CV_CPU_DISPATCH(GaussianBlurFixedPoint, (src, dst, (const uint32_t*)&fkx[0], (int)fkx.size(), (const uint32_t*)&fky[0], (int)fky.size(), borderType),
