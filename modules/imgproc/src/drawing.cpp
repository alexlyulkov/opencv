/*M///////////////////////////////////////////////////////////////////////////////////////
//
//  IMPORTANT: READ BEFORE DOWNLOADING, COPYING, INSTALLING OR USING.
//
//  By downloading, copying, installing or using the software you agree to this license.
//  If you do not agree to this license, do not download, install,
//  copy or use the software.
//
//
//                        Intel License Agreement
//                For Open Source Computer Vision Library
//
// Copyright (C) 2000, Intel Corporation, all rights reserved.
// Third party copyrights are property of their respective owners.
//
// Redistribution and use in source and binary forms, with or without modification,
// are permitted provided that the following conditions are met:
//
//   * Redistribution's of source code must retain the above copyright notice,
//     this list of conditions and the following disclaimer.
//
//   * Redistribution's in binary form must reproduce the above copyright notice,
//     this list of conditions and the following disclaimer in the documentation
//     and/or other materials provided with the distribution.
//
//   * The name of Intel Corporation may not be used to endorse or promote products
//     derived from this software without specific prior written permission.
//
// This software is provided by the copyright holders and contributors "as is" and
// any express or implied warranties, including, but not limited to, the implied
// warranties of merchantability and fitness for a particular purpose are disclaimed.
// In no event shall the Intel Corporation or contributors be liable for any direct,
// indirect, incidental, special, exemplary, or consequential damages
// (including, but not limited to, procurement of substitute goods or services;
// loss of use, data, or profits; or business interruption) however caused
// and on any theory of liability, whether in contract, strict liability,
// or tort (including negligence or otherwise) arising in any way out of
// the use of this software, even if advised of the possibility of such damage.
//
//M*/
#include "precomp.hpp"

#include <stdint.h>

namespace cv
{

enum { XY_SHIFT = 16, XY_ONE = 1 << XY_SHIFT, DRAWING_STORAGE_BLOCK = (1<<12) - 256 };

static const int MAX_THICKNESS = 32767;

struct PolyEdge
{
    PolyEdge() : y0(0), y1(0), x(0), dx(0), next(0) {}
    //PolyEdge(int _y0, int _y1, int _x, int _dx) : y0(_y0), y1(_y1), x(_x), dx(_dx) {}

    int y0, y1;
    int64 x, dx;
    PolyEdge *next;
};

static void
CollectPolyEdges( Mat& img, const Point2l* v, int npts,
                  std::vector<PolyEdge>& edges, const void* color, int line_type,
                  int shift, Point offset=Point() );

static void
FillEdgeCollection( Mat& img, std::vector<PolyEdge>& edges, const void* color );

static void
PolyLine( Mat& img, const Point2l* v, int npts, bool closed,
          const void* color, int thickness, int line_type, int shift );

static void
FillConvexPoly( Mat& img, const Point2l* v, int npts,
                const void* color, int line_type, int shift );

/****************************************************************************************\
*                                   Lines                                                *
\****************************************************************************************/

bool clipLine( Size img_size, Point& pt1, Point& pt2 )
{
    Point2l p1(pt1);
    Point2l p2(pt2);
    bool inside = clipLine(Size2l(img_size.width, img_size.height), p1, p2);
    pt1.x = (int)p1.x;
    pt1.y = (int)p1.y;
    pt2.x = (int)p2.x;
    pt2.y = (int)p2.y;
    return inside;
}

bool clipLine( Size2l img_size, Point2l& pt1, Point2l& pt2 )
{
    CV_INSTRUMENT_REGION()

    int c1, c2;
    int64 right = img_size.width-1, bottom = img_size.height-1;

    if( img_size.width <= 0 || img_size.height <= 0 )
        return false;

    int64 &x1 = pt1.x, &y1 = pt1.y, &x2 = pt2.x, &y2 = pt2.y;
    c1 = (x1 < 0) + (x1 > right) * 2 + (y1 < 0) * 4 + (y1 > bottom) * 8;
    c2 = (x2 < 0) + (x2 > right) * 2 + (y2 < 0) * 4 + (y2 > bottom) * 8;

    if( (c1 & c2) == 0 && (c1 | c2) != 0 )
    {
        int64 a;
        if( c1 & 12 )
        {
            a = c1 < 8 ? 0 : bottom;
            x1 +=  (a - y1) * (x2 - x1) / (y2 - y1);
            y1 = a;
            c1 = (x1 < 0) + (x1 > right) * 2;
        }
        if( c2 & 12 )
        {
            a = c2 < 8 ? 0 : bottom;
            x2 += (a - y2) * (x2 - x1) / (y2 - y1);
            y2 = a;
            c2 = (x2 < 0) + (x2 > right) * 2;
        }
        if( (c1 & c2) == 0 && (c1 | c2) != 0 )
        {
            if( c1 )
            {
                a = c1 == 1 ? 0 : right;
                y1 += (a - x1) * (y2 - y1) / (x2 - x1);
                x1 = a;
                c1 = 0;
            }
            if( c2 )
            {
                a = c2 == 1 ? 0 : right;
                y2 += (a - x2) * (y2 - y1) / (x2 - x1);
                x2 = a;
                c2 = 0;
            }
        }

        assert( (c1 & c2) != 0 || (x1 | y1 | x2 | y2) >= 0 );
    }

    return (c1 | c2) == 0;
}

bool clipLine( Rect img_rect, Point& pt1, Point& pt2 )
{
    CV_INSTRUMENT_REGION()

    Point tl = img_rect.tl();
    pt1 -= tl; pt2 -= tl;
    bool inside = clipLine(img_rect.size(), pt1, pt2);
    pt1 += tl; pt2 += tl;

    return inside;
}

/*
   Initializes line iterator.
   Returns number of points on the line or negative number if error.
*/
LineIterator::LineIterator(const Mat& img, Point pt1, Point pt2,
                           int connectivity, bool left_to_right)
{
    count = -1;

    CV_Assert( connectivity == 8 || connectivity == 4 );

    if( (unsigned)pt1.x >= (unsigned)(img.cols) ||
        (unsigned)pt2.x >= (unsigned)(img.cols) ||
        (unsigned)pt1.y >= (unsigned)(img.rows) ||
        (unsigned)pt2.y >= (unsigned)(img.rows) )
    {
        if( !clipLine( img.size(), pt1, pt2 ) )
        {
            ptr = img.data;
            err = plusDelta = minusDelta = plusStep = minusStep = count = 0;
            return;
        }
    }

    int bt_pix0 = (int)img.elemSize(), bt_pix = bt_pix0;
    size_t istep = img.step;

    int dx = pt2.x - pt1.x;
    int dy = pt2.y - pt1.y;
    int s = dx < 0 ? -1 : 0;

    if( left_to_right )
    {
        dx = (dx ^ s) - s;
        dy = (dy ^ s) - s;
        pt1.x ^= (pt1.x ^ pt2.x) & s;
        pt1.y ^= (pt1.y ^ pt2.y) & s;
    }
    else
    {
        dx = (dx ^ s) - s;
        bt_pix = (bt_pix ^ s) - s;
    }

    ptr = (uchar*)(img.data + pt1.y * istep + pt1.x * bt_pix0);

    s = dy < 0 ? -1 : 0;
    dy = (dy ^ s) - s;
    istep = (istep ^ s) - s;

    s = dy > dx ? -1 : 0;

    /* conditional swaps */
    dx ^= dy & s;
    dy ^= dx & s;
    dx ^= dy & s;

    bt_pix ^= istep & s;
    istep ^= bt_pix & s;
    bt_pix ^= istep & s;

    if( connectivity == 8 )
    {
        assert( dx >= 0 && dy >= 0 );

        err = dx - (dy + dy);
        plusDelta = dx + dx;
        minusDelta = -(dy + dy);
        plusStep = (int)istep;
        minusStep = bt_pix;
        count = dx + 1;
    }
    else /* connectivity == 4 */
    {
        assert( dx >= 0 && dy >= 0 );

        err = 0;
        plusDelta = (dx + dx) + (dy + dy);
        minusDelta = -(dy + dy);
        plusStep = (int)istep - bt_pix;
        minusStep = bt_pix;
        count = dx + dy + 1;
    }

    this->ptr0 = img.ptr();
    this->step = (int)img.step;
    this->elemSize = bt_pix0;
}

static void
Line( Mat& img, Point pt1, Point pt2,
      const void* _color, int connectivity = 8 )
{
    if( connectivity == 0 )
        connectivity = 8;
    else if( connectivity == 1 )
        connectivity = 4;

    LineIterator iterator(img, pt1, pt2, connectivity, true);
    int i, count = iterator.count;
    int pix_size = (int)img.elemSize();
    const uchar* color = (const uchar*)_color;

    for( i = 0; i < count; i++, ++iterator )
    {
        uchar* ptr = *iterator;
        if( pix_size == 1 )
            ptr[0] = color[0];
        else if( pix_size == 3 )
        {
            ptr[0] = color[0];
            ptr[1] = color[1];
            ptr[2] = color[2];
        }
        else
            memcpy( *iterator, color, pix_size );
    }
}


/* Correction table depent on the slope */
static const uchar SlopeCorrTable[] = {
    181, 181, 181, 182, 182, 183, 184, 185, 187, 188, 190, 192, 194, 196, 198, 201,
    203, 206, 209, 211, 214, 218, 221, 224, 227, 231, 235, 238, 242, 246, 250, 254
};

/* Gaussian for antialiasing filter */
static const int FilterTable[] = {
    168, 177, 185, 194, 202, 210, 218, 224, 231, 236, 241, 246, 249, 252, 254, 254,
    254, 254, 252, 249, 246, 241, 236, 231, 224, 218, 210, 202, 194, 185, 177, 168,
    158, 149, 140, 131, 122, 114, 105, 97, 89, 82, 75, 68, 62, 56, 50, 45,
    40, 36, 32, 28, 25, 22, 19, 16, 14, 12, 11, 9, 8, 7, 5, 5
};

static void
LineAA( Mat& img, Point2l pt1, Point2l pt2, const void* color )
{
    int64 dx, dy;
    int ecount, scount = 0;
    int slope;
    int64 ax, ay;
    int64 x_step, y_step;
    int64 i, j;
    int ep_table[9];
    int cb = ((uchar*)color)[0], cg = ((uchar*)color)[1], cr = ((uchar*)color)[2], ca = ((uchar*)color)[3];
    int _cb, _cg, _cr, _ca;
    int nch = img.channels();
    uchar* ptr = img.ptr();
    size_t step = img.step;
    Size2l size(img.size());

    if( !((nch == 1 || nch == 3 || nch == 4) && img.depth() == CV_8U) )
    {
        Line(img, Point((int)(pt1.x<<XY_SHIFT), (int)(pt1.y<<XY_SHIFT)), Point((int)(pt2.x<<XY_SHIFT), (int)(pt2.y<<XY_SHIFT)), color);
        return;
    }

    pt1.x -= XY_ONE*2;
    pt1.y -= XY_ONE*2;
    pt2.x -= XY_ONE*2;
    pt2.y -= XY_ONE*2;
    ptr += img.step*2 + 2*nch;

    size.width = ((size.width - 5) << XY_SHIFT) + 1;
    size.height = ((size.height - 5) << XY_SHIFT) + 1;

    if( !clipLine( size, pt1, pt2 ))
        return;

    dx = pt2.x - pt1.x;
    dy = pt2.y - pt1.y;

    j = dx < 0 ? -1 : 0;
    ax = (dx ^ j) - j;
    i = dy < 0 ? -1 : 0;
    ay = (dy ^ i) - i;

    if( ax > ay )
    {
        dx = ax;
        dy = (dy ^ j) - j;
        pt1.x ^= pt2.x & j;
        pt2.x ^= pt1.x & j;
        pt1.x ^= pt2.x & j;
        pt1.y ^= pt2.y & j;
        pt2.y ^= pt1.y & j;
        pt1.y ^= pt2.y & j;

        x_step = XY_ONE;
        y_step = (dy << XY_SHIFT) / (ax | 1);
        pt2.x += XY_ONE;
        ecount = (int)((pt2.x >> XY_SHIFT) - (pt1.x >> XY_SHIFT));
        j = -(pt1.x & (XY_ONE - 1));
        pt1.y += ((y_step * j) >> XY_SHIFT) + (XY_ONE >> 1);
        slope = (y_step >> (XY_SHIFT - 5)) & 0x3f;
        slope ^= (y_step < 0 ? 0x3f : 0);

        /* Get 4-bit fractions for end-point adjustments */
        i = (pt1.x >> (XY_SHIFT - 7)) & 0x78;
        j = (pt2.x >> (XY_SHIFT - 7)) & 0x78;
    }
    else
    {
        dy = ay;
        dx = (dx ^ i) - i;
        pt1.x ^= pt2.x & i;
        pt2.x ^= pt1.x & i;
        pt1.x ^= pt2.x & i;
        pt1.y ^= pt2.y & i;
        pt2.y ^= pt1.y & i;
        pt1.y ^= pt2.y & i;

        x_step = (dx << XY_SHIFT) / (ay | 1);
        y_step = XY_ONE;
        pt2.y += XY_ONE;
        ecount = (int)((pt2.y >> XY_SHIFT) - (pt1.y >> XY_SHIFT));
        j = -(pt1.y & (XY_ONE - 1));
        pt1.x += ((x_step * j) >> XY_SHIFT) + (XY_ONE >> 1);
        slope = (x_step >> (XY_SHIFT - 5)) & 0x3f;
        slope ^= (x_step < 0 ? 0x3f : 0);

        /* Get 4-bit fractions for end-point adjustments */
        i = (pt1.y >> (XY_SHIFT - 7)) & 0x78;
        j = (pt2.y >> (XY_SHIFT - 7)) & 0x78;
    }

    slope = (slope & 0x20) ? 0x100 : SlopeCorrTable[slope];

    /* Calc end point correction table */
    {
        int t0 = slope << 7;
        int t1 = ((0x78 - (int)i) | 4) * slope;
        int t2 = ((int)j | 4) * slope;

        ep_table[0] = 0;
        ep_table[8] = slope;
        ep_table[1] = ep_table[3] = ((((j - i) & 0x78) | 4) * slope >> 8) & 0x1ff;
        ep_table[2] = (t1 >> 8) & 0x1ff;
        ep_table[4] = ((((j - i) + 0x80) | 4) * slope >> 8) & 0x1ff;
        ep_table[5] = ((t1 + t0) >> 8) & 0x1ff;
        ep_table[6] = (t2 >> 8) & 0x1ff;
        ep_table[7] = ((t2 + t0) >> 8) & 0x1ff;
    }

    if( nch == 3 )
    {
        #define  ICV_PUT_POINT()            \
        {                                   \
            _cb = tptr[0];                  \
            _cb += ((cb - _cb)*a + 127)>> 8;\
            _cg = tptr[1];                  \
            _cg += ((cg - _cg)*a + 127)>> 8;\
            _cr = tptr[2];                  \
            _cr += ((cr - _cr)*a + 127)>> 8;\
            tptr[0] = (uchar)_cb;           \
            tptr[1] = (uchar)_cg;           \
            tptr[2] = (uchar)_cr;           \
        }
        if( ax > ay )
        {
            ptr += (pt1.x >> XY_SHIFT) * 3;

            while( ecount >= 0 )
            {
                uchar *tptr = ptr + ((pt1.y >> XY_SHIFT) - 1) * step;

                int ep_corr = ep_table[(((scount >= 2) + 1) & (scount | 2)) * 3 +
                                       (((ecount >= 2) + 1) & (ecount | 2))];
                int a, dist = (pt1.y >> (XY_SHIFT - 5)) & 31;

                a = (ep_corr * FilterTable[dist + 32] >> 8) & 0xff;
                ICV_PUT_POINT();
                ICV_PUT_POINT();

                tptr += step;
                a = (ep_corr * FilterTable[dist] >> 8) & 0xff;
                ICV_PUT_POINT();
                ICV_PUT_POINT();

                tptr += step;
                a = (ep_corr * FilterTable[63 - dist] >> 8) & 0xff;
                ICV_PUT_POINT();
                ICV_PUT_POINT();

                pt1.y += y_step;
                ptr += 3;
                scount++;
                ecount--;
            }
        }
        else
        {
            ptr += (pt1.y >> XY_SHIFT) * step;

            while( ecount >= 0 )
            {
                uchar *tptr = ptr + ((pt1.x >> XY_SHIFT) - 1) * 3;

                int ep_corr = ep_table[(((scount >= 2) + 1) & (scount | 2)) * 3 +
                                       (((ecount >= 2) + 1) & (ecount | 2))];
                int a, dist = (pt1.x >> (XY_SHIFT - 5)) & 31;

                a = (ep_corr * FilterTable[dist + 32] >> 8) & 0xff;
                ICV_PUT_POINT();
                ICV_PUT_POINT();

                tptr += 3;
                a = (ep_corr * FilterTable[dist] >> 8) & 0xff;
                ICV_PUT_POINT();
                ICV_PUT_POINT();

                tptr += 3;
                a = (ep_corr * FilterTable[63 - dist] >> 8) & 0xff;
                ICV_PUT_POINT();
                ICV_PUT_POINT();

                pt1.x += x_step;
                ptr += step;
                scount++;
                ecount--;
            }
        }
        #undef ICV_PUT_POINT
    }
    else if(nch == 1)
    {
        #define  ICV_PUT_POINT()            \
        {                                   \
            _cb = tptr[0];                  \
            _cb += ((cb - _cb)*a + 127)>> 8;\
            tptr[0] = (uchar)_cb;           \
        }

        if( ax > ay )
        {
            ptr += (pt1.x >> XY_SHIFT);

            while( ecount >= 0 )
            {
                uchar *tptr = ptr + ((pt1.y >> XY_SHIFT) - 1) * step;

                int ep_corr = ep_table[(((scount >= 2) + 1) & (scount | 2)) * 3 +
                                       (((ecount >= 2) + 1) & (ecount | 2))];
                int a, dist = (pt1.y >> (XY_SHIFT - 5)) & 31;

                a = (ep_corr * FilterTable[dist + 32] >> 8) & 0xff;
                ICV_PUT_POINT();
                ICV_PUT_POINT();

                tptr += step;
                a = (ep_corr * FilterTable[dist] >> 8) & 0xff;
                ICV_PUT_POINT();
                ICV_PUT_POINT();

                tptr += step;
                a = (ep_corr * FilterTable[63 - dist] >> 8) & 0xff;
                ICV_PUT_POINT();
                ICV_PUT_POINT();

                pt1.y += y_step;
                ptr++;
                scount++;
                ecount--;
            }
        }
        else
        {
            ptr += (pt1.y >> XY_SHIFT) * step;

            while( ecount >= 0 )
            {
                uchar *tptr = ptr + ((pt1.x >> XY_SHIFT) - 1);

                int ep_corr = ep_table[(((scount >= 2) + 1) & (scount | 2)) * 3 +
                                       (((ecount >= 2) + 1) & (ecount | 2))];
                int a, dist = (pt1.x >> (XY_SHIFT - 5)) & 31;

                a = (ep_corr * FilterTable[dist + 32] >> 8) & 0xff;
                ICV_PUT_POINT();
                ICV_PUT_POINT();

                tptr++;
                a = (ep_corr * FilterTable[dist] >> 8) & 0xff;
                ICV_PUT_POINT();
                ICV_PUT_POINT();

                tptr++;
                a = (ep_corr * FilterTable[63 - dist] >> 8) & 0xff;
                ICV_PUT_POINT();
                ICV_PUT_POINT();

                pt1.x += x_step;
                ptr += step;
                scount++;
                ecount--;
            }
        }
        #undef ICV_PUT_POINT
    }
    else
    {
        #define  ICV_PUT_POINT()            \
        {                                   \
            _cb = tptr[0];                  \
            _cb += ((cb - _cb)*a + 127)>> 8;\
            _cg = tptr[1];                  \
            _cg += ((cg - _cg)*a + 127)>> 8;\
            _cr = tptr[2];                  \
            _cr += ((cr - _cr)*a + 127)>> 8;\
            _ca = tptr[3];                  \
            _ca += ((ca - _ca)*a + 127)>> 8;\
            tptr[0] = (uchar)_cb;           \
            tptr[1] = (uchar)_cg;           \
            tptr[2] = (uchar)_cr;           \
            tptr[3] = (uchar)_ca;           \
        }
        if( ax > ay )
        {
            ptr += (pt1.x >> XY_SHIFT) * 4;

            while( ecount >= 0 )
            {
                uchar *tptr = ptr + ((pt1.y >> XY_SHIFT) - 1) * step;

                int ep_corr = ep_table[(((scount >= 2) + 1) & (scount | 2)) * 3 +
                                       (((ecount >= 2) + 1) & (ecount | 2))];
                int a, dist = (pt1.y >> (XY_SHIFT - 5)) & 31;

                a = (ep_corr * FilterTable[dist + 32] >> 8) & 0xff;
                ICV_PUT_POINT();
                ICV_PUT_POINT();

                tptr += step;
                a = (ep_corr * FilterTable[dist] >> 8) & 0xff;
                ICV_PUT_POINT();
                ICV_PUT_POINT();

                tptr += step;
                a = (ep_corr * FilterTable[63 - dist] >> 8) & 0xff;
                ICV_PUT_POINT();
                ICV_PUT_POINT();

                pt1.y += y_step;
                ptr += 4;
                scount++;
                ecount--;
            }
        }
        else
        {
            ptr += (pt1.y >> XY_SHIFT) * step;

            while( ecount >= 0 )
            {
                uchar *tptr = ptr + ((pt1.x >> XY_SHIFT) - 1) * 4;

                int ep_corr = ep_table[(((scount >= 2) + 1) & (scount | 2)) * 3 +
                                       (((ecount >= 2) + 1) & (ecount | 2))];
                int a, dist = (pt1.x >> (XY_SHIFT - 5)) & 31;

                a = (ep_corr * FilterTable[dist + 32] >> 8) & 0xff;
                ICV_PUT_POINT();
                ICV_PUT_POINT();

                tptr += 4;
                a = (ep_corr * FilterTable[dist] >> 8) & 0xff;
                ICV_PUT_POINT();
                ICV_PUT_POINT();

                tptr += 4;
                a = (ep_corr * FilterTable[63 - dist] >> 8) & 0xff;
                ICV_PUT_POINT();
                ICV_PUT_POINT();

                pt1.x += x_step;
                ptr += step;
                scount++;
                ecount--;
            }
        }
        #undef ICV_PUT_POINT
    }
}


static void
Line2( Mat& img, Point2l pt1, Point2l pt2, const void* color)
{
    int64 dx, dy;
    int ecount;
    int64 ax, ay;
    int64 i, j;
    int x, y;
    int64 x_step, y_step;
    int cb = ((uchar*)color)[0];
    int cg = ((uchar*)color)[1];
    int cr = ((uchar*)color)[2];
    int pix_size = (int)img.elemSize();
    uchar *ptr = img.ptr(), *tptr;
    size_t step = img.step;
    Size size = img.size();

    //assert( img && (nch == 1 || nch == 3) && img.depth() == CV_8U );

    Size2l sizeScaled(((int64)size.width) << XY_SHIFT, ((int64)size.height) << XY_SHIFT);
    if( !clipLine( sizeScaled, pt1, pt2 ))
        return;

    dx = pt2.x - pt1.x;
    dy = pt2.y - pt1.y;

    j = dx < 0 ? -1 : 0;
    ax = (dx ^ j) - j;
    i = dy < 0 ? -1 : 0;
    ay = (dy ^ i) - i;

    if( ax > ay )
    {
        dx = ax;
        dy = (dy ^ j) - j;
        pt1.x ^= pt2.x & j;
        pt2.x ^= pt1.x & j;
        pt1.x ^= pt2.x & j;
        pt1.y ^= pt2.y & j;
        pt2.y ^= pt1.y & j;
        pt1.y ^= pt2.y & j;

        x_step = XY_ONE;
        y_step = (dy << XY_SHIFT) / (ax | 1);
        ecount = (int)((pt2.x - pt1.x) >> XY_SHIFT);
    }
    else
    {
        dy = ay;
        dx = (dx ^ i) - i;
        pt1.x ^= pt2.x & i;
        pt2.x ^= pt1.x & i;
        pt1.x ^= pt2.x & i;
        pt1.y ^= pt2.y & i;
        pt2.y ^= pt1.y & i;
        pt1.y ^= pt2.y & i;

        x_step = (dx << XY_SHIFT) / (ay | 1);
        y_step = XY_ONE;
        ecount = (int)((pt2.y - pt1.y) >> XY_SHIFT);
    }

    pt1.x += (XY_ONE >> 1);
    pt1.y += (XY_ONE >> 1);

    if( pix_size == 3 )
    {
        #define  ICV_PUT_POINT(_x,_y)   \
        x = (_x); y = (_y);             \
        if( 0 <= x && x < size.width && \
            0 <= y && y < size.height ) \
        {                               \
            tptr = ptr + y*step + x*3;  \
            tptr[0] = (uchar)cb;        \
            tptr[1] = (uchar)cg;        \
            tptr[2] = (uchar)cr;        \
        }

        ICV_PUT_POINT((int)((pt2.x + (XY_ONE >> 1)) >> XY_SHIFT),
                      (int)((pt2.y + (XY_ONE >> 1)) >> XY_SHIFT));

        if( ax > ay )
        {
            pt1.x >>= XY_SHIFT;

            while( ecount >= 0 )
            {
                ICV_PUT_POINT((int)(pt1.x), (int)(pt1.y >> XY_SHIFT));
                pt1.x++;
                pt1.y += y_step;
                ecount--;
            }
        }
        else
        {
            pt1.y >>= XY_SHIFT;

            while( ecount >= 0 )
            {
                ICV_PUT_POINT((int)(pt1.x >> XY_SHIFT), (int)(pt1.y));
                pt1.x += x_step;
                pt1.y++;
                ecount--;
            }
        }

        #undef ICV_PUT_POINT
    }
    else if( pix_size == 1 )
    {
        #define  ICV_PUT_POINT(_x,_y) \
        x = (_x); y = (_y);           \
        if( 0 <= x && x < size.width && \
            0 <= y && y < size.height ) \
        {                           \
            tptr = ptr + y*step + x;\
            tptr[0] = (uchar)cb;    \
        }

        ICV_PUT_POINT((int)((pt2.x + (XY_ONE >> 1)) >> XY_SHIFT),
                      (int)((pt2.y + (XY_ONE >> 1)) >> XY_SHIFT));

        if( ax > ay )
        {
            pt1.x >>= XY_SHIFT;

            while( ecount >= 0 )
            {
                ICV_PUT_POINT((int)(pt1.x), (int)(pt1.y >> XY_SHIFT));
                pt1.x++;
                pt1.y += y_step;
                ecount--;
            }
        }
        else
        {
            pt1.y >>= XY_SHIFT;

            while( ecount >= 0 )
            {
                ICV_PUT_POINT((int)(pt1.x >> XY_SHIFT), (int)(pt1.y));
                pt1.x += x_step;
                pt1.y++;
                ecount--;
            }
        }

        #undef ICV_PUT_POINT
    }
    else
    {
        #define  ICV_PUT_POINT(_x,_y)   \
        x = (_x); y = (_y);             \
        if( 0 <= x && x < size.width && \
            0 <= y && y < size.height ) \
        {                               \
            tptr = ptr + y*step + x*pix_size;\
            for( j = 0; j < pix_size; j++ ) \
                tptr[j] = ((uchar*)color)[j]; \
        }

        ICV_PUT_POINT((int)((pt2.x + (XY_ONE >> 1)) >> XY_SHIFT),
                      (int)((pt2.y + (XY_ONE >> 1)) >> XY_SHIFT));

        if( ax > ay )
        {
            pt1.x >>= XY_SHIFT;

            while( ecount >= 0 )
            {
                ICV_PUT_POINT((int)(pt1.x), (int)(pt1.y >> XY_SHIFT));
                pt1.x++;
                pt1.y += y_step;
                ecount--;
            }
        }
        else
        {
            pt1.y >>= XY_SHIFT;

            while( ecount >= 0 )
            {
                ICV_PUT_POINT((int)(pt1.x >> XY_SHIFT), (int)(pt1.y));
                pt1.x += x_step;
                pt1.y++;
                ecount--;
            }
        }

        #undef ICV_PUT_POINT
    }
}


/****************************************************************************************\
*                   Antialiazed Elliptic Arcs via Antialiazed Lines                      *
\****************************************************************************************/

static const float SinTable[] =
    { 0.0000000f, 0.0174524f, 0.0348995f, 0.0523360f, 0.0697565f, 0.0871557f,
    0.1045285f, 0.1218693f, 0.1391731f, 0.1564345f, 0.1736482f, 0.1908090f,
    0.2079117f, 0.2249511f, 0.2419219f, 0.2588190f, 0.2756374f, 0.2923717f,
    0.3090170f, 0.3255682f, 0.3420201f, 0.3583679f, 0.3746066f, 0.3907311f,
    0.4067366f, 0.4226183f, 0.4383711f, 0.4539905f, 0.4694716f, 0.4848096f,
    0.5000000f, 0.5150381f, 0.5299193f, 0.5446390f, 0.5591929f, 0.5735764f,
    0.5877853f, 0.6018150f, 0.6156615f, 0.6293204f, 0.6427876f, 0.6560590f,
    0.6691306f, 0.6819984f, 0.6946584f, 0.7071068f, 0.7193398f, 0.7313537f,
    0.7431448f, 0.7547096f, 0.7660444f, 0.7771460f, 0.7880108f, 0.7986355f,
    0.8090170f, 0.8191520f, 0.8290376f, 0.8386706f, 0.8480481f, 0.8571673f,
    0.8660254f, 0.8746197f, 0.8829476f, 0.8910065f, 0.8987940f, 0.9063078f,
    0.9135455f, 0.9205049f, 0.9271839f, 0.9335804f, 0.9396926f, 0.9455186f,
    0.9510565f, 0.9563048f, 0.9612617f, 0.9659258f, 0.9702957f, 0.9743701f,
    0.9781476f, 0.9816272f, 0.9848078f, 0.9876883f, 0.9902681f, 0.9925462f,
    0.9945219f, 0.9961947f, 0.9975641f, 0.9986295f, 0.9993908f, 0.9998477f,
    1.0000000f, 0.9998477f, 0.9993908f, 0.9986295f, 0.9975641f, 0.9961947f,
    0.9945219f, 0.9925462f, 0.9902681f, 0.9876883f, 0.9848078f, 0.9816272f,
    0.9781476f, 0.9743701f, 0.9702957f, 0.9659258f, 0.9612617f, 0.9563048f,
    0.9510565f, 0.9455186f, 0.9396926f, 0.9335804f, 0.9271839f, 0.9205049f,
    0.9135455f, 0.9063078f, 0.8987940f, 0.8910065f, 0.8829476f, 0.8746197f,
    0.8660254f, 0.8571673f, 0.8480481f, 0.8386706f, 0.8290376f, 0.8191520f,
    0.8090170f, 0.7986355f, 0.7880108f, 0.7771460f, 0.7660444f, 0.7547096f,
    0.7431448f, 0.7313537f, 0.7193398f, 0.7071068f, 0.6946584f, 0.6819984f,
    0.6691306f, 0.6560590f, 0.6427876f, 0.6293204f, 0.6156615f, 0.6018150f,
    0.5877853f, 0.5735764f, 0.5591929f, 0.5446390f, 0.5299193f, 0.5150381f,
    0.5000000f, 0.4848096f, 0.4694716f, 0.4539905f, 0.4383711f, 0.4226183f,
    0.4067366f, 0.3907311f, 0.3746066f, 0.3583679f, 0.3420201f, 0.3255682f,
    0.3090170f, 0.2923717f, 0.2756374f, 0.2588190f, 0.2419219f, 0.2249511f,
    0.2079117f, 0.1908090f, 0.1736482f, 0.1564345f, 0.1391731f, 0.1218693f,
    0.1045285f, 0.0871557f, 0.0697565f, 0.0523360f, 0.0348995f, 0.0174524f,
    0.0000000f, -0.0174524f, -0.0348995f, -0.0523360f, -0.0697565f, -0.0871557f,
    -0.1045285f, -0.1218693f, -0.1391731f, -0.1564345f, -0.1736482f, -0.1908090f,
    -0.2079117f, -0.2249511f, -0.2419219f, -0.2588190f, -0.2756374f, -0.2923717f,
    -0.3090170f, -0.3255682f, -0.3420201f, -0.3583679f, -0.3746066f, -0.3907311f,
    -0.4067366f, -0.4226183f, -0.4383711f, -0.4539905f, -0.4694716f, -0.4848096f,
    -0.5000000f, -0.5150381f, -0.5299193f, -0.5446390f, -0.5591929f, -0.5735764f,
    -0.5877853f, -0.6018150f, -0.6156615f, -0.6293204f, -0.6427876f, -0.6560590f,
    -0.6691306f, -0.6819984f, -0.6946584f, -0.7071068f, -0.7193398f, -0.7313537f,
    -0.7431448f, -0.7547096f, -0.7660444f, -0.7771460f, -0.7880108f, -0.7986355f,
    -0.8090170f, -0.8191520f, -0.8290376f, -0.8386706f, -0.8480481f, -0.8571673f,
    -0.8660254f, -0.8746197f, -0.8829476f, -0.8910065f, -0.8987940f, -0.9063078f,
    -0.9135455f, -0.9205049f, -0.9271839f, -0.9335804f, -0.9396926f, -0.9455186f,
    -0.9510565f, -0.9563048f, -0.9612617f, -0.9659258f, -0.9702957f, -0.9743701f,
    -0.9781476f, -0.9816272f, -0.9848078f, -0.9876883f, -0.9902681f, -0.9925462f,
    -0.9945219f, -0.9961947f, -0.9975641f, -0.9986295f, -0.9993908f, -0.9998477f,
    -1.0000000f, -0.9998477f, -0.9993908f, -0.9986295f, -0.9975641f, -0.9961947f,
    -0.9945219f, -0.9925462f, -0.9902681f, -0.9876883f, -0.9848078f, -0.9816272f,
    -0.9781476f, -0.9743701f, -0.9702957f, -0.9659258f, -0.9612617f, -0.9563048f,
    -0.9510565f, -0.9455186f, -0.9396926f, -0.9335804f, -0.9271839f, -0.9205049f,
    -0.9135455f, -0.9063078f, -0.8987940f, -0.8910065f, -0.8829476f, -0.8746197f,
    -0.8660254f, -0.8571673f, -0.8480481f, -0.8386706f, -0.8290376f, -0.8191520f,
    -0.8090170f, -0.7986355f, -0.7880108f, -0.7771460f, -0.7660444f, -0.7547096f,
    -0.7431448f, -0.7313537f, -0.7193398f, -0.7071068f, -0.6946584f, -0.6819984f,
    -0.6691306f, -0.6560590f, -0.6427876f, -0.6293204f, -0.6156615f, -0.6018150f,
    -0.5877853f, -0.5735764f, -0.5591929f, -0.5446390f, -0.5299193f, -0.5150381f,
    -0.5000000f, -0.4848096f, -0.4694716f, -0.4539905f, -0.4383711f, -0.4226183f,
    -0.4067366f, -0.3907311f, -0.3746066f, -0.3583679f, -0.3420201f, -0.3255682f,
    -0.3090170f, -0.2923717f, -0.2756374f, -0.2588190f, -0.2419219f, -0.2249511f,
    -0.2079117f, -0.1908090f, -0.1736482f, -0.1564345f, -0.1391731f, -0.1218693f,
    -0.1045285f, -0.0871557f, -0.0697565f, -0.0523360f, -0.0348995f, -0.0174524f,
    -0.0000000f, 0.0174524f, 0.0348995f, 0.0523360f, 0.0697565f, 0.0871557f,
    0.1045285f, 0.1218693f, 0.1391731f, 0.1564345f, 0.1736482f, 0.1908090f,
    0.2079117f, 0.2249511f, 0.2419219f, 0.2588190f, 0.2756374f, 0.2923717f,
    0.3090170f, 0.3255682f, 0.3420201f, 0.3583679f, 0.3746066f, 0.3907311f,
    0.4067366f, 0.4226183f, 0.4383711f, 0.4539905f, 0.4694716f, 0.4848096f,
    0.5000000f, 0.5150381f, 0.5299193f, 0.5446390f, 0.5591929f, 0.5735764f,
    0.5877853f, 0.6018150f, 0.6156615f, 0.6293204f, 0.6427876f, 0.6560590f,
    0.6691306f, 0.6819984f, 0.6946584f, 0.7071068f, 0.7193398f, 0.7313537f,
    0.7431448f, 0.7547096f, 0.7660444f, 0.7771460f, 0.7880108f, 0.7986355f,
    0.8090170f, 0.8191520f, 0.8290376f, 0.8386706f, 0.8480481f, 0.8571673f,
    0.8660254f, 0.8746197f, 0.8829476f, 0.8910065f, 0.8987940f, 0.9063078f,
    0.9135455f, 0.9205049f, 0.9271839f, 0.9335804f, 0.9396926f, 0.9455186f,
    0.9510565f, 0.9563048f, 0.9612617f, 0.9659258f, 0.9702957f, 0.9743701f,
    0.9781476f, 0.9816272f, 0.9848078f, 0.9876883f, 0.9902681f, 0.9925462f,
    0.9945219f, 0.9961947f, 0.9975641f, 0.9986295f, 0.9993908f, 0.9998477f,
    1.0000000f
};


static void
sincos( int angle, float& cosval, float& sinval )
{
    angle += (angle < 0 ? 360 : 0);
    sinval = SinTable[angle];
    cosval = SinTable[450 - angle];
}

/*
   constructs polygon that represents elliptic arc.
*/
void ellipse2Poly( Point center, Size axes, int angle,
                   int arcStart, int arcEnd,
                   int delta, CV_OUT std::vector<Point>& pts )
{
    std::vector<Point2d> _pts;
    ellipse2Poly(Point2d(center.x, center.y), Size2d(axes.width, axes.height), angle,
                 arcStart, arcEnd, delta, _pts);
    Point prevPt(INT_MIN, INT_MIN);
    pts.resize(0);
    for (unsigned int i = 0; i < _pts.size(); ++i)
    {
        Point pt;
        pt.x = cvRound(_pts[i].x);
        pt.y = cvRound(_pts[i].y);
        if (pt != prevPt) {
            pts.push_back(pt);
            prevPt = pt;
        }
    }

    // If there are no points, it's a zero-size polygon
    if (pts.size() == 1) {
        pts.assign(2, center);
    }
}

void ellipse2Poly( Point2d center, Size2d axes, int angle,
                   int arc_start, int arc_end,
                   int delta, std::vector<Point2d>& pts )
{
    CV_INSTRUMENT_REGION()

    float alpha, beta;
    int i;

    while( angle < 0 )
        angle += 360;
    while( angle > 360 )
        angle -= 360;

    if( arc_start > arc_end )
    {
        i = arc_start;
        arc_start = arc_end;
        arc_end = i;
    }
    while( arc_start < 0 )
    {
        arc_start += 360;
        arc_end += 360;
    }
    while( arc_end > 360 )
    {
        arc_end -= 360;
        arc_start -= 360;
    }
    if( arc_end - arc_start > 360 )
    {
        arc_start = 0;
        arc_end = 360;
    }
    sincos( angle, alpha, beta );
    pts.resize(0);

    for( i = arc_start; i < arc_end + delta; i += delta )
    {
        double x, y;
        angle = i;
        if( angle > arc_end )
            angle = arc_end;
        if( angle < 0 )
            angle += 360;

        x = axes.width * SinTable[450-angle];
        y = axes.height * SinTable[angle];
        Point2d pt;
        pt.x = center.x + x * alpha - y * beta;
        pt.y = center.y + x * beta + y * alpha;
        pts.push_back(pt);
    }

    // If there are no points, it's a zero-size polygon
    if( pts.size() == 1) {
        pts.assign(2,center);
    }
}


static void
EllipseEx( Mat& img, Point2l center, Size2l axes,
           int angle, int arc_start, int arc_end,
           const void* color, int thickness, int line_type )
{
    axes.width = std::abs(axes.width), axes.height = std::abs(axes.height);
    int delta = (int)((std::max(axes.width,axes.height)+(XY_ONE>>1))>>XY_SHIFT);
    delta = delta < 3 ? 90 : delta < 10 ? 30 : delta < 15 ? 18 : 5;

    std::vector<Point2d> _v;
    ellipse2Poly( Point2d((double)center.x, (double)center.y), Size2d((double)axes.width, (double)axes.height), angle, arc_start, arc_end, delta, _v );

    std::vector<Point2l> v;
    Point2l prevPt(0xFFFFFFFFFFFFFFFF, 0xFFFFFFFFFFFFFFFF);
    v.resize(0);
    for (unsigned int i = 0; i < _v.size(); ++i)
    {
        Point2l pt;
        pt.x = (int64)cvRound(_v[i].x / XY_ONE) << XY_SHIFT;
        pt.y = (int64)cvRound(_v[i].y / XY_ONE) << XY_SHIFT;
        pt.x += cvRound(_v[i].x - pt.x);
        pt.y += cvRound(_v[i].y - pt.y);
        if (pt != prevPt) {
            v.push_back(pt);
            prevPt = pt;
        }
    }

    // If there are no points, it's a zero-size polygon
    if (v.size() == 1) {
        v.assign(2, center);
    }

    if( thickness >= 0 )
        PolyLine( img, &v[0], (int)v.size(), false, color, thickness, line_type, XY_SHIFT );
    else if( arc_end - arc_start >= 360 )
        FillConvexPoly( img, &v[0], (int)v.size(), color, line_type, XY_SHIFT );
    else
    {
        v.push_back(center);
        std::vector<PolyEdge> edges;
        CollectPolyEdges( img,  &v[0], (int)v.size(), edges, color, line_type, XY_SHIFT );
        FillEdgeCollection( img, edges, color );
    }
}


/****************************************************************************************\
*                                Polygons filling                                        *
\****************************************************************************************/

//Endian macros stolen from SQLITE
#if (defined(i386)     || defined(__i386__)   || defined(_M_IX86) ||    \
     defined(__x86_64) || defined(__x86_64__) || defined(_M_X64)  ||    \
     defined(_M_AMD64) || defined(_M_ARM)     || defined(__x86)   ||    \
<<<<<<< HEAD
     defined(__arm__)  || defined(_LITTLE_ENDIAN) || defined(LITTLE_ENDIAN))
=======
     defined(__arm__) || defined(__aarch64__))
>>>>>>> 16a9407f
# define OPENCV_BYTEORDER    1234
# define OPENCV_BIGENDIAN    0
# define OPENCV_LITTLEENDIAN 1
#elif (defined(sparc) || defined(__ppc__) || defined(_BIG_ENDIAN) || defined(BIG_ENDIAN))
# define OPENCV_BYTEORDER    4321
# define OPENCV_BIGENDIAN    1
# define OPENCV_LITTLEENDIAN 0
#endif

#if !defined(OPENCV_BYTEORDER)
# define OPENCV_BYTEORDER 0
static const int opencvOne = 1;
# define OPENCV_BIGENDIAN    (*((const char *)(&opencvOne))==0)
# define OPENCV_LITTLEENDIAN (*((const char *)(&opencvOne))==1)
#endif

#  if defined(_MSC_VER) && _MSC_VER>=1400
#    if !defined(_WIN32_WCE)
#      include <intrin.h>
#      pragma intrinsic(_byteswap_ushort)
#      pragma intrinsic(_byteswap_ulong)
#      pragma intrinsic(_ReadWriteBarrier)
#    else
#      include <cmnintrin.h>
#    endif
#  endif

/*
static inline uint32_t opencvBigToHost32(const uchar* p){
#if OPENCV_BYTEORDER==4321
  uint32_t x;
  memcpy(&x,p,4);
  return x;
#elif OPENCV_BYTEORDER==1234  && defined(__GNUC__)
  uint32_t x;
  memcpy(&x,p,4);
  return __builtin_bswap32(x);
#elif OPENCV_BYTEORDER==1234 && defined(_MSC_VER) && _MSC_VER>=1300
  uint32_t x;
  memcpy(&x,p,4);
  return _byteswap_ulong(x);
#else
  return ((unsigned)p[0]<<24) | (p[1]<<16) | (p[2]<<8) | p[3];
#endif
}

static inline uint32_t opencvBigToHost32(uint32_t x){
#if OPENCV_BYTEORDER==4321
  return x;
#else
  return opencvBigToHost32((uchar*)&x);
#endif
}
*/

static inline uint32_t opencvLittleToHost32(const uchar* p){
#if OPENCV_BYTEORDER==1234
  uint32_t x;
  memcpy(&x,p,4);
  return x;
#elif OPENCV_BYTEORDER==4321 && defined(__GNUC__)
  uint32_t x;
  memcpy(&x,p,4);
  return __builtin_bswap32(x);
#elif OPENCV_BYTEORDER==4321 && defined(_MSC_VER) && _MSC_VER>=1300
  uint32_t x;
  memcpy(&x,p,4);
  return _byteswap_ulong(x);
#elif OPENCV_LITTLEENDIAN
  return x;
#else
  return ((unsigned)p[0]<<24) | (p[1]<<16) | (p[2]<<8) | p[3];
#endif
}

static inline uint32_t opencvLittleToHost32(uint32_t x){
#if OPENCV_LITTLEENDIAN
  return x;
#else
  return opencvLittleToHost32((uchar*)&x);
#endif
}



/* helper macros: filling horizontal row */
#define is_aligned(POINTER, BYTE_COUNT) (((uintptr_t)(const void *)(POINTER)) % (BYTE_COUNT) == 0)

/*#define ICV_HLINE( ptr, xl, xr, color, pix_size )            \
{                                                            \
    uchar* hline_ptr = (uchar*)(ptr) + (xl)*(pix_size);      \
    uchar* hline_max_ptr = (uchar*)(ptr) + (xr)*(pix_size);  \
                                                             \
    for( ; hline_ptr <= hline_max_ptr; hline_ptr += (pix_size))\
    {                                                        \
        int hline_j;                                         \
        for( hline_j = 0; hline_j < (pix_size); hline_j++ )  \
        {                                                    \
            hline_ptr[hline_j] = ((uchar*)color)[hline_j];   \
        }                                                    \
    }                                                        \
}*/

#define ICV_HLINE( ptr, xl, xr, color, pix_size )                 \
if((pix_size) == 1)                                               \
{                                                                 \
    uchar* hline_ptr = (uchar*)(ptr) + (xl);                      \
    uchar* hline_max_ptr = (uchar*)(ptr) + (xr);                  \
    uchar hline_c = *(const uchar*)(color);                       \
                                                                  \
    memset(hline_ptr, hline_c, (hline_max_ptr - hline_ptr) + 1);  \
}                                                                 \
else if((pix_size) == 3)                                          \
{                                                                 \
    uchar* hline_ptr = (uchar*)(ptr) + (xl)*3;                    \
    uchar* hline_end   = (uchar*)(ptr) + (xr+1)*3;                \
    uchar* hbody12_start = std::min(hline_end, (uchar*)(12*(((uintptr_t)(hline_ptr)+11)/12)));  \
    uchar* hbody12_end = std::min(hline_end, (uchar*)(12*(((uintptr_t)(hline_end))/12))); \
    if ((hbody12_start < hbody12_end))                       \
    {                                                        \
      int offset = ((uintptr_t)(hbody12_start-hline_ptr))%3; \
      uint32_t c4[3];                                        \
      uchar* ptrC4 = reinterpret_cast<uchar*>(&c4);          \
      ptrC4[0]  = ((uchar*)(color))[(offset++)%3];           \
      ptrC4[1]  = ((uchar*)(color))[(offset++)%3];           \
      ptrC4[2]  = ((uchar*)(color))[(offset++)%3];           \
      memcpy(&ptrC4[3], &ptrC4[0], 3);                       \
      memcpy(&ptrC4[6], &ptrC4[0], 6);                       \
      c4[0] = opencvLittleToHost32(c4[0]);                   \
      c4[1] = opencvLittleToHost32(c4[1]);                   \
      c4[2] = opencvLittleToHost32(c4[2]);                   \
      for(offset = 0 ; hline_ptr < hbody12_start; offset = (offset+1)%3)\
         *hline_ptr++ = ((uchar*)(color))[offset];           \
      for(uint32_t* ptr32 = reinterpret_cast<uint32_t*>(hbody12_start), *ptr32End = reinterpret_cast<uint32_t*>(hbody12_end) ; ptr32<ptr32End ; ) \
      {                                                       \
          *ptr32++ = c4[0];                                   \
          *ptr32++ = c4[1];                                   \
          *ptr32++ = c4[2];                                   \
      }                                                       \
      for(offset = ((uintptr_t)(hbody12_end-(uchar*)(ptr)))%3, hline_ptr = hbody12_end ; hline_ptr < hline_end ; offset = (offset+1)%3) \
          *hline_ptr++ = ((uchar*)(color))[offset];           \
    }                                                         \
    else                                                      \
    {                                                         \
      for( ; hline_ptr < hline_end ; )                        \
      {                                                       \
          *hline_ptr++ = ((uchar*)(color))[0];                \
          *hline_ptr++ = ((uchar*)(color))[1];                \
          *hline_ptr++ = ((uchar*)(color))[2];                \
      }                                                       \
    }                                                         \
}                                                             \
else if(((pix_size) == 4) && is_aligned(((uchar*)(ptr) + (xl)*4), 0x4)) \
{                                                              \
    uint32_t c = opencvLittleToHost32((uchar*)(color));        \
    uint32_t* hline_ptr = (uint32_t*)(ptr) + xl;               \
    uint32_t* hline_max_ptr = (uint32_t*)(ptr) + xr;           \
                                                               \
    for( ; hline_ptr <= hline_max_ptr; ++hline_ptr   )         \
        *hline_ptr = c;                                        \
}                                                              \
else                                                           \
{                                                              \
    uchar* hline_ptr = (uchar*)(ptr) + (xl)*(pix_size);        \
    uchar* hline_max_ptr = (uchar*)(ptr) + (xr)*(pix_size);    \
                                                               \
    for( ; hline_ptr <= hline_max_ptr; hline_ptr += (pix_size))\
    {                                                          \
        int hline_j;                                           \
        for( hline_j = 0; hline_j < (pix_size); hline_j++ )    \
        {                                                      \
            hline_ptr[hline_j] = ((uchar*)color)[hline_j];     \
        }                                                      \
    }                                                          \
}

/* filling convex polygon. v - array of vertices, ntps - number of points */
static void
FillConvexPoly( Mat& img, const Point2l* v, int npts, const void* color, int line_type, int shift )
{
    struct
    {
        int idx, di;
        int64 x, dx;
        int ye;
    }
    edge[2];

    int delta = 1 << shift >> 1;
    int i, y, imin = 0;
    int edges = npts;
    int64 xmin, xmax, ymin, ymax;
    uchar* ptr = img.ptr();
    Size size = img.size();
    int pix_size = (int)img.elemSize();
    Point2l p0;
    int delta1, delta2;

    if( line_type < CV_AA )
        delta1 = delta2 = XY_ONE >> 1;
    else
        delta1 = XY_ONE - 1, delta2 = 0;

    p0 = v[npts - 1];
    p0.x <<= XY_SHIFT - shift;
    p0.y <<= XY_SHIFT - shift;

    assert( 0 <= shift && shift <= XY_SHIFT );
    xmin = xmax = v[0].x;
    ymin = ymax = v[0].y;

    for( i = 0; i < npts; i++ )
    {
        Point2l p = v[i];
        if( p.y < ymin )
        {
            ymin = p.y;
            imin = i;
        }

        ymax = std::max( ymax, p.y );
        xmax = std::max( xmax, p.x );
        xmin = MIN( xmin, p.x );

        p.x <<= XY_SHIFT - shift;
        p.y <<= XY_SHIFT - shift;

        if( line_type <= 8 )
        {
            if( shift == 0 )
            {
                Point pt0, pt1;
                pt0.x = (int)(p0.x >> XY_SHIFT);
                pt0.y = (int)(p0.y >> XY_SHIFT);
                pt1.x = (int)(p.x >> XY_SHIFT);
                pt1.y = (int)(p.y >> XY_SHIFT);
                Line( img, pt0, pt1, color, line_type );
            }
            else
                Line2( img, p0, p, color );
        }
        else
            LineAA( img, p0, p, color );
        p0 = p;
    }

    xmin = (xmin + delta) >> shift;
    xmax = (xmax + delta) >> shift;
    ymin = (ymin + delta) >> shift;
    ymax = (ymax + delta) >> shift;

    if( npts < 3 || (int)xmax < 0 || (int)ymax < 0 || (int)xmin >= size.width || (int)ymin >= size.height )
        return;

    ymax = MIN( ymax, size.height - 1 );
    edge[0].idx = edge[1].idx = imin;

    edge[0].ye = edge[1].ye = y = (int)ymin;
    edge[0].di = 1;
    edge[1].di = npts - 1;

    edge[0].x = edge[1].x = -XY_ONE;
    edge[0].dx = edge[1].dx = 0;

    ptr += img.step*y;

    do
    {
        if( line_type < CV_AA || y < (int)ymax || y == (int)ymin )
        {
            for( i = 0; i < 2; i++ )
            {
                if( y >= edge[i].ye )
                {
                    int idx0 = edge[i].idx, di = edge[i].di;
                    int idx = idx0 + di;
                    if (idx >= npts) idx -= npts;
                    int ty = 0;

                    for (; edges-- > 0; )
                    {
                        ty = (int)((v[idx].y + delta) >> shift);
                        if (ty > y)
                        {
                            int64 xs = v[idx0].x;
                            int64 xe = v[idx].x;
                            if (shift != XY_SHIFT)
                            {
                                xs <<= XY_SHIFT - shift;
                                xe <<= XY_SHIFT - shift;
                            }

                            edge[i].ye = ty;
                            edge[i].dx = ((xe - xs)*2 + (ty - y)) / (2 * (ty - y));
                            edge[i].x = xs;
                            edge[i].idx = idx;
                            break;
                        }
                        idx0 = idx;
                        idx += di;
                        if (idx >= npts) idx -= npts;
                    }
                }
            }
        }

        if (edges < 0)
            break;

        if (y >= 0)
        {
            int left = 0, right = 1;
            if (edge[0].x > edge[1].x)
            {
                left = 1, right = 0;
            }

            int xx1 = (int)((edge[left].x + delta1) >> XY_SHIFT);
            int xx2 = (int)((edge[right].x + delta2) >> XY_SHIFT);

            if( xx2 >= 0 && xx1 < size.width )
            {
                if( xx1 < 0 )
                    xx1 = 0;
                if( xx2 >= size.width )
                    xx2 = size.width - 1;
                ICV_HLINE( ptr, xx1, xx2, color, pix_size );
            }
        }
        else
        {
            // TODO optimize scan for negative y
        }

        edge[0].x += edge[0].dx;
        edge[1].x += edge[1].dx;
        ptr += img.step;
    }
    while( ++y <= (int)ymax );
}


/******** Arbitrary polygon **********/

static void
CollectPolyEdges( Mat& img, const Point2l* v, int count, std::vector<PolyEdge>& edges,
                  const void* color, int line_type, int shift, Point offset )
{
    int i, delta = offset.y + ((1 << shift) >> 1);
    Point2l pt0 = v[count-1], pt1;
    pt0.x = (pt0.x + offset.x) << (XY_SHIFT - shift);
    pt0.y = (pt0.y + delta) >> shift;

    edges.reserve( edges.size() + count );

    for( i = 0; i < count; i++, pt0 = pt1 )
    {
        Point2l t0, t1;
        PolyEdge edge;

        pt1 = v[i];
        pt1.x = (pt1.x + offset.x) << (XY_SHIFT - shift);
        pt1.y = (pt1.y + delta) >> shift;

        if( line_type < CV_AA )
        {
            t0.y = pt0.y; t1.y = pt1.y;
            t0.x = (pt0.x + (XY_ONE >> 1)) >> XY_SHIFT;
            t1.x = (pt1.x + (XY_ONE >> 1)) >> XY_SHIFT;
            Line( img, t0, t1, color, line_type );
        }
        else
        {
            t0.x = pt0.x; t1.x = pt1.x;
            t0.y = pt0.y << XY_SHIFT;
            t1.y = pt1.y << XY_SHIFT;
            LineAA( img, t0, t1, color );
        }

        if( pt0.y == pt1.y )
            continue;

        if( pt0.y < pt1.y )
        {
            edge.y0 = (int)(pt0.y);
            edge.y1 = (int)(pt1.y);
            edge.x = pt0.x;
        }
        else
        {
            edge.y0 = (int)(pt1.y);
            edge.y1 = (int)(pt0.y);
            edge.x = pt1.x;
        }
        edge.dx = (pt1.x - pt0.x) / (pt1.y - pt0.y);
        edges.push_back(edge);
    }
}

struct CmpEdges
{
    bool operator ()(const PolyEdge& e1, const PolyEdge& e2)
    {
        return e1.y0 - e2.y0 ? e1.y0 < e2.y0 :
            e1.x - e2.x ? e1.x < e2.x : e1.dx < e2.dx;
    }
};

/**************** helper macros and functions for sequence/contour processing ***********/

static void
FillEdgeCollection( Mat& img, std::vector<PolyEdge>& edges, const void* color )
{
    PolyEdge tmp;
    int i, y, total = (int)edges.size();
    Size size = img.size();
    PolyEdge* e;
    int y_max = INT_MIN, y_min = INT_MAX;
    int64 x_max = 0xFFFFFFFFFFFFFFFF, x_min = 0x7FFFFFFFFFFFFFFF;
    int pix_size = (int)img.elemSize();

    if( total < 2 )
        return;

    for( i = 0; i < total; i++ )
    {
        PolyEdge& e1 = edges[i];
        assert( e1.y0 < e1.y1 );
        // Determine x-coordinate of the end of the edge.
        // (This is not necessary x-coordinate of any vertex in the array.)
        int64 x1 = e1.x + (e1.y1 - e1.y0) * e1.dx;
        y_min = std::min( y_min, e1.y0 );
        y_max = std::max( y_max, e1.y1 );
        x_min = std::min( x_min, e1.x );
        x_max = std::max( x_max, e1.x );
        x_min = std::min( x_min, x1 );
        x_max = std::max( x_max, x1 );
    }

    if( y_max < 0 || y_min >= size.height || x_max < 0 || x_min >= ((int64)size.width<<XY_SHIFT) )
        return;

    std::sort( edges.begin(), edges.end(), CmpEdges() );

    // start drawing
    tmp.y0 = INT_MAX;
    edges.push_back(tmp); // after this point we do not add
                          // any elements to edges, thus we can use pointers
    i = 0;
    tmp.next = 0;
    e = &edges[i];
    y_max = MIN( y_max, size.height );

    for( y = e->y0; y < y_max; y++ )
    {
        PolyEdge *last, *prelast, *keep_prelast;
        int sort_flag = 0;
        int draw = 0;
        int clipline = y < 0;

        prelast = &tmp;
        last = tmp.next;
        while( last || e->y0 == y )
        {
            if( last && last->y1 == y )
            {
                // exclude edge if y reachs its lower point
                prelast->next = last->next;
                last = last->next;
                continue;
            }
            keep_prelast = prelast;
            if( last && (e->y0 > y || last->x < e->x) )
            {
                // go to the next edge in active list
                prelast = last;
                last = last->next;
            }
            else if( i < total )
            {
                // insert new edge into active list if y reachs its upper point
                prelast->next = e;
                e->next = last;
                prelast = e;
                e = &edges[++i];
            }
            else
                break;

            if( draw )
            {
                if( !clipline )
                {
                    // convert x's from fixed-point to image coordinates
                    uchar *timg = img.ptr(y);
                    int x1, x2;

                    if (keep_prelast->x > prelast->x)
                    {
                        x1 = (int)((prelast->x + XY_ONE - 1) >> XY_SHIFT);
                        x2 = (int)(keep_prelast->x >> XY_SHIFT);
                    }
                    else
                    {
                        x1 = (int)((keep_prelast->x + XY_ONE - 1) >> XY_SHIFT);
                        x2 = (int)(prelast->x >> XY_SHIFT);
                    }

                    // clip and draw the line
                    if( x1 < size.width && x2 >= 0 )
                    {
                        if( x1 < 0 )
                            x1 = 0;
                        if( x2 >= size.width )
                            x2 = size.width - 1;
                        ICV_HLINE( timg, x1, x2, color, pix_size );
                    }
                }
                keep_prelast->x += keep_prelast->dx;
                prelast->x += prelast->dx;
            }
            draw ^= 1;
        }

        // sort edges (using bubble sort)
        keep_prelast = 0;

        do
        {
            prelast = &tmp;
            last = tmp.next;

            while( last != keep_prelast && last->next != 0 )
            {
                PolyEdge *te = last->next;

                // swap edges
                if( last->x > te->x )
                {
                    prelast->next = te;
                    last->next = te->next;
                    te->next = last;
                    prelast = te;
                    sort_flag = 1;
                }
                else
                {
                    prelast = last;
                    last = te;
                }
            }
            keep_prelast = prelast;
        }
        while( sort_flag && keep_prelast != tmp.next && keep_prelast != &tmp );
    }
}


/* draws simple or filled circle */
static void
Circle( Mat& img, Point center, int radius, const void* color, int fill )
{
    Size size = img.size();
    size_t step = img.step;
    int pix_size = (int)img.elemSize();
    uchar* ptr = img.ptr();
    int err = 0, dx = radius, dy = 0, plus = 1, minus = (radius << 1) - 1;
    int inside = center.x >= radius && center.x < size.width - radius &&
        center.y >= radius && center.y < size.height - radius;

    #define ICV_PUT_POINT( ptr, x )     \
        memcpy( ptr + (x)*pix_size, color, pix_size );

    while( dx >= dy )
    {
        int mask;
        int y11 = center.y - dy, y12 = center.y + dy, y21 = center.y - dx, y22 = center.y + dx;
        int x11 = center.x - dx, x12 = center.x + dx, x21 = center.x - dy, x22 = center.x + dy;

        if( inside )
        {
            uchar *tptr0 = ptr + y11 * step;
            uchar *tptr1 = ptr + y12 * step;

            if( !fill )
            {
                ICV_PUT_POINT( tptr0, x11 );
                ICV_PUT_POINT( tptr1, x11 );
                ICV_PUT_POINT( tptr0, x12 );
                ICV_PUT_POINT( tptr1, x12 );
            }
            else
            {
                ICV_HLINE( tptr0, x11, x12, color, pix_size );
                ICV_HLINE( tptr1, x11, x12, color, pix_size );
            }

            tptr0 = ptr + y21 * step;
            tptr1 = ptr + y22 * step;

            if( !fill )
            {
                ICV_PUT_POINT( tptr0, x21 );
                ICV_PUT_POINT( tptr1, x21 );
                ICV_PUT_POINT( tptr0, x22 );
                ICV_PUT_POINT( tptr1, x22 );
            }
            else
            {
                ICV_HLINE( tptr0, x21, x22, color, pix_size );
                ICV_HLINE( tptr1, x21, x22, color, pix_size );
            }
        }
        else if( x11 < size.width && x12 >= 0 && y21 < size.height && y22 >= 0 )
        {
            if( fill )
            {
                x11 = std::max( x11, 0 );
                x12 = MIN( x12, size.width - 1 );
            }

            if( (unsigned)y11 < (unsigned)size.height )
            {
                uchar *tptr = ptr + y11 * step;

                if( !fill )
                {
                    if( x11 >= 0 )
                        ICV_PUT_POINT( tptr, x11 );
                    if( x12 < size.width )
                        ICV_PUT_POINT( tptr, x12 );
                }
                else
                    ICV_HLINE( tptr, x11, x12, color, pix_size );
            }

            if( (unsigned)y12 < (unsigned)size.height )
            {
                uchar *tptr = ptr + y12 * step;

                if( !fill )
                {
                    if( x11 >= 0 )
                        ICV_PUT_POINT( tptr, x11 );
                    if( x12 < size.width )
                        ICV_PUT_POINT( tptr, x12 );
                }
                else
                    ICV_HLINE( tptr, x11, x12, color, pix_size );
            }

            if( x21 < size.width && x22 >= 0 )
            {
                if( fill )
                {
                    x21 = std::max( x21, 0 );
                    x22 = MIN( x22, size.width - 1 );
                }

                if( (unsigned)y21 < (unsigned)size.height )
                {
                    uchar *tptr = ptr + y21 * step;

                    if( !fill )
                    {
                        if( x21 >= 0 )
                            ICV_PUT_POINT( tptr, x21 );
                        if( x22 < size.width )
                            ICV_PUT_POINT( tptr, x22 );
                    }
                    else
                        ICV_HLINE( tptr, x21, x22, color, pix_size );
                }

                if( (unsigned)y22 < (unsigned)size.height )
                {
                    uchar *tptr = ptr + y22 * step;

                    if( !fill )
                    {
                        if( x21 >= 0 )
                            ICV_PUT_POINT( tptr, x21 );
                        if( x22 < size.width )
                            ICV_PUT_POINT( tptr, x22 );
                    }
                    else
                        ICV_HLINE( tptr, x21, x22, color, pix_size );
                }
            }
        }
        dy++;
        err += plus;
        plus += 2;

        mask = (err <= 0) - 1;

        err -= minus & mask;
        dx += mask;
        minus -= mask & 2;
    }

    #undef  ICV_PUT_POINT
}


static void
ThickLine( Mat& img, Point2l p0, Point2l p1, const void* color,
           int thickness, int line_type, int flags, int shift )
{
    static const double INV_XY_ONE = 1./XY_ONE;

    p0.x <<= XY_SHIFT - shift;
    p0.y <<= XY_SHIFT - shift;
    p1.x <<= XY_SHIFT - shift;
    p1.y <<= XY_SHIFT - shift;

    if( thickness <= 1 )
    {
        if( line_type < CV_AA )
        {
            if( line_type == 1 || line_type == 4 || shift == 0 )
            {
                p0.x = (p0.x + (XY_ONE>>1)) >> XY_SHIFT;
                p0.y = (p0.y + (XY_ONE>>1)) >> XY_SHIFT;
                p1.x = (p1.x + (XY_ONE>>1)) >> XY_SHIFT;
                p1.y = (p1.y + (XY_ONE>>1)) >> XY_SHIFT;
                Line( img, p0, p1, color, line_type );
            }
            else
                Line2( img, p0, p1, color );
        }
        else
            LineAA( img, p0, p1, color );
    }
    else
    {
        Point2l pt[4], dp = Point2l(0,0);
        double dx = (p0.x - p1.x)*INV_XY_ONE, dy = (p1.y - p0.y)*INV_XY_ONE;
        double r = dx * dx + dy * dy;
        int i, oddThickness = thickness & 1;
        thickness <<= XY_SHIFT - 1;

        if( fabs(r) > DBL_EPSILON )
        {
            r = (thickness + oddThickness*XY_ONE*0.5)/std::sqrt(r);
            dp.x = cvRound( dy * r );
            dp.y = cvRound( dx * r );

            pt[0].x = p0.x + dp.x;
            pt[0].y = p0.y + dp.y;
            pt[1].x = p0.x - dp.x;
            pt[1].y = p0.y - dp.y;
            pt[2].x = p1.x - dp.x;
            pt[2].y = p1.y - dp.y;
            pt[3].x = p1.x + dp.x;
            pt[3].y = p1.y + dp.y;

            FillConvexPoly( img, pt, 4, color, line_type, XY_SHIFT );
        }

        for( i = 0; i < 2; i++ )
        {
            if( flags & (i+1) )
            {
                if( line_type < CV_AA )
                {
                    Point center;
                    center.x = (int)((p0.x + (XY_ONE>>1)) >> XY_SHIFT);
                    center.y = (int)((p0.y + (XY_ONE>>1)) >> XY_SHIFT);
                    Circle( img, center, (thickness + (XY_ONE>>1)) >> XY_SHIFT, color, 1 );
                }
                else
                {
                    EllipseEx( img, p0, Size2l(thickness, thickness),
                               0, 0, 360, color, -1, line_type );
                }
            }
            p0 = p1;
        }
    }
}


static void
PolyLine( Mat& img, const Point2l* v, int count, bool is_closed,
          const void* color, int thickness,
          int line_type, int shift )
{
    if( !v || count <= 0 )
        return;

    int i = is_closed ? count - 1 : 0;
    int flags = 2 + !is_closed;
    Point2l p0;
    CV_Assert( 0 <= shift && shift <= XY_SHIFT && thickness >= 0 );

    p0 = v[i];
    for( i = !is_closed; i < count; i++ )
    {
        Point2l p = v[i];
        ThickLine( img, p0, p, color, thickness, line_type, flags, shift );
        p0 = p;
        flags = 2;
    }
}

/* ----------------------------------------------------------------------------------------- */
/* ADDING A SET OF PREDEFINED MARKERS WHICH COULD BE USED TO HIGHLIGHT POSITIONS IN AN IMAGE */
/* ----------------------------------------------------------------------------------------- */

void drawMarker(Mat& img, Point position, const Scalar& color, int markerType, int markerSize, int thickness, int line_type)
{
    switch(markerType)
    {
    // The cross marker case
    case MARKER_CROSS:
        line(img, Point(position.x-(markerSize/2), position.y), Point(position.x+(markerSize/2), position.y), color, thickness, line_type);
        line(img, Point(position.x, position.y-(markerSize/2)), Point(position.x, position.y+(markerSize/2)), color, thickness, line_type);
        break;

    // The tilted cross marker case
    case MARKER_TILTED_CROSS:
        line(img, Point(position.x-(markerSize/2), position.y-(markerSize/2)), Point(position.x+(markerSize/2), position.y+(markerSize/2)), color, thickness, line_type);
        line(img, Point(position.x+(markerSize/2), position.y-(markerSize/2)), Point(position.x-(markerSize/2), position.y+(markerSize/2)), color, thickness, line_type);
        break;

    // The star marker case
    case MARKER_STAR:
        line(img, Point(position.x-(markerSize/2), position.y), Point(position.x+(markerSize/2), position.y), color, thickness, line_type);
        line(img, Point(position.x, position.y-(markerSize/2)), Point(position.x, position.y+(markerSize/2)), color, thickness, line_type);
        line(img, Point(position.x-(markerSize/2), position.y-(markerSize/2)), Point(position.x+(markerSize/2), position.y+(markerSize/2)), color, thickness, line_type);
        line(img, Point(position.x+(markerSize/2), position.y-(markerSize/2)), Point(position.x-(markerSize/2), position.y+(markerSize/2)), color, thickness, line_type);
        break;

    // The diamond marker case
    case MARKER_DIAMOND:
        line(img, Point(position.x, position.y-(markerSize/2)), Point(position.x+(markerSize/2), position.y), color, thickness, line_type);
        line(img, Point(position.x+(markerSize/2), position.y), Point(position.x, position.y+(markerSize/2)), color, thickness, line_type);
        line(img, Point(position.x, position.y+(markerSize/2)), Point(position.x-(markerSize/2), position.y), color, thickness, line_type);
        line(img, Point(position.x-(markerSize/2), position.y), Point(position.x, position.y-(markerSize/2)), color, thickness, line_type);
        break;

    // The square marker case
    case MARKER_SQUARE:
        line(img, Point(position.x-(markerSize/2), position.y-(markerSize/2)), Point(position.x+(markerSize/2), position.y-(markerSize/2)), color, thickness, line_type);
        line(img, Point(position.x+(markerSize/2), position.y-(markerSize/2)), Point(position.x+(markerSize/2), position.y+(markerSize/2)), color, thickness, line_type);
        line(img, Point(position.x+(markerSize/2), position.y+(markerSize/2)), Point(position.x-(markerSize/2), position.y+(markerSize/2)), color, thickness, line_type);
        line(img, Point(position.x-(markerSize/2), position.y+(markerSize/2)), Point(position.x-(markerSize/2), position.y-(markerSize/2)), color, thickness, line_type);
        break;

    // The triangle up marker case
    case MARKER_TRIANGLE_UP:
        line(img, Point(position.x-(markerSize/2), position.y+(markerSize/2)), Point(position.x+(markerSize/2), position.y+(markerSize/2)), color, thickness, line_type);
        line(img, Point(position.x+(markerSize/2), position.y+(markerSize/2)), Point(position.x, position.y-(markerSize/2)), color, thickness, line_type);
        line(img, Point(position.x, position.y-(markerSize/2)), Point(position.x-(markerSize/2), position.y+(markerSize/2)), color, thickness, line_type);
        break;

    // The triangle down marker case
    case MARKER_TRIANGLE_DOWN:
        line(img, Point(position.x-(markerSize/2), position.y-(markerSize/2)), Point(position.x+(markerSize/2), position.y-(markerSize/2)), color, thickness, line_type);
        line(img, Point(position.x+(markerSize/2), position.y-(markerSize/2)), Point(position.x, position.y+(markerSize/2)), color, thickness, line_type);
        line(img, Point(position.x, position.y+(markerSize/2)), Point(position.x-(markerSize/2), position.y-(markerSize/2)), color, thickness, line_type);
        break;

    // If any number that doesn't exist is entered as marker type, draw a cross marker, to avoid crashes
    default:
        drawMarker(img, position, color, MARKER_CROSS, markerSize, thickness, line_type);
        break;
    }
}

/****************************************************************************************\
*                              External functions                                        *
\****************************************************************************************/

void line( InputOutputArray _img, Point pt1, Point pt2, const Scalar& color,
           int thickness, int line_type, int shift )
{
    CV_INSTRUMENT_REGION()

    Mat img = _img.getMat();

    if( line_type == CV_AA && img.depth() != CV_8U )
        line_type = 8;

    CV_Assert( 0 <= thickness && thickness <= MAX_THICKNESS );
    CV_Assert( 0 <= shift && shift <= XY_SHIFT );

    double buf[4];
    scalarToRawData( color, buf, img.type(), 0 );
    ThickLine( img, pt1, pt2, buf, thickness, line_type, 3, shift );
}

void arrowedLine(InputOutputArray img, Point pt1, Point pt2, const Scalar& color,
           int thickness, int line_type, int shift, double tipLength)
{
    CV_INSTRUMENT_REGION()

    const double tipSize = norm(pt1-pt2)*tipLength; // Factor to normalize the size of the tip depending on the length of the arrow

    line(img, pt1, pt2, color, thickness, line_type, shift);

    const double angle = atan2( (double) pt1.y - pt2.y, (double) pt1.x - pt2.x );

    Point p(cvRound(pt2.x + tipSize * cos(angle + CV_PI / 4)),
        cvRound(pt2.y + tipSize * sin(angle + CV_PI / 4)));
    line(img, p, pt2, color, thickness, line_type, shift);

    p.x = cvRound(pt2.x + tipSize * cos(angle - CV_PI / 4));
    p.y = cvRound(pt2.y + tipSize * sin(angle - CV_PI / 4));
    line(img, p, pt2, color, thickness, line_type, shift);
}

void rectangle( InputOutputArray _img, Point pt1, Point pt2,
                const Scalar& color, int thickness,
                int lineType, int shift )
{
    CV_INSTRUMENT_REGION()

    Mat img = _img.getMat();

    if( lineType == CV_AA && img.depth() != CV_8U )
        lineType = 8;

    CV_Assert( thickness <= MAX_THICKNESS );
    CV_Assert( 0 <= shift && shift <= XY_SHIFT );

    double buf[4];
    scalarToRawData(color, buf, img.type(), 0);

    Point2l pt[4];

    pt[0] = pt1;
    pt[1].x = pt2.x;
    pt[1].y = pt1.y;
    pt[2] = pt2;
    pt[3].x = pt1.x;
    pt[3].y = pt2.y;

    if( thickness >= 0 )
        PolyLine( img, pt, 4, true, buf, thickness, lineType, shift );
    else
        FillConvexPoly( img, pt, 4, buf, lineType, shift );
}


void rectangle( Mat& img, Rect rec,
                const Scalar& color, int thickness,
                int lineType, int shift )
{
    CV_INSTRUMENT_REGION()

    CV_Assert( 0 <= shift && shift <= XY_SHIFT );
    if( rec.area() > 0 )
        rectangle( img, rec.tl(), rec.br() - Point(1<<shift,1<<shift),
                   color, thickness, lineType, shift );
}


void circle( InputOutputArray _img, Point center, int radius,
             const Scalar& color, int thickness, int line_type, int shift )
{
    CV_INSTRUMENT_REGION()

    Mat img = _img.getMat();

    if( line_type == CV_AA && img.depth() != CV_8U )
        line_type = 8;

    CV_Assert( radius >= 0 && thickness <= MAX_THICKNESS &&
        0 <= shift && shift <= XY_SHIFT );

    double buf[4];
    scalarToRawData(color, buf, img.type(), 0);

    if( thickness > 1 || line_type != LINE_8 || shift > 0 )
    {
        Point2l _center(center);
        int64 _radius(radius);
        _center.x <<= XY_SHIFT - shift;
        _center.y <<= XY_SHIFT - shift;
        _radius <<= XY_SHIFT - shift;
        EllipseEx( img, _center, Size2l(_radius, _radius),
                   0, 0, 360, buf, thickness, line_type );
    }
    else
        Circle( img, center, radius, buf, thickness < 0 );
}


void ellipse( InputOutputArray _img, Point center, Size axes,
              double angle, double start_angle, double end_angle,
              const Scalar& color, int thickness, int line_type, int shift )
{
    CV_INSTRUMENT_REGION()

    Mat img = _img.getMat();

    if( line_type == CV_AA && img.depth() != CV_8U )
        line_type = 8;

    CV_Assert( axes.width >= 0 && axes.height >= 0 &&
        thickness <= MAX_THICKNESS && 0 <= shift && shift <= XY_SHIFT );

    double buf[4];
    scalarToRawData(color, buf, img.type(), 0);

    int _angle = cvRound(angle);
    int _start_angle = cvRound(start_angle);
    int _end_angle = cvRound(end_angle);
    Point2l _center(center);
    Size2l _axes(axes);
    _center.x <<= XY_SHIFT - shift;
    _center.y <<= XY_SHIFT - shift;
    _axes.width <<= XY_SHIFT - shift;
    _axes.height <<= XY_SHIFT - shift;

    EllipseEx( img, _center, _axes, _angle, _start_angle,
               _end_angle, buf, thickness, line_type );
}

void ellipse(InputOutputArray _img, const RotatedRect& box, const Scalar& color,
             int thickness, int lineType)
{
    CV_INSTRUMENT_REGION()

    Mat img = _img.getMat();

    if( lineType == CV_AA && img.depth() != CV_8U )
        lineType = 8;

    CV_Assert( box.size.width >= 0 && box.size.height >= 0 &&
               thickness <= MAX_THICKNESS );

    double buf[4];
    scalarToRawData(color, buf, img.type(), 0);

    int _angle = cvRound(box.angle);
    Point2l center(cvRound(box.center.x),
                 cvRound(box.center.y));
    center.x = (center.x << XY_SHIFT) + cvRound((box.center.x - center.x)*XY_ONE);
    center.y = (center.y << XY_SHIFT) + cvRound((box.center.y - center.y)*XY_ONE);
    Size2l axes(cvRound(box.size.width),
              cvRound(box.size.height));
    axes.width  = (axes.width  << (XY_SHIFT - 1)) + cvRound((box.size.width - axes.width)*(XY_ONE>>1));
    axes.height = (axes.height << (XY_SHIFT - 1)) + cvRound((box.size.height - axes.height)*(XY_ONE>>1));
    EllipseEx( img, center, axes, _angle, 0, 360, buf, thickness, lineType );
}

void fillConvexPoly( Mat& img, const Point* pts, int npts,
                     const Scalar& color, int line_type, int shift )
{
    CV_INSTRUMENT_REGION()

    if( !pts || npts <= 0 )
        return;

    if( line_type == CV_AA && img.depth() != CV_8U )
        line_type = 8;

    double buf[4];
    CV_Assert( 0 <= shift && shift <=  XY_SHIFT );
    scalarToRawData(color, buf, img.type(), 0);
    std::vector<Point2l> _pts(pts, pts + npts);
    FillConvexPoly( img, _pts.data(), npts, buf, line_type, shift );
}


void fillPoly( Mat& img, const Point** pts, const int* npts, int ncontours,
               const Scalar& color, int line_type,
               int shift, Point offset )
{
    CV_INSTRUMENT_REGION()

    if( line_type == CV_AA && img.depth() != CV_8U )
        line_type = 8;

    CV_Assert( pts && npts && ncontours >= 0 && 0 <= shift && shift <= XY_SHIFT );

    double buf[4];
    scalarToRawData(color, buf, img.type(), 0);

    std::vector<PolyEdge> edges;

    int i, total = 0;
    for( i = 0; i < ncontours; i++ )
        total += npts[i];

    edges.reserve( total + 1 );
    for (i = 0; i < ncontours; i++)
    {
        std::vector<Point2l> _pts(pts[i], pts[i] + npts[i]);
        CollectPolyEdges(img, _pts.data(), npts[i], edges, buf, line_type, shift, offset);
    }

    FillEdgeCollection(img, edges, buf);
}


void polylines( Mat& img, const Point* const* pts, const int* npts, int ncontours, bool isClosed,
                const Scalar& color, int thickness, int line_type, int shift )
{
    CV_INSTRUMENT_REGION()

    if( line_type == CV_AA && img.depth() != CV_8U )
        line_type = 8;

    CV_Assert( pts && npts && ncontours >= 0 &&
               0 <= thickness && thickness <= MAX_THICKNESS &&
               0 <= shift && shift <= XY_SHIFT );

    double buf[4];
    scalarToRawData( color, buf, img.type(), 0 );

    for( int i = 0; i < ncontours; i++ )
    {
        std::vector<Point2l> _pts(pts[i], pts[i]+npts[i]);
        PolyLine( img, _pts.data(), npts[i], isClosed, buf, thickness, line_type, shift );
    }
}


enum { FONT_SIZE_SHIFT=8, FONT_ITALIC_ALPHA=(1 << 8),
       FONT_ITALIC_DIGIT=(2 << 8), FONT_ITALIC_PUNCT=(4 << 8),
       FONT_ITALIC_BRACES=(8 << 8), FONT_HAVE_GREEK=(16 << 8),
       FONT_HAVE_CYRILLIC=(32 << 8) };

static const int HersheyPlain[] = {
(5 + 4*16) + FONT_HAVE_GREEK,
199, 214, 217, 233, 219, 197, 234, 216, 221, 222, 228, 225, 211, 224, 210, 220,
200, 201, 202, 203, 204, 205, 206, 207, 208, 209, 212, 213, 191, 226, 192,
215, 190, 1, 2, 3, 4, 5, 6, 7, 8, 9, 10, 11, 12, 13,
14, 15, 16, 17, 18, 19, 20, 21, 22, 23, 24, 25, 26, 193, 84,
194, 85, 86, 87, 101, 102, 103, 104, 105, 106, 107, 108, 109, 110, 111,
112, 113, 114, 115, 116, 117, 118, 119, 120, 121, 122, 123, 124, 125, 126,
195, 223, 196, 88 };

static const int HersheyPlainItalic[] = {
(5 + 4*16) + FONT_ITALIC_ALPHA + FONT_HAVE_GREEK,
199, 214, 217, 233, 219, 197, 234, 216, 221, 222, 228, 225, 211, 224, 210, 220,
200, 201, 202, 203, 204, 205, 206, 207, 208, 209, 212, 213, 191, 226, 192,
215, 190, 51, 52, 53, 54, 55, 56, 57, 58, 59, 60, 61, 62, 63,
64, 65, 66, 67, 68, 69, 70, 71, 72, 73, 74, 75, 76, 193, 84,
194, 85, 86, 87, 151, 152, 153, 154, 155, 156, 157, 158, 159, 160, 161,
162, 163, 164, 165, 166, 167, 168, 169, 170, 171, 172, 173, 174, 175, 176,
195, 223, 196, 88 };

static const int HersheyComplexSmall[] = {
(6 + 7*16) + FONT_HAVE_GREEK,
1199, 1214, 1217, 1275, 1274, 1271, 1272, 1216, 1221, 1222, 1219, 1232, 1211, 1231, 1210, 1220,
1200, 1201, 1202, 1203, 1204, 1205, 1206, 1207, 1208, 1209, 1212, 2213, 1241, 1238, 1242,
1215, 1273, 1001, 1002, 1003, 1004, 1005, 1006, 1007, 1008, 1009, 1010, 1011, 1012, 1013,
1014, 1015, 1016, 1017, 1018, 1019, 1020, 1021, 1022, 1023, 1024, 1025, 1026, 1223, 1084,
1224, 1247, 586, 1249, 1101, 1102, 1103, 1104, 1105, 1106, 1107, 1108, 1109, 1110, 1111,
1112, 1113, 1114, 1115, 1116, 1117, 1118, 1119, 1120, 1121, 1122, 1123, 1124, 1125, 1126,
1225, 1229, 1226, 1246 };

static const int HersheyComplexSmallItalic[] = {
(6 + 7*16) + FONT_ITALIC_ALPHA + FONT_HAVE_GREEK,
1199, 1214, 1217, 1275, 1274, 1271, 1272, 1216, 1221, 1222, 1219, 1232, 1211, 1231, 1210, 1220,
1200, 1201, 1202, 1203, 1204, 1205, 1206, 1207, 1208, 1209, 1212, 1213, 1241, 1238, 1242,
1215, 1273, 1051, 1052, 1053, 1054, 1055, 1056, 1057, 1058, 1059, 1060, 1061, 1062, 1063,
1064, 1065, 1066, 1067, 1068, 1069, 1070, 1071, 1072, 1073, 1074, 1075, 1076, 1223, 1084,
1224, 1247, 586, 1249, 1151, 1152, 1153, 1154, 1155, 1156, 1157, 1158, 1159, 1160, 1161,
1162, 1163, 1164, 1165, 1166, 1167, 1168, 1169, 1170, 1171, 1172, 1173, 1174, 1175, 1176,
1225, 1229, 1226, 1246 };

static const int HersheySimplex[] = {
(9 + 12*16) + FONT_HAVE_GREEK,
2199, 714, 717, 733, 719, 697, 734, 716, 721, 722, 728, 725, 711, 724, 710, 720,
700, 701, 702, 703, 704, 705, 706, 707, 708, 709, 712, 713, 691, 726, 692,
715, 690, 501, 502, 503, 504, 505, 506, 507, 508, 509, 510, 511, 512, 513,
514, 515, 516, 517, 518, 519, 520, 521, 522, 523, 524, 525, 526, 693, 584,
694, 2247, 586, 2249, 601, 602, 603, 604, 605, 606, 607, 608, 609, 610, 611,
612, 613, 614, 615, 616, 617, 618, 619, 620, 621, 622, 623, 624, 625, 626,
695, 723, 696, 2246 };

static const int HersheyDuplex[] = {
(9 + 12*16) + FONT_HAVE_GREEK,
2199, 2714, 2728, 2732, 2719, 2733, 2718, 2727, 2721, 2722, 2723, 2725, 2711, 2724, 2710, 2720,
2700, 2701, 2702, 2703, 2704, 2705, 2706, 2707, 2708, 2709, 2712, 2713, 2730, 2726, 2731,
2715, 2734, 2501, 2502, 2503, 2504, 2505, 2506, 2507, 2508, 2509, 2510, 2511, 2512, 2513,
2514, 2515, 2516, 2517, 2518, 2519, 2520, 2521, 2522, 2523, 2524, 2525, 2526, 2223, 2084,
2224, 2247, 587, 2249, 2601, 2602, 2603, 2604, 2605, 2606, 2607, 2608, 2609, 2610, 2611,
2612, 2613, 2614, 2615, 2616, 2617, 2618, 2619, 2620, 2621, 2622, 2623, 2624, 2625, 2626,
2225, 2229, 2226, 2246 };

static const int HersheyComplex[] = {
(9 + 12*16) + FONT_HAVE_GREEK + FONT_HAVE_CYRILLIC,
2199, 2214, 2217, 2275, 2274, 2271, 2272, 2216, 2221, 2222, 2219, 2232, 2211, 2231, 2210, 2220,
2200, 2201, 2202, 2203, 2204, 2205, 2206, 2207, 2208, 2209, 2212, 2213, 2241, 2238, 2242,
2215, 2273, 2001, 2002, 2003, 2004, 2005, 2006, 2007, 2008, 2009, 2010, 2011, 2012, 2013,
2014, 2015, 2016, 2017, 2018, 2019, 2020, 2021, 2022, 2023, 2024, 2025, 2026, 2223, 2084,
2224, 2247, 587, 2249, 2101, 2102, 2103, 2104, 2105, 2106, 2107, 2108, 2109, 2110, 2111,
2112, 2113, 2114, 2115, 2116, 2117, 2118, 2119, 2120, 2121, 2122, 2123, 2124, 2125, 2126,
2225, 2229, 2226, 2246, 2801, 2802, 2803, 2804, 2805, 2806, 2807, 2808, 2809, 2810, 2811,
2812, 2813, 2814, 2815, 2816, 2817, 2818, 2819, 2820, 2821, 2822, 2823, 2824, 2825, 2826,
2827, 2828, 2829, 2830, 2831, 2832, 2901, 2902, 2903, 2904, 2905, 2906, 2907, 2908, 2909,
2910, 2911, 2912, 2913, 2914, 2915, 2916, 2917, 2918, 2919, 2920, 2921, 2922, 2923, 2924,
2925, 2926, 2927, 2928, 2929, 2930, 2931, 2932};

static const int HersheyComplexItalic[] = {
(9 + 12*16) + FONT_ITALIC_ALPHA + FONT_ITALIC_DIGIT + FONT_ITALIC_PUNCT +
FONT_HAVE_GREEK + FONT_HAVE_CYRILLIC,
2199, 2764, 2778, 2782, 2769, 2783, 2768, 2777, 2771, 2772, 2219, 2232, 2211, 2231, 2210, 2220,
2750, 2751, 2752, 2753, 2754, 2755, 2756, 2757, 2758, 2759, 2212, 2213, 2241, 2238, 2242,
2765, 2273, 2051, 2052, 2053, 2054, 2055, 2056, 2057, 2058, 2059, 2060, 2061, 2062, 2063,
2064, 2065, 2066, 2067, 2068, 2069, 2070, 2071, 2072, 2073, 2074, 2075, 2076, 2223, 2084,
2224, 2247, 587, 2249, 2151, 2152, 2153, 2154, 2155, 2156, 2157, 2158, 2159, 2160, 2161,
2162, 2163, 2164, 2165, 2166, 2167, 2168, 2169, 2170, 2171, 2172, 2173, 2174, 2175, 2176,
2225, 2229, 2226, 2246 };

static const int HersheyTriplex[] = {
(9 + 12*16) + FONT_HAVE_GREEK,
2199, 3214, 3228, 3232, 3219, 3233, 3218, 3227, 3221, 3222, 3223, 3225, 3211, 3224, 3210, 3220,
3200, 3201, 3202, 3203, 3204, 3205, 3206, 3207, 3208, 3209, 3212, 3213, 3230, 3226, 3231,
3215, 3234, 3001, 3002, 3003, 3004, 3005, 3006, 3007, 3008, 3009, 3010, 3011, 3012, 3013,
2014, 3015, 3016, 3017, 3018, 3019, 3020, 3021, 3022, 3023, 3024, 3025, 3026, 2223, 2084,
2224, 2247, 587, 2249, 3101, 3102, 3103, 3104, 3105, 3106, 3107, 3108, 3109, 3110, 3111,
3112, 3113, 3114, 3115, 3116, 3117, 3118, 3119, 3120, 3121, 3122, 3123, 3124, 3125, 3126,
2225, 2229, 2226, 2246 };

static const int HersheyTriplexItalic[] = {
(9 + 12*16) + FONT_ITALIC_ALPHA + FONT_ITALIC_DIGIT +
FONT_ITALIC_PUNCT + FONT_HAVE_GREEK,
2199, 3264, 3278, 3282, 3269, 3233, 3268, 3277, 3271, 3272, 3223, 3225, 3261, 3224, 3260, 3270,
3250, 3251, 3252, 3253, 3254, 3255, 3256, 3257, 3258, 3259, 3262, 3263, 3230, 3226, 3231,
3265, 3234, 3051, 3052, 3053, 3054, 3055, 3056, 3057, 3058, 3059, 3060, 3061, 3062, 3063,
2064, 3065, 3066, 3067, 3068, 3069, 3070, 3071, 3072, 3073, 3074, 3075, 3076, 2223, 2084,
2224, 2247, 587, 2249, 3151, 3152, 3153, 3154, 3155, 3156, 3157, 3158, 3159, 3160, 3161,
3162, 3163, 3164, 3165, 3166, 3167, 3168, 3169, 3170, 3171, 3172, 3173, 3174, 3175, 3176,
2225, 2229, 2226, 2246 };

static const int HersheyScriptSimplex[] = {
(9 + 12*16) + FONT_ITALIC_ALPHA + FONT_HAVE_GREEK,
2199, 714, 717, 733, 719, 697, 734, 716, 721, 722, 728, 725, 711, 724, 710, 720,
700, 701, 702, 703, 704, 705, 706, 707, 708, 709, 712, 713, 691, 726, 692,
715, 690, 551, 552, 553, 554, 555, 556, 557, 558, 559, 560, 561, 562, 563,
564, 565, 566, 567, 568, 569, 570, 571, 572, 573, 574, 575, 576, 693, 584,
694, 2247, 586, 2249, 651, 652, 653, 654, 655, 656, 657, 658, 659, 660, 661,
662, 663, 664, 665, 666, 667, 668, 669, 670, 671, 672, 673, 674, 675, 676,
695, 723, 696, 2246 };

static const int HersheyScriptComplex[] = {
(9 + 12*16) + FONT_ITALIC_ALPHA + FONT_ITALIC_DIGIT + FONT_ITALIC_PUNCT + FONT_HAVE_GREEK,
2199, 2764, 2778, 2782, 2769, 2783, 2768, 2777, 2771, 2772, 2219, 2232, 2211, 2231, 2210, 2220,
2750, 2751, 2752, 2753, 2754, 2755, 2756, 2757, 2758, 2759, 2212, 2213, 2241, 2238, 2242,
2215, 2273, 2551, 2552, 2553, 2554, 2555, 2556, 2557, 2558, 2559, 2560, 2561, 2562, 2563,
2564, 2565, 2566, 2567, 2568, 2569, 2570, 2571, 2572, 2573, 2574, 2575, 2576, 2223, 2084,
2224, 2247, 586, 2249, 2651, 2652, 2653, 2654, 2655, 2656, 2657, 2658, 2659, 2660, 2661,
2662, 2663, 2664, 2665, 2666, 2667, 2668, 2669, 2670, 2671, 2672, 2673, 2674, 2675, 2676,
2225, 2229, 2226, 2246 };


static const int* getFontData(int fontFace)
{
    bool isItalic = (fontFace & FONT_ITALIC) != 0;
    const int* ascii = 0;

    switch( fontFace & 15 )
    {
    case FONT_HERSHEY_SIMPLEX:
        ascii = HersheySimplex;
        break;
    case FONT_HERSHEY_PLAIN:
        ascii = !isItalic ? HersheyPlain : HersheyPlainItalic;
        break;
    case FONT_HERSHEY_DUPLEX:
        ascii = HersheyDuplex;
        break;
    case FONT_HERSHEY_COMPLEX:
        ascii = !isItalic ? HersheyComplex : HersheyComplexItalic;
        break;
    case FONT_HERSHEY_TRIPLEX:
        ascii = !isItalic ? HersheyTriplex : HersheyTriplexItalic;
        break;
    case FONT_HERSHEY_COMPLEX_SMALL:
        ascii = !isItalic ? HersheyComplexSmall : HersheyComplexSmallItalic;
        break;
    case FONT_HERSHEY_SCRIPT_SIMPLEX:
        ascii = HersheyScriptSimplex;
        break;
    case FONT_HERSHEY_SCRIPT_COMPLEX:
        ascii = HersheyScriptComplex;
        break;
    default:
        CV_Error( CV_StsOutOfRange, "Unknown font type" );
    }
    return ascii;
}

inline void readCheck(int &c, int &i, const String &text, int fontFace)
{

    int leftBoundary = ' ', rightBoundary = 127;

    if(c >= 0x80 && fontFace == FONT_HERSHEY_COMPLEX)
    {
        if(c == 0xD0 && (uchar)text[i + 1] >= 0x90 && (uchar)text[i + 1] <= 0xBF)
        {
            c = (uchar)text[++i] - 17;
            leftBoundary = 127;
            rightBoundary = 175;
        }
        else if(c == 0xD1 && (uchar)text[i + 1] >= 0x80 && (uchar)text[i + 1] <= 0x8F)
        {
            c = (uchar)text[++i] + 47;
            leftBoundary = 175;
            rightBoundary = 191;
        }
        else
        {
            if(c >= 0xC0 && text[i+1] != 0) //2 bytes utf
                i++;

            if(c >= 0xE0 && text[i+1] != 0) //3 bytes utf
                i++;

            if(c >= 0xF0 && text[i+1] != 0) //4 bytes utf
                i++;

            if(c >= 0xF8 && text[i+1] != 0) //5 bytes utf
                i++;

            if(c >= 0xFC && text[i+1] != 0) //6 bytes utf
                i++;

            c = '?';
        }
    }

    if(c >= rightBoundary || c < leftBoundary)
        c = '?';
}

extern const char* g_HersheyGlyphs[];

void putText( InputOutputArray _img, const String& text, Point org,
              int fontFace, double fontScale, Scalar color,
              int thickness, int line_type, bool bottomLeftOrigin )

{
    CV_INSTRUMENT_REGION()

    if ( text.empty() )
    {
        return;
    }
    Mat img = _img.getMat();
    const int* ascii = getFontData(fontFace);

    double buf[4];
    scalarToRawData(color, buf, img.type(), 0);

    int base_line = -(ascii[0] & 15);
    int hscale = cvRound(fontScale*XY_ONE), vscale = hscale;

    if( line_type == CV_AA && img.depth() != CV_8U )
        line_type = 8;

    if( bottomLeftOrigin )
        vscale = -vscale;

    int64 view_x = (int64)org.x << XY_SHIFT;
    int64 view_y = ((int64)org.y << XY_SHIFT) + base_line*vscale;
    std::vector<Point2l> pts;
    pts.reserve(1 << 10);
    const char **faces = cv::g_HersheyGlyphs;

    for( int i = 0; i < (int)text.size(); i++ )
    {
        int c = (uchar)text[i];
        Point2l p;

        readCheck(c, i, text, fontFace);

        const char* ptr = faces[ascii[(c-' ')+1]];
        p.x = (uchar)ptr[0] - 'R';
        p.y = (uchar)ptr[1] - 'R';
        int64 dx = p.y*hscale;
        view_x -= p.x*hscale;
        pts.resize(0);

        for( ptr += 2;; )
        {
            if( *ptr == ' ' || !*ptr )
            {
                if( pts.size() > 1 )
                    PolyLine( img, &pts[0], (int)pts.size(), false, buf, thickness, line_type, XY_SHIFT );
                if( !*ptr++ )
                    break;
                pts.resize(0);
            }
            else
            {
                p.x = (uchar)ptr[0] - 'R';
                p.y = (uchar)ptr[1] - 'R';
                ptr += 2;
                pts.push_back(Point2l(p.x*hscale + view_x, p.y*vscale + view_y));
            }
        }
        view_x += dx;
    }
}

Size getTextSize( const String& text, int fontFace, double fontScale, int thickness, int* _base_line)
{
    Size size;
    double view_x = 0;
    const char **faces = cv::g_HersheyGlyphs;
    const int* ascii = getFontData(fontFace);

    int base_line = (ascii[0] & 15);
    int cap_line = (ascii[0] >> 4) & 15;
    size.height = cvRound((cap_line + base_line)*fontScale + (thickness+1)/2);

    for( int i = 0; i < (int)text.size(); i++ )
    {
        int c = (uchar)text[i];
        Point p;

        readCheck(c, i, text, fontFace);

        const char* ptr = faces[ascii[(c-' ')+1]];
        p.x = (uchar)ptr[0] - 'R';
        p.y = (uchar)ptr[1] - 'R';
        view_x += (p.y - p.x)*fontScale;
    }

    size.width = cvRound(view_x + thickness);
    if( _base_line )
        *_base_line = cvRound(base_line*fontScale + thickness*0.5);
    return size;
}

}


void cv::fillConvexPoly(InputOutputArray _img, InputArray _points,
                        const Scalar& color, int lineType, int shift)
{
    CV_INSTRUMENT_REGION()

    Mat img = _img.getMat(), points = _points.getMat();
    CV_Assert(points.checkVector(2, CV_32S) >= 0);
    fillConvexPoly(img, points.ptr<Point>(), points.rows*points.cols*points.channels()/2, color, lineType, shift);
}


void cv::fillPoly(InputOutputArray _img, InputArrayOfArrays pts,
                  const Scalar& color, int lineType, int shift, Point offset)
{
    CV_INSTRUMENT_REGION()

    Mat img = _img.getMat();
    int i, ncontours = (int)pts.total();
    if( ncontours == 0 )
        return;
    AutoBuffer<Point*> _ptsptr(ncontours);
    AutoBuffer<int> _npts(ncontours);
    Point** ptsptr = _ptsptr;
    int* npts = _npts;

    for( i = 0; i < ncontours; i++ )
    {
        Mat p = pts.getMat(i);
        CV_Assert(p.checkVector(2, CV_32S) >= 0);
        ptsptr[i] = p.ptr<Point>();
        npts[i] = p.rows*p.cols*p.channels()/2;
    }
    fillPoly(img, (const Point**)ptsptr, npts, (int)ncontours, color, lineType, shift, offset);
}


void cv::polylines(InputOutputArray _img, InputArrayOfArrays pts,
                   bool isClosed, const Scalar& color,
                   int thickness, int lineType, int shift )
{
    CV_INSTRUMENT_REGION()

    Mat img = _img.getMat();
    bool manyContours = pts.kind() == _InputArray::STD_VECTOR_VECTOR ||
                        pts.kind() == _InputArray::STD_VECTOR_MAT;
    int i, ncontours = manyContours ? (int)pts.total() : 1;
    if( ncontours == 0 )
        return;
    AutoBuffer<Point*> _ptsptr(ncontours);
    AutoBuffer<int> _npts(ncontours);
    Point** ptsptr = _ptsptr;
    int* npts = _npts;

    for( i = 0; i < ncontours; i++ )
    {
        Mat p = pts.getMat(manyContours ? i : -1);
        if( p.total() == 0 )
        {
            ptsptr[i] = NULL;
            npts[i] = 0;
            continue;
        }
        CV_Assert(p.checkVector(2, CV_32S) >= 0);
        ptsptr[i] = p.ptr<Point>();
        npts[i] = p.rows*p.cols*p.channels()/2;
    }
    polylines(img, (const Point**)ptsptr, npts, (int)ncontours, isClosed, color, thickness, lineType, shift);
}

namespace
{
using namespace cv;

static void addChildContour(InputArrayOfArrays contours,
                            size_t ncontours,
                            const Vec4i* hierarchy,
                            int i, std::vector<CvSeq>& seq,
                            std::vector<CvSeqBlock>& block)
{
    for( ; i >= 0; i = hierarchy[i][0] )
    {
        Mat ci = contours.getMat(i);
        cvMakeSeqHeaderForArray(CV_SEQ_POLYGON, sizeof(CvSeq), sizeof(Point),
                                !ci.empty() ? (void*)ci.ptr() : 0, (int)ci.total(),
                                &seq[i], &block[i] );

        int h_next = hierarchy[i][0], h_prev = hierarchy[i][1],
            v_next = hierarchy[i][2], v_prev = hierarchy[i][3];
        seq[i].h_next = (0 <= h_next && h_next < (int)ncontours) ? &seq[h_next] : 0;
        seq[i].h_prev = (0 <= h_prev && h_prev < (int)ncontours) ? &seq[h_prev] : 0;
        seq[i].v_next = (0 <= v_next && v_next < (int)ncontours) ? &seq[v_next] : 0;
        seq[i].v_prev = (0 <= v_prev && v_prev < (int)ncontours) ? &seq[v_prev] : 0;

        if( v_next >= 0 )
            addChildContour(contours, ncontours, hierarchy, v_next, seq, block);
    }
}
}

void cv::drawContours( InputOutputArray _image, InputArrayOfArrays _contours,
                   int contourIdx, const Scalar& color, int thickness,
                   int lineType, InputArray _hierarchy,
                   int maxLevel, Point offset )
{
    CV_INSTRUMENT_REGION()

    Mat image = _image.getMat(), hierarchy = _hierarchy.getMat();
    CvMat _cimage = image;

    size_t ncontours = _contours.total();
    size_t i = 0, first = 0, last = ncontours;
    std::vector<CvSeq> seq;
    std::vector<CvSeqBlock> block;

    if( !last )
        return;

    seq.resize(last);
    block.resize(last);

    for( i = first; i < last; i++ )
        seq[i].first = 0;

    if( contourIdx >= 0 )
    {
        CV_Assert( 0 <= contourIdx && contourIdx < (int)last );
        first = contourIdx;
        last = contourIdx + 1;
    }

    for( i = first; i < last; i++ )
    {
        Mat ci = _contours.getMat((int)i);
        if( ci.empty() )
            continue;
        int npoints = ci.checkVector(2, CV_32S);
        CV_Assert( npoints > 0 );
        cvMakeSeqHeaderForArray( CV_SEQ_POLYGON, sizeof(CvSeq), sizeof(Point),
                                 ci.ptr(), npoints, &seq[i], &block[i] );
    }

    if( hierarchy.empty() || maxLevel == 0 )
        for( i = first; i < last; i++ )
        {
            seq[i].h_next = i < last-1 ? &seq[i+1] : 0;
            seq[i].h_prev = i > first ? &seq[i-1] : 0;
        }
    else
    {
        size_t count = last - first;
        CV_Assert(hierarchy.total() == ncontours && hierarchy.type() == CV_32SC4 );
        const Vec4i* h = hierarchy.ptr<Vec4i>();

        if( count == ncontours )
        {
            for( i = first; i < last; i++ )
            {
                int h_next = h[i][0], h_prev = h[i][1],
                    v_next = h[i][2], v_prev = h[i][3];
                seq[i].h_next = (size_t)h_next < count ? &seq[h_next] : 0;
                seq[i].h_prev = (size_t)h_prev < count ? &seq[h_prev] : 0;
                seq[i].v_next = (size_t)v_next < count ? &seq[v_next] : 0;
                seq[i].v_prev = (size_t)v_prev < count ? &seq[v_prev] : 0;
            }
        }
        else
        {
            int child = h[first][2];
            if( child >= 0 )
            {
                addChildContour(_contours, ncontours, h, child, seq, block);
                seq[first].v_next = &seq[child];
            }
        }
    }

    cvDrawContours( &_cimage, &seq[first], color, color, contourIdx >= 0 ?
                   -maxLevel : maxLevel, thickness, lineType, offset );
}



static const int CodeDeltas[8][2] =
{ {1, 0}, {1, -1}, {0, -1}, {-1, -1}, {-1, 0}, {-1, 1}, {0, 1}, {1, 1} };

#define CV_ADJUST_EDGE_COUNT( count, seq )  \
    ((count) -= ((count) == (seq)->total && !CV_IS_SEQ_CLOSED(seq)))

CV_IMPL void
cvDrawContours( void* _img, CvSeq* contour,
                CvScalar _externalColor, CvScalar _holeColor,
                int  maxLevel, int thickness,
                int line_type, CvPoint _offset )
{
    CvSeq *contour0 = contour, *h_next = 0;
    CvTreeNodeIterator iterator;
    std::vector<cv::PolyEdge> edges;
    std::vector<cv::Point2l> pts;
    cv::Scalar externalColor = _externalColor, holeColor = _holeColor;
    cv::Mat img = cv::cvarrToMat(_img);
    cv::Point offset = _offset;
    double ext_buf[4], hole_buf[4];

    if( line_type == CV_AA && img.depth() != CV_8U )
        line_type = 8;

    if( !contour )
        return;

    CV_Assert( thickness <= MAX_THICKNESS );

    scalarToRawData( externalColor, ext_buf, img.type(), 0 );
    scalarToRawData( holeColor, hole_buf, img.type(), 0 );

    maxLevel = MAX(maxLevel, INT_MIN+2);
    maxLevel = MIN(maxLevel, INT_MAX-1);

    if( maxLevel < 0 )
    {
        h_next = contour->h_next;
        contour->h_next = 0;
        maxLevel = -maxLevel+1;
    }

    cvInitTreeNodeIterator( &iterator, contour, maxLevel );
    while( (contour = (CvSeq*)cvNextTreeNode( &iterator )) != 0 )
    {
        CvSeqReader reader;
        int i, count = contour->total;
        int elem_type = CV_MAT_TYPE(contour->flags);
        void* clr = (contour->flags & CV_SEQ_FLAG_HOLE) == 0 ? ext_buf : hole_buf;

        cvStartReadSeq( contour, &reader, 0 );
        if( thickness < 0 )
            pts.resize(0);

        if( CV_IS_SEQ_CHAIN_CONTOUR( contour ))
        {
            cv::Point pt = ((CvChain*)contour)->origin;
            cv::Point prev_pt = pt;
            char prev_code = reader.ptr ? reader.ptr[0] : '\0';

            prev_pt += offset;

            for( i = 0; i < count; i++ )
            {
                char code;
                CV_READ_SEQ_ELEM( code, reader );

                assert( (code & ~7) == 0 );

                if( code != prev_code )
                {
                    prev_code = code;
                    if( thickness >= 0 )
                        cv::ThickLine( img, prev_pt, pt, clr, thickness, line_type, 2, 0 );
                    else
                        pts.push_back(pt);
                    prev_pt = pt;
                }

                pt.x += CodeDeltas[(int)code][0];
                pt.y += CodeDeltas[(int)code][1];
            }

            if( thickness >= 0 )
                cv::ThickLine( img, prev_pt,
                    cv::Point(((CvChain*)contour)->origin) + offset,
                    clr, thickness, line_type, 2, 0 );
            else
                cv::CollectPolyEdges(img, &pts[0], (int)pts.size(),
                                     edges, ext_buf, line_type, 0, offset);
        }
        else if( CV_IS_SEQ_POLYLINE( contour ))
        {
            CV_Assert( elem_type == CV_32SC2 );
            cv::Point pt1, pt2;
            int shift = 0;

            count -= !CV_IS_SEQ_CLOSED(contour);
            CV_READ_SEQ_ELEM( pt1, reader );
            pt1 += offset;
            if( thickness < 0 )
                pts.push_back(pt1);

            for( i = 0; i < count; i++ )
            {
                CV_READ_SEQ_ELEM( pt2, reader );
                pt2 += offset;
                if( thickness >= 0 )
                    cv::ThickLine( img, pt1, pt2, clr, thickness, line_type, 2, shift );
                else
                    pts.push_back(pt2);
                pt1 = pt2;
            }
            if( thickness < 0 )
                cv::CollectPolyEdges( img, &pts[0], (int)pts.size(),
                                      edges, ext_buf, line_type, 0, cv::Point() );
        }
    }

    if( thickness < 0 )
        cv::FillEdgeCollection( img, edges, ext_buf );

    if( h_next && contour0 )
        contour0->h_next = h_next;
}

CV_IMPL int
cvClipLine( CvSize size, CvPoint* pt1, CvPoint* pt2 )
{
    CV_Assert( pt1 && pt2 );
    return cv::clipLine( size, *(cv::Point*)pt1, *(cv::Point*)pt2 );
}


CV_IMPL int
cvEllipse2Poly( CvPoint center, CvSize axes, int angle,
                int arc_start, int arc_end, CvPoint* _pts, int delta )
{
    std::vector<cv::Point> pts;
    cv::ellipse2Poly( Point(center), Size(axes), angle, arc_start, arc_end, delta, pts );
    memcpy( _pts, &pts[0], pts.size()*sizeof(_pts[0]) );
    return (int)pts.size();
}

CV_IMPL CvScalar
cvColorToScalar( double packed_color, int type )
{
    CvScalar scalar;

    if( CV_MAT_DEPTH( type ) == CV_8U )
    {
        int icolor = cvRound( packed_color );
        if( CV_MAT_CN( type ) > 1 )
        {
            scalar.val[0] = icolor & 255;
            scalar.val[1] = (icolor >> 8) & 255;
            scalar.val[2] = (icolor >> 16) & 255;
            scalar.val[3] = (icolor >> 24) & 255;
        }
        else
        {
            scalar.val[0] = cv::saturate_cast<uchar>( icolor );
            scalar.val[1] = scalar.val[2] = scalar.val[3] = 0;
        }
    }
    else if( CV_MAT_DEPTH( type ) == CV_8S )
    {
        int icolor = cvRound( packed_color );
        if( CV_MAT_CN( type ) > 1 )
        {
            scalar.val[0] = (char)icolor;
            scalar.val[1] = (char)(icolor >> 8);
            scalar.val[2] = (char)(icolor >> 16);
            scalar.val[3] = (char)(icolor >> 24);
        }
        else
        {
            scalar.val[0] = cv::saturate_cast<schar>( icolor );
            scalar.val[1] = scalar.val[2] = scalar.val[3] = 0;
        }
    }
    else
    {
        int cn = CV_MAT_CN( type );
        switch( cn )
        {
        case 1:
            scalar.val[0] = packed_color;
            scalar.val[1] = scalar.val[2] = scalar.val[3] = 0;
            break;
        case 2:
            scalar.val[0] = scalar.val[1] = packed_color;
            scalar.val[2] = scalar.val[3] = 0;
            break;
        case 3:
            scalar.val[0] = scalar.val[1] = scalar.val[2] = packed_color;
            scalar.val[3] = 0;
            break;
        default:
            scalar.val[0] = scalar.val[1] =
                scalar.val[2] = scalar.val[3] = packed_color;
            break;
        }
    }

    return scalar;
}

CV_IMPL int
cvInitLineIterator( const CvArr* img, CvPoint pt1, CvPoint pt2,
                    CvLineIterator* iterator, int connectivity,
                    int left_to_right )
{
    CV_Assert( iterator != 0 );
    cv::LineIterator li(cv::cvarrToMat(img), pt1, pt2, connectivity, left_to_right!=0);

    iterator->err = li.err;
    iterator->minus_delta = li.minusDelta;
    iterator->plus_delta = li.plusDelta;
    iterator->minus_step = li.minusStep;
    iterator->plus_step = li.plusStep;
    iterator->ptr = li.ptr;

    return li.count;
}

CV_IMPL void
cvLine( CvArr* _img, CvPoint pt1, CvPoint pt2, CvScalar color,
        int thickness, int line_type, int shift )
{
    cv::Mat img = cv::cvarrToMat(_img);
    cv::line( img, pt1, pt2, color, thickness, line_type, shift );
}

CV_IMPL void
cvRectangle( CvArr* _img, CvPoint pt1, CvPoint pt2,
             CvScalar color, int thickness,
             int line_type, int shift )
{
    cv::Mat img = cv::cvarrToMat(_img);
    cv::rectangle( img, pt1, pt2, color, thickness, line_type, shift );
}

CV_IMPL void
cvRectangleR( CvArr* _img, CvRect rec,
              CvScalar color, int thickness,
              int line_type, int shift )
{
    cv::Mat img = cv::cvarrToMat(_img);
    cv::rectangle( img, rec, color, thickness, line_type, shift );
}

CV_IMPL void
cvCircle( CvArr* _img, CvPoint center, int radius,
          CvScalar color, int thickness, int line_type, int shift )
{
    cv::Mat img = cv::cvarrToMat(_img);
    cv::circle( img, center, radius, color, thickness, line_type, shift );
}

CV_IMPL void
cvEllipse( CvArr* _img, CvPoint center, CvSize axes,
           double angle, double start_angle, double end_angle,
           CvScalar color, int thickness, int line_type, int shift )
{
    cv::Mat img = cv::cvarrToMat(_img);
    cv::ellipse( img, center, axes, angle, start_angle, end_angle,
        color, thickness, line_type, shift );
}

CV_IMPL void
cvFillConvexPoly( CvArr* _img, const CvPoint *pts, int npts,
                  CvScalar color, int line_type, int shift )
{
    cv::Mat img = cv::cvarrToMat(_img);
    cv::fillConvexPoly( img, (const cv::Point*)pts, npts,
                        color, line_type, shift );
}

CV_IMPL void
cvFillPoly( CvArr* _img, CvPoint **pts, const int *npts, int ncontours,
            CvScalar color, int line_type, int shift )
{
    cv::Mat img = cv::cvarrToMat(_img);

    cv::fillPoly( img, (const cv::Point**)pts, npts, ncontours, color, line_type, shift );
}

CV_IMPL void
cvPolyLine( CvArr* _img, CvPoint **pts, const int *npts,
            int ncontours, int closed, CvScalar color,
            int thickness, int line_type, int shift )
{
    cv::Mat img = cv::cvarrToMat(_img);

    cv::polylines( img, (const cv::Point**)pts, npts, ncontours,
                   closed != 0, color, thickness, line_type, shift );
}

CV_IMPL void
cvPutText( CvArr* _img, const char *text, CvPoint org, const CvFont *_font, CvScalar color )
{
    cv::Mat img = cv::cvarrToMat(_img);
    CV_Assert( text != 0 && _font != 0);
    cv::putText( img, text, org, _font->font_face, (_font->hscale+_font->vscale)*0.5,
                color, _font->thickness, _font->line_type,
                CV_IS_IMAGE(_img) && ((IplImage*)_img)->origin != 0 );
}


CV_IMPL void
cvInitFont( CvFont *font, int font_face, double hscale, double vscale,
            double shear, int thickness, int line_type )
{
    CV_Assert( font != 0 && hscale > 0 && vscale > 0 && thickness >= 0 );

    font->ascii = cv::getFontData(font_face);
    font->font_face = font_face;
    font->hscale = (float)hscale;
    font->vscale = (float)vscale;
    font->thickness = thickness;
    font->shear = (float)shear;
    font->greek = font->cyrillic = 0;
    font->line_type = line_type;
}

CV_IMPL void
cvGetTextSize( const char *text, const CvFont *_font, CvSize *_size, int *_base_line )
{
    CV_Assert(text != 0 && _font != 0);
    cv::Size size = cv::getTextSize( text, _font->font_face, (_font->hscale + _font->vscale)*0.5,
                                     _font->thickness, _base_line );
    if( _size )
        *_size = size;
}

/* End of file. */<|MERGE_RESOLUTION|>--- conflicted
+++ resolved
@@ -1075,11 +1075,7 @@
 #if (defined(i386)     || defined(__i386__)   || defined(_M_IX86) ||    \
      defined(__x86_64) || defined(__x86_64__) || defined(_M_X64)  ||    \
      defined(_M_AMD64) || defined(_M_ARM)     || defined(__x86)   ||    \
-<<<<<<< HEAD
-     defined(__arm__)  || defined(_LITTLE_ENDIAN) || defined(LITTLE_ENDIAN))
-=======
-     defined(__arm__) || defined(__aarch64__))
->>>>>>> 16a9407f
+     defined(__arm__) || defined(__aarch64__)  || defined(_LITTLE_ENDIAN) || defined(LITTLE_ENDIAN))
 # define OPENCV_BYTEORDER    1234
 # define OPENCV_BIGENDIAN    0
 # define OPENCV_LITTLEENDIAN 1
